--- conflicted
+++ resolved
@@ -581,7 +581,6 @@
         "500":
           $ref: "#/components/responses/InternalError"
 
-<<<<<<< HEAD
   /user/email/change-request:
     post:
       summary: Request email change for verified users
@@ -741,11 +740,40 @@
                   value:
                     code: OTP_EXPIRED
         '401':
+  /profile/skills:
+    get:
+      summary: List all skills for the authenticated user
+      description: |
+        Returns all skills linked to the authenticated user's profile via `profile_skills`.
+        Names are deduped and sorted alphabetically.
+        
+        **Auth:** Bearer token required.
+      security:
+        - bearerAuth: []
+      responses:
+        "200":
+          description: List of skills for the user (may be empty)
+          content:
+            application/json:
+              schema:
+                type: array
+                items:
+                  $ref: "#/components/schemas/Skill"
+              examples:
+                some_skills:
+                  value:
+                    - id: 12
+                      name: Python
+                    - id: 34
+                      name: SQL
+                no_skills:
+                  value: []
+        "401":
           description: Not authenticated
           content:
             application/json:
               schema:
-                $ref: '#/components/schemas/ErrorSimple'
+                $ref: "#/components/schemas/ErrorSimple"
               examples:
                 not_authenticated:
                   value:
@@ -879,55 +907,17 @@
                   value:
                     success: true
         '401':
-=======
-  /profile/skills:
-    get:
-      summary: List all skills for the authenticated user
-      description: |
-        Returns all skills linked to the authenticated user's profile via `profile_skills`.
-        Names are deduped and sorted alphabetically.
-        
-        **Auth:** Bearer token required.
-      security:
-        - bearerAuth: []
-      responses:
-        "200":
-          description: List of skills for the user (may be empty)
-          content:
-            application/json:
-              schema:
-                type: array
-                items:
-                  $ref: "#/components/schemas/Skill"
-              examples:
-                some_skills:
-                  value:
-                    - id: 12
-                      name: Python
-                    - id: 34
-                      name: SQL
-                no_skills:
-                  value: []
-        "401":
->>>>>>> 6013c43b
           description: Not authenticated
           content:
             application/json:
               schema:
-<<<<<<< HEAD
-                $ref: '#/components/schemas/ErrorSimple'
-=======
-                $ref: "#/components/schemas/ErrorSimple"
->>>>>>> 6013c43b
+                $ref: '#/components/schemas/ErrorSimple'
               examples:
                 not_authenticated:
                   value:
                     code: NOT_AUTHENTICATED
-<<<<<<< HEAD
         '500':
           $ref: "#/components/responses/InternalError"
-=======
->>>>>>> 6013c43b
 
 components:
   securitySchemes:
@@ -935,11 +925,7 @@
       type: http
       scheme: bearer
       bearerFormat: JWT
-<<<<<<< HEAD
-
-=======
       
->>>>>>> 6013c43b
   responses:
     InternalError:
       description: Internal error
