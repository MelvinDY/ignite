openapi: 3.0.3
info:
  title: Ignite Backend (Prototype)
  version: 0.2.0
  description: >
    Authentication endpoints for registration with OTP, verification, resend,
    passwordless resume tokens, login, and token refresh.

servers:
  - url: http://localhost:5000/api
    description: Local dev

security:
  - bearerAuth: []

paths:
  /auth/register:
    post:
      summary: Register new account
      description: |
        **Flow**
        1) Validate payload (email format, zID `^z[0-9]{7}$`, password ≥ 8, confirm matches).
        2) Reject if email already belongs to an **ACTIVE** user (`EMAIL_EXISTS`).
        3) Reject if zID is already used by an **ACTIVE** user (`ZID_EXISTS`).
        4) If a **PENDING** signup exists (same email or same zID), return **409 `PENDING_VERIFICATION_EXISTS`**
           with a **fresh 30-min resumeToken**.
        5) If an **EXPIRED** signup exists **for the same zID**, **revive** it to `PENDING_VERIFICATION`
           (updating `signup_email` if different), **send OTP**, and return 201 + resumeToken.
        6) Otherwise, create a new `PENDING_VERIFICATION` signup, **send OTP**, and return 201 + resumeToken.

        **Side effects**
        - Stores a hashed OTP (`otp_hash`) with **TTL +10m**, resets counters (`otp_attempts=0`, `resend_count=0`),
          and sets `last_otp_sent_at`.
        - Logs a registration event (no PII beyond `userId`).

        **Rate limit**
        - **10 requests/hour** per **(IP + email)** → **429** thereafter.

        **Notes**
        - The **resumeToken** is prefixed with `res_` and **expires in 30 minutes**.
        - Follows a **zID-first revival policy**. If an EXPIRED signup exists for the same **email** but **different zID**,
          return **409 `ZID_MISMATCH`**.
      requestBody:
        required: true
        content:
          application/json:
            schema:
              $ref: "#/components/schemas/RegisterRequest"
            examples:
              valid:
                value:
                  fullName: Jane Doe
                  zid: z1234567
                  level: undergrad
                  yearIntake: 2024
                  isIndonesian: true
                  program: BE
                  major: Software Engineering
                  email: jane@gmail.com
                  password: Abcd1234
                  confirmPassword: Abcd1234
      responses:
        "201":
          description: Created (new or revived PENDING signup; OTP email sent)
          content:
            application/json:
              schema:
                $ref: "#/components/schemas/RegisterCreated"
              examples:
                created_new:
                  value:
                    success: true
                    userId: "a3c5b2c1-7c21-4eaa-bf9e-2a90b6b3a111"
                    resumeToken: "res_eyJhbGciOi..."
                revived:
                  value:
                    success: true
                    userId: "3f1d6b22-6e22-45f8-8b9d-9bcbe0a1d222"
                    resumeToken: "res_eyJhbGciOi..."
        "400":
          description: Validation error (zod)
          content:
            application/json:
              schema: { $ref: "#/components/schemas/ValidationError" }
              examples:
                bad_email:
                  value:
                    code: VALIDATION_ERROR
                    details:
                      fieldErrors:
                        email: [Invalid email]
                password_mismatch:
                  value:
                    code: VALIDATION_ERROR
                    details:
                      fieldErrors:
                        confirmPassword: [Passwords do not match]
        "409":
          description: Conflict — active user exists or pending already created
          content:
            application/json:
              oneOf:
                - $ref: "#/components/schemas/ErrorSimple"
                - $ref: "#/components/schemas/PendingExists"
              examples:
                email_exists: { value: { code: EMAIL_EXISTS } }
                zid_exists:   { value: { code: ZID_EXISTS } }
                pending_exists:
                  value:
                    code: PENDING_VERIFICATION_EXISTS
                    resumeToken: "res_eyJhbGciOi..."
                zid_mismatch: { value: { code: ZID_MISMATCH } }
        "429":
          description: "Too many requests (10 req/hour per IP+email)"
          headers:
            X-RateLimit-Limit:     { schema: { type: string } }
            X-RateLimit-Remaining: { schema: { type: string } }
            X-RateLimit-Reset:     { schema: { type: string } }
          content:
            application/json:
              schema: { $ref: "#/components/schemas/ErrorSimple" }
              examples:
                too_many: { value: { code: TOO_MANY_REQUESTS } }
        "500":
          $ref: "#/components/responses/InternalError"

  /auth/verify-otp:
    post:
      summary: Verify OTP (Activate account)
      description: |
        Verify the 6-digit OTP for a **PENDING_VERIFICATION** signup.
        On success, the account becomes **ACTIVE**, OTP row is deleted, and the resumeToken is invalidated.

        **Rules**
        - `resumeToken` must be valid and map to a pending signup.
        - OTP must match the stored hash, not be expired, and attempts must be < 5.

        **Side effects**
        - On success: `status=ACTIVE`, `email_verified_at=now`, delete OTP row, invalidate resume token.
        - On failure: increment attempts; at 5 attempts the OTP is locked.

        **Rate limit**
        - **10 requests / 10 minutes** per (IP + resumeToken) → 429 thereafter.
      requestBody:
        required: true
        content:
          application/json:
            schema: { $ref: "#/components/schemas/VerifyOtpRequest" }
            examples:
              valid:
                value: { resumeToken: "res_eyJhbGciOi...", otp: "123456" }
      responses:
        "200":
          description: OTP verified; account activated
          content:
            application/json:
              schema: { $ref: "#/components/schemas/VerifyOtpOK" }
              examples:
                ok: { value: { success: true, message: "Account verified successfully" } }
        "400":
          description: Bad/expired OTP or validation error
          content:
            application/json:
              oneOf:
                - $ref: "#/components/schemas/ErrorSimple"
                - $ref: "#/components/schemas/ValidationError"
              examples:
                otp_invalid: { value: { code: OTP_INVALID } }
                otp_expired: { value: { code: OTP_EXPIRED } }
        "401":
          description: Invalid or expired resume token
          content:
            application/json:
              schema: { $ref: "#/components/schemas/ErrorSimple" }
              examples:
                bad_token: { value: { code: RESUME_TOKEN_INVALID } }
        "404":
          description: Pending signup or OTP not found
          content:
            application/json:
              schema: { $ref: "#/components/schemas/ErrorSimple" }
              examples:
                not_found: { value: { code: PENDING_NOT_FOUND } }
        "409":
          description: User already verified
          content:
            application/json:
              schema: { $ref: "#/components/schemas/ErrorSimple" }
              examples:
                already_verified: { value: { code: ALREADY_VERIFIED } }
        "423":
          description: OTP locked after too many failed attempts
          content:
            application/json:
              schema: { $ref: "#/components/schemas/ErrorSimple" }
              examples:
                locked: { value: { code: OTP_LOCKED } }
        "429":
          description: Too many requests (rate limit hit)
          headers:
            X-RateLimit-Limit:     { schema: { type: string } }
            X-RateLimit-Remaining: { schema: { type: string } }
            X-RateLimit-Reset:     { schema: { type: string } }
          content:
            application/json:
              schema: { $ref: "#/components/schemas/ErrorSimple" }
              examples:
                too_many: { value: { code: TOO_MANY_REQUESTS } }
        "500":
          $ref: "#/components/responses/InternalError"

  /auth/resend-otp:
    post:
      summary: Resend OTP for a pending signup
      description: |
        Issues a **new 6-digit OTP** (overwriting the previous one), resets attempts, and updates
        `last_otp_sent_at` + `resend_count`.

        **Rules**
        - Requires a valid `resumeToken`.
        - Signup must be `PENDING_VERIFICATION` (not ACTIVE/EXPIRED).
        - Enforces per-user cooldown and daily cap **before** sending:
          - Cooldown: **60s** between sends → `OTP_COOLDOWN` (429)
          - Daily cap: **5/day** → `OTP_RESEND_LIMIT` (429)

        **Rate limit**
        - Endpoint itself: **3 requests / minute** per (IP + resumeToken).
      requestBody:
        required: true
        content:
          application/json:
            schema: { $ref: "#/components/schemas/ResendOtpRequest" }
            examples:
              ok:
                value: { resumeToken: "res_eyJhbGciOi..." }
      responses:
        "200":
          description: OTP reissued and email sent
          content:
            application/json:
              schema: { $ref: "#/components/schemas/ResendOtpOK" }
              examples:
                success: { value: { success: true } }
        "400":
          description: Validation error (missing resumeToken)
          content:
            application/json:
              schema: { $ref: "#/components/schemas/ErrorSimple" }
              examples:
                bad_body: { value: { code: VALIDATION_ERROR } }
        "401":
          description: Invalid or expired resume token
          content:
            application/json:
              schema: { $ref: "#/components/schemas/ErrorSimple" }
              examples:
                bad_token: { value: { code: RESUME_TOKEN_INVALID } }
        "404":
          description: Pending signup not found
          content:
            application/json:
              schema: { $ref: "#/components/schemas/ErrorSimple" }
              examples:
                not_found: { value: { code: PENDING_NOT_FOUND } }
        "409":
          description: Already verified
          content:
            application/json:
              schema: { $ref: "#/components/schemas/ErrorSimple" }
              examples:
                already_verified: { value: { code: ALREADY_VERIFIED } }
        "429":
          description: Cooldown/cap hit or per-endpoint rate limit
          headers:
            X-RateLimit-Limit:     { schema: { type: string } }
            X-RateLimit-Remaining: { schema: { type: string } }
            X-RateLimit-Reset:     { schema: { type: string } }
          content:
            application/json:
              schema: { $ref: "#/components/schemas/ErrorSimple" }
              examples:
                cooldown: { value: { code: OTP_COOLDOWN } }
                daily_cap: { value: { code: OTP_RESEND_LIMIT } }
                too_many:  { value: { code: TOO_MANY_REQUESTS } }
        "500":
          $ref: "#/components/responses/InternalError"

  /auth/pending/email:
    patch:
      summary: Change Email (Pre-Verification)
      description: |
        Allows unverified users to fix a mistyped email before completing verification.

        **Flow**

        1) Validate `resumeToken` and `newEmail` format.
        2) Ensure no ACTIVE user already owns `newEmail` → **409 `EMAIL_EXISTS`**.
        3) Ensure user status = `PENDING_VERIFICATION` → **409 `ALREADY_VERIFIED`** if ACTIVE.
        4) Update user email in database.
        5) Invalidate all prior OTP + resumeToken.
        6) Rotate a new resumeToken bound to newEmail.
        7) Generate new OTP (+10m), reset counters (otp_attempts=0, otp_resend_count=0).
        8) Send new OTP email to the new address.

        **Side effects**
        - Updates `signup_email` in `user_signups` table
        - Clears existing OTP state (hash, expiry, attempts)
        - Invalidates the old resume token
        - Issues fresh resume token with 30min TTL
        - Sends new 6-digit OTP email with 10min TTL
      requestBody:
        required: true
        content:
          application/json:
            schema:
              $ref: '#/components/schemas/ChangeEmailPreVerifyRequest'
            examples:
              valid:
                value:
                  resumeToken: "res_eyJhbGciOi..."
                  newEmail: "jane.new@gmail.com"
      responses:
        '200':
          description: Email changed; Invalidates existing OTP & token; Sends new OTP & token
          content:
            application/json:
              schema:
                $ref: '#/components/schemas/ChangeEmailPreVerifyOK'
              examples:
                ok:
                  value:
                    success: true
                    resumeToken: "res_def456eyJbg..."
        '400':
          description: Validation error (zod)
          content:
            application/json:
              schema:
                $ref: '#/components/schemas/ErrorSimple'
              examples:
                validation_error:
                  value:
                    code: VALIDATION_ERROR
        '401':
          description: Invalid or expired resume token
          content:
            application/json:
              schema:
                $ref: '#/components/schemas/ErrorSimple'
              examples:
                bad_token:
                  value:
                    code: RESUME_TOKEN_INVALID
        '404':
          description: User not found
          content:
            application/json:
              schema:
                $ref: '#/components/schemas/ErrorSimple'
              examples:
                user_not_found:
                  value:
                    code: PENDING_NOT_FOUND
        '409':
          description: New email already used by active user or user is already verified
          content:
            application/json:
              schema:
                $ref: '#/components/schemas/ErrorSimple'
              examples:
                email_exists:
                  value:
                    code: EMAIL_EXISTS
                already_verified:
                  value:
                    code: ALREADY_VERIFIED

  /auth/pending/context?resumeToken=RES_xxx:
    get:
      summary: Get pending registration context
      description: |
        Return lightweight context for a pending signup using a secure resumeToken (issued by Story 1.1). 
        The Verify screen calls this to decide what to show (email mask, resend state), or to fail fast 
        if the signup is already verified/expired.

        **Validation & Logic**
        - Validate resumeToken (signature/TTL); locate user.
        - Only return context when status = PENDING_VERIFICATION.
        - Compute resend state from last_otp_sent_at, otp_resend_count (cooldown = 60s; daily cap = 5).
        - Do not leak PII: return masked email only (never raw email).
        - No OTP or sensitive fields should be returned.
      parameters:
        - name: resumeToken
          in: query
          required: true
          description: Resume token issued during registration
          schema:
            type: string
            example: 'res_xxxxx...'
      responses:
        '200':
          description: Pending context retrieved success
          content:
            application/json:
              schema:
                $ref: '#/components/schemas/PendingContextOK'
              examples:
                success:
                  value:
                    emailMasked: "j***@u***.edu"
                    status: "PENDING_VERIFICATION"
                    resend:
                      cooldownSeconds: 37
                      remainingToday: 3
        '401':
          description: Invalid token or expired token
          content:
            application/json:
              schema:
                $ref: '#/components/schemas/ErrorSimple'
              examples:
                bad_token:
                  value:
                    code: RESUME_TOKEN_INVALID
        '404':
          description: User expired/cleaned up or missing
          content:
            application/json:
              schema:
                $ref: '#/components/schemas/ErrorSimple'
              examples:
                expired_user:
                  value:
                    code: PENDING_NOT_FOUND
        '409':
          description: User already active
          content:
            application/json:
              schema:
                $ref: '#/components/schemas/ErrorSimple'
              examples:
                active_user:
                  value:
                    code: ALREADY_VERIFIED

  /auth/login:
    post:
      summary: Log in a user
      description: |
        Authenticates an **ACTIVE** user with their email and password.

        On success, returns a short-lived **accessToken** (~15 min) and sets a long-lived
        **refreshToken** (~7 days) in a `Secure`, `HttpOnly` cookie.
      requestBody:
        $ref: "#/components/requestBodies/LoginBody"
      responses:
        "200":
          description: Login successful
          headers:
            Set-Cookie:
              description: The refresh token cookie for maintaining sessions.
              schema:
                type: string
                example: refreshToken=rft_eyJhbGciOi...; Path=/; HttpOnly; Secure; SameSite=Lax; Max-Age=604800
          content:
            application/json:
              schema: { $ref: "#/components/schemas/LoginSuccess" }
              examples:
                success:
                  value:
                    success: true
                    userId: "usr_abc123"
                    accessToken: "jwt_eyJhbGciOi..."
                    expiresIn: 900
        "400":
          description: Validation error for missing or invalid fields.
          content:
            application/json:
              schema: { $ref: "#/components/schemas/ErrorSimple" }
              examples:
                missing_fields: { value: { code: VALIDATION_ERROR } }
        "401":
          description: Invalid credentials (unknown email or wrong password).
          content:
            application/json:
              schema: { $ref: "#/components/schemas/ErrorSimple" }
              examples:
                invalid: { value: { code: INVALID_CREDENTIALS } }
        "403":
          description: The user's account is not in an ACTIVE state.
          content:
            application/json:
              schema: { $ref: "#/components/schemas/ErrorSimple" }
              examples:
                not_active: { value: { code: ACCOUNT_NOT_VERIFIED } }
        "429":
          description: Too many failed login attempts (rate limit hit).
          content:
            application/json:
              schema: { $ref: "#/components/schemas/ErrorSimple" }
              examples:
                too_many: { value: { code: TOO_MANY_REQUESTS } }
        "500":
          $ref: "#/components/responses/InternalError"

  /auth/refresh:
    post:
      summary: Refresh access token
      description: >
        Issues a new `accessToken` using the `refreshToken` stored in the `HttpOnly` cookie.
      responses:
        "200":
          description: Token refreshed successfully.
          content:
            application/json:
              schema: { $ref: "#/components/schemas/RefreshSuccess" }
              examples:
                success:
                  value:
                    success: true
                    accessToken: "jwt_eyJhbGciOi..."
                    expiresIn: 900
        "401":
          description: Refresh token is missing, invalid, or expired.
          content:
            application/json:
              schema: { $ref: "#/components/schemas/ErrorSimple" }
              examples:
                no_token:      { value: { code: NO_REFRESH_TOKEN } }
                invalid_token: { value: { code: INVALID_REFRESH_TOKEN } }
        "500":
          $ref: "#/components/responses/InternalError"

  /auth/logout:
    post:
      summary: Log out user
      description: |
        Securely logs out the user by invalidating their refresh token and clearing the refresh token cookie.
        
        **Security Features:**
        - Invalidates the refresh token server-side by incrementing the token version
        - Clears the refresh token cookie from the browser
        - All existing access tokens become invalid immediately
        - Idempotent: safe to call multiple times
        
        **Token Invalidation:**
        - Uses token versioning to immediately invalidate all existing tokens
        - No database lookups required on subsequent requests
        - Scales efficiently with high traffic
      responses:
        "200":
          description: Logout successful.
          headers:
            Set-Cookie:
              description: Clears the refresh token cookie
              schema:
                type: string
                example: refreshToken=; HttpOnly; Secure; SameSite=Lax; Path=/; Expires=Thu, 01 Jan 1970 00:00:00 GMT
          content:
            application/json:
              schema:
                type: object
                required: [success]
                properties:
                  success:
                    type: boolean
                    example: true
              examples:
                success:
                  value:
                    success: true
        "401":
          description: No valid session or refresh token.
          content:
            application/json:
              schema:
                $ref: "#/components/schemas/ErrorSimple"
              examples:
                not_authenticated:
                  value: { code: NOT_AUTHENTICATED }
        "500":
          $ref: "#/components/responses/InternalError"

  /profile/skills:
    get:
      summary: List all skills for the authenticated user
      description: |
        Returns all skills linked to the authenticated user's profile via `profile_skills`.
        Names are deduped and sorted alphabetically.
        
        **Auth:** Bearer token required.
      security:
        - bearerAuth: []
      responses:
        "200":
          description: List of skills for the user (may be empty)
          content:
            application/json:
              schema:
                type: array
                items:
                  $ref: "#/components/schemas/Skill"
              examples:
                some_skills:
                  value:
                    - id: 12
                      name: Python
                    - id: 34
                      name: SQL
                no_skills:
                  value: []
        "401":
          description: Not authenticated
          content:
            application/json:
              schema:
                $ref: "#/components/schemas/ErrorSimple"
              examples:
                not_authenticated:
                  value:
                    code: NOT_AUTHENTICATED

components:
  securitySchemes:
    bearerAuth:
      type: http
      scheme: bearer
      bearerFormat: JWT
      
  responses:
    InternalError:
      description: Internal error
      content:
        application/json:
          schema: { $ref: "#/components/schemas/ErrorSimple" }
          examples:
            internal: { value: { code: INTERNAL } }

  requestBodies:
    LoginBody:
      required: true
      content:
        application/json:
          schema:
            type: object
            required: [email, password]
            properties:
              email:
                type: string
                format: email
                example: jane@gmail.com
              password:
                type: string
                minLength: 1
                example: Abcd1234

  schemas:
    RegisterRequest:
      type: object
      required:
        - fullName
        - zid
        - level
        - yearIntake
        - isIndonesian
        - program
        - major
        - email
        - password
        - confirmPassword
      properties:
        fullName: { type: string, minLength: 1 }
        zid:
          type: string
          pattern: "^z[0-9]{7}$"
          description: UNSW zID (lowercase z + 7 digits)
        level: { type: string, example: undergrad }
        yearIntake: { type: integer, minimum: 2000, maximum: 2100 }
        isIndonesian: { type: boolean }
        program: { type: string }
        major: { type: string }
        email: { type: string, format: email }
        password: { type: string, minLength: 8 }
        confirmPassword: { type: string, minLength: 8 }

    RegisterCreated:
      type: object
      required: [success, userId, resumeToken]
      properties:
        success: { type: boolean, example: true }
        userId:
          type: string
          description: The signup row ID (`user_signups.id`)
          example: "a3c5b2c1-7c21-4eaa-bf9e-2a90b6b3a111"
        resumeToken:
          type: string
          description: Short-lived token (30m) prefixed with `res_` used to continue the OTP flow
          example: "res_eyJhbGciOi..."

    PendingExists:
      type: object
      required: [code, resumeToken]
      properties:
        code:
          type: string
          enum: [PENDING_VERIFICATION_EXISTS]
        resumeToken:
          type: string
          description: Fresh 30-min token to resume OTP flow

    VerifyOtpRequest:
      type: object
      required: [resumeToken, otp]
      properties:
        resumeToken:
          type: string
          description: Short-lived token (prefixed `res_`) from /auth/register
          example: "res_eyJhbGciOi..."
        otp:
          type: string
          pattern: "^[0-9]{6}$"
          description: 6-digit numeric code
          example: "123456"

    VerifyOtpOK:
      type: object
      required: [success, message]
      properties:
        success: { type: boolean, example: true }
        message: { type: string, example: "Account verified successfully" }

    ResendOtpRequest:
      type: object
      required: [resumeToken]
      properties:
        resumeToken:
          type: string
          description: Short-lived token (prefixed `res_`) from /auth/register
          example: "res_eyJhbGciOi..."

    ResendOtpOK:
      type: object
      required: [success]
      properties:
        success: { type: boolean, example: true }

    LoginSuccess:
      type: object
      required: [success, userId, accessToken, expiresIn]
      properties:
        success: { type: boolean, example: true }
        userId: { type: string, example: "usr_abc123" }
        accessToken: { type: string, example: "jwt_eyJhbGciOi..." }
        expiresIn: { type: integer, example: 900 }

    RefreshSuccess:
      type: object
      required: [success, accessToken, expiresIn]
      properties:
        success: { type: boolean, example: true }
        accessToken: { type: string, example: "jwt_eyJhbGciOi..." }
        expiresIn: { type: integer, example: 900 }

    ErrorSimple:
      type: object
      required: [code]
      properties:
        code:
          type: string
          enum:
            - VALIDATION_ERROR
            - EMAIL_EXISTS
            - ZID_EXISTS
            - ZID_MISMATCH
            - PENDING_VERIFICATION_EXISTS
            - PENDING_NOT_FOUND
            - ALREADY_VERIFIED
            - RESUME_TOKEN_INVALID
            - OTP_INVALID
            - OTP_EXPIRED
            - OTP_LOCKED
            - OTP_COOLDOWN
            - OTP_RESEND_LIMIT
            - INVALID_CREDENTIALS
            - ACCOUNT_NOT_VERIFIED
            - NO_REFRESH_TOKEN
            - INVALID_REFRESH_TOKEN
            - TOO_MANY_REQUESTS
            - INTERNAL

    ValidationError:
      type: object
      required: [code, details]
      properties:
        code:
          type: string
          enum: [VALIDATION_ERROR]
        details:
          type: object
          description: Zod-flattened errors (shape may vary)
          properties:
            fieldErrors:
              type: object

    ChangeEmailPreVerifyRequest:
      type: object
      required:
        - resumeToken
        - newEmail
      properties:
        resumeToken:
          type: string
          description: Short-lived token (30m) prefixed with `res_` used to continue the OTP flow
          example: "res_eyJhbGciOi..."
        newEmail:
          type: string
          format: email

    ChangeEmailPreVerifyOK:
      type: object
      required:
        - success
        - resumeToken
      properties:
        success:
          type: boolean
        resumeToken:
          description: The new resume token bound to the new email
          example: "res_def456..."

<<<<<<< HEAD
    Skill:
      type: object
      required:
        - id
        - name
      properties:
        id:
          type: integer
        name:
          type: string
=======
    PendingContextOK:
      type: object
      required:
        - emailMasked
        - status
        - resend
      properties:
        emailMasked:
          type: string
          description: Masked email address for privacy
          example: "j***@u***.edu"
        status:
          type: string
          description: Current signup status
          example: "PENDING_VERIFICATION"
        resend:
          type: object
          required:
            - cooldownSeconds
            - remainingToday
          properties:
            cooldownSeconds:
              type: integer
              description: Seconds remaining before next OTP can be requested
            remainingToday:
              type: integer
              description: Number of OTP resends remaining today (daily limit is 5)
  
>>>>>>> cdd156a4
<|MERGE_RESOLUTION|>--- conflicted
+++ resolved
@@ -828,18 +828,6 @@
           description: The new resume token bound to the new email
           example: "res_def456..."
 
-<<<<<<< HEAD
-    Skill:
-      type: object
-      required:
-        - id
-        - name
-      properties:
-        id:
-          type: integer
-        name:
-          type: string
-=======
     PendingContextOK:
       type: object
       required:
@@ -868,4 +856,14 @@
               type: integer
               description: Number of OTP resends remaining today (daily limit is 5)
   
->>>>>>> cdd156a4
+
+    Skill:
+      type: object
+      required:
+        - id
+        - name
+      properties:
+        id:
+          type: integer
+        name:
+          type: string