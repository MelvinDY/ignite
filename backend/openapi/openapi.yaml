openapi: 3.0.3
info:
  title: Ignite Backend (Prototype)
  version: 0.2.0
  description: >
    Authentication endpoints for registration with OTP, verification, resend,
    passwordless resume tokens, login, and token refresh.

servers:
  - url: http://localhost:5000/api
    description: Local dev

security:
  - bearerAuth: []

tags:
  - name: Auth
    description: Authentication, verification, sessions
  - name: Profile
    description: Profile data, skills, media, and preferences
  - name: Handles
    description: Public profile handles (unique slugs)

paths:
  /auth/register:
    post:
      tags: ["Auth"]
      summary: Register new account
      description: |
        **Flow**
        1) Validate payload (email format, zID `^z[0-9]{7}$`, password ≥ 8, confirm matches).
        2) Reject if email already belongs to an **ACTIVE** user (`EMAIL_EXISTS`).
        3) Reject if zID is already used by an **ACTIVE** user (`ZID_EXISTS`).
        4) If a **PENDING** signup exists (same email or same zID), return **409 `PENDING_VERIFICATION_EXISTS`**
           with a **fresh 30-min resumeToken**.
        5) If an **EXPIRED** signup exists **for the same zID**, **revive** it to `PENDING_VERIFICATION`
           (updating `signup_email` if different), **send OTP**, and return 201 + resumeToken.
        6) Otherwise, create a new `PENDING_VERIFICATION` signup, **send OTP**, and return 201 + resumeToken.

        **Side effects**
        - Stores a hashed OTP (`otp_hash`) with **TTL +10m**, resets counters (`otp_attempts=0`, `resend_count=0`),
          and sets `last_otp_sent_at`.
        - Logs a registration event (no PII beyond `userId`).

        **Rate limit**
        - **10 requests/hour** per **(IP + email)** → **429** thereafter.

        **Notes**
        - The **resumeToken** is prefixed with `res_` and **expires in 30 minutes**.
        - Follows a **zID-first revival policy**. If an EXPIRED signup exists for the same **email** but **different zID**,
          return **409 `ZID_MISMATCH`**.
      requestBody:
        required: true
        content:
          application/json:
            schema:
              $ref: "#/components/schemas/RegisterRequest"
            examples:
              valid:
                value:
                  fullName: Jane Doe
                  zid: z1234567
                  level: undergrad
                  yearIntake: 2024
                  isIndonesian: true
                  program: BE
                  major: Software Engineering
                  email: jane@gmail.com
                  password: Abcd1234
                  confirmPassword: Abcd1234
      responses:
        "201":
          description: Created (new or revived PENDING signup; OTP email sent)
          content:
            application/json:
              schema:
                $ref: "#/components/schemas/RegisterCreated"
              examples:
                created_new:
                  value:
                    success: true
                    userId: "a3c5b2c1-7c21-4eaa-bf9e-2a90b6b3a111"
                    resumeToken: "res_eyJhbGciOi..."
                revived:
                  value:
                    success: true
                    userId: "3f1d6b22-6e22-45f8-8b9d-9bcbe0a1d222"
                    resumeToken: "res_eyJhbGciOi..."
        "400":
          description: Validation error (zod)
          content:
            application/json:
              schema:
                $ref: "#/components/schemas/ValidationError"
              examples:
                bad_email:
                  value:
                    code: VALIDATION_ERROR
                    details:
                      fieldErrors:
                        email: [Invalid email]
                password_mismatch:
                  value:
                    code: VALIDATION_ERROR
                    details:
                      fieldErrors:
                        confirmPassword: [Passwords do not match]
        "409":
          description: Conflict — active user exists or pending already created
          content:
            application/json:
              schema:
                oneOf:
                  - $ref: "#/components/schemas/ErrorSimple"
                  - $ref: "#/components/schemas/PendingExists"
              examples:
                email_exists: { value: { code: EMAIL_EXISTS } }
                zid_exists:   { value: { code: ZID_EXISTS } }
                pending_exists:
                  value:
                    code: PENDING_VERIFICATION_EXISTS
                    resumeToken: "res_eyJhbGciOi..."
                zid_mismatch: { value: { code: ZID_MISMATCH } }
        "429":
          description: "Too many requests (10 req/hour per IP+email)"
          headers:
            X-RateLimit-Limit:     { schema: { type: string } }
            X-RateLimit-Remaining: { schema: { type: string } }
            X-RateLimit-Reset:     { schema: { type: string } }
          content:
            application/json:
              schema:
                $ref: "#/components/schemas/ErrorSimple"
              examples:
                too_many: { value: { code: TOO_MANY_REQUESTS } }
        "500":
          $ref: "#/components/responses/InternalError"

  /auth/verify-otp:
    post:
      tags: ["Auth"]
      summary: Verify OTP (Activate account)
      description: |
        Verify the 6-digit OTP for a **PENDING_VERIFICATION** signup.
        On success, the account becomes **ACTIVE**, OTP row is deleted, and the resumeToken is invalidated.

        **Rules**
        - `resumeToken` must be valid and map to a pending signup.
        - OTP must match the stored hash, not be expired, and attempts must be < 5.

        **Side effects**
        - On success: `status=ACTIVE`, `email_verified_at=now`, delete OTP row, invalidate resume token.
        - On failure: increment attempts; at 5 attempts the OTP is locked.

        **Rate limit**
        - **10 requests / 10 minutes** per (IP + resumeToken) → 429 thereafter.
      requestBody:
        required: true
        content:
          application/json:
            schema:
              $ref: "#/components/schemas/VerifyOtpRequest"
            examples:
              valid:
                value: { resumeToken: "res_eyJhbGciOi...", otp: "123456" }
      responses:
        "200":
          description: OTP verified; account activated
          content:
            application/json:
              schema:
                $ref: "#/components/schemas/VerifyOtpOK"
              examples:
                ok: { value: { success: true, message: "Account verified successfully" } }
        "400":
          description: Bad/expired OTP or validation error
          content:
            application/json:
              schema:
                oneOf:
                  - $ref: "#/components/schemas/ErrorSimple"
                  - $ref: "#/components/schemas/ValidationError"
              examples:
                otp_invalid: { value: { code: OTP_INVALID } }
                otp_expired: { value: { code: OTP_EXPIRED } }
        "401":
          description: Invalid or expired resume token
          content:
            application/json:
              schema:
                $ref: "#/components/schemas/ErrorSimple"
              examples:
                bad_token: { value: { code: RESUME_TOKEN_INVALID } }
        "404":
          description: Pending signup or OTP not found
          content:
            application/json:
              schema:
                $ref: "#/components/schemas/ErrorSimple"
              examples:
                not_found: { value: { code: PENDING_NOT_FOUND } }
        "409":
          description: User already verified
          content:
            application/json:
              schema:
                $ref: "#/components/schemas/ErrorSimple"
              examples:
                already_verified: { value: { code: ALREADY_VERIFIED } }
        "423":
          description: OTP locked after too many failed attempts
          content:
            application/json:
              schema:
                $ref: "#/components/schemas/ErrorSimple"
              examples:
                locked: { value: { code: OTP_LOCKED } }
        "429":
          description: Too many requests (rate limit hit)
          headers:
            X-RateLimit-Limit:     { schema: { type: string } }
            X-RateLimit-Remaining: { schema: { type: string } }
            X-RateLimit-Reset:     { schema: { type: string } }
          content:
            application/json:
              schema:
                $ref: "#/components/schemas/ErrorSimple"
              examples:
                too_many: { value: { code: TOO_MANY_REQUESTS } }
        "500":
          $ref: "#/components/responses/InternalError"

  /auth/resend-otp:
    post:
      tags: ["Auth"]
      summary: Resend OTP for a pending signup
      description: |
        Issues a **new 6-digit OTP** (overwriting the previous one), resets attempts, and updates
        `last_otp_sent_at` + `resend_count`.

        **Rules**
        - Requires a valid `resumeToken`.
        - Signup must be `PENDING_VERIFICATION` (not ACTIVE/EXPIRED).
        - Enforces per-user cooldown and daily cap **before** sending:
          - Cooldown: **60s** between sends → `OTP_COOLDOWN` (429)
          - Daily cap: **5/day** → `OTP_RESEND_LIMIT` (429)

        **Rate limit**
        - Endpoint itself: **3 requests / minute** per (IP + resumeToken).
      requestBody:
        required: true
        content:
          application/json:
            schema:
              $ref: "#/components/schemas/ResendOtpRequest"
            examples:
              ok:
                value: { resumeToken: "res_eyJhbGciOi..." }
      responses:
        "200":
          description: OTP reissued and email sent
          content:
            application/json:
              schema:
                $ref: "#/components/schemas/ResendOtpOK"
              examples:
                success: { value: { success: true } }
        "400":
          description: Validation error (missing resumeToken)
          content:
            application/json:
              schema:
                $ref: "#/components/schemas/ErrorSimple"
              examples:
                bad_body: { value: { code: VALIDATION_ERROR } }
        "401":
          description: Invalid or expired resume token
          content:
            application/json:
              schema:
                $ref: "#/components/schemas/ErrorSimple"
              examples:
                bad_token: { value: { code: RESUME_TOKEN_INVALID } }
        "404":
          description: Pending signup not found
          content:
            application/json:
              schema:
                $ref: "#/components/schemas/ErrorSimple"
              examples:
                not_found: { value: { code: PENDING_NOT_FOUND } }
        "409":
          description: Already verified
          content:
            application/json:
              schema:
                $ref: "#/components/schemas/ErrorSimple"
              examples:
                already_verified: { value: { code: ALREADY_VERIFIED } }
        "429":
          description: Cooldown/cap hit or per-endpoint rate limit
          headers:
            X-RateLimit-Limit:     { schema: { type: string } }
            X-RateLimit-Remaining: { schema: { type: string } }
            X-RateLimit-Reset:     { schema: { type: string } }
          content:
            application/json:
              schema:
                $ref: "#/components/schemas/ErrorSimple"
              examples:
                cooldown: { value: { code: OTP_COOLDOWN } }
                daily_cap: { value: { code: OTP_RESEND_LIMIT } }
                too_many:  { value: { code: TOO_MANY_REQUESTS } }
        "500":
          $ref: "#/components/responses/InternalError"

  /auth/pending/email:
    patch:
      tags: ["Auth"]
      summary: Change Email (Pre-Verification)
      description: |
        Allows unverified users to fix a mistyped email before completing verification.

        **Flow**

        1) Validate `resumeToken` and `newEmail` format.
        2) Ensure no ACTIVE user already owns `newEmail` → **409 `EMAIL_EXISTS`**.
        3) Ensure user status = `PENDING_VERIFICATION` → **409 `ALREADY_VERIFIED`** if ACTIVE.
        4) Update user email in database.
        5) Invalidate all prior OTP + resumeToken.
        6) Rotate a new resumeToken bound to newEmail.
        7) Generate new OTP (+10m), reset counters (otp_attempts=0, otp_resend_count=0).
        8) Send new OTP email to the new address.

        **Side effects**
        - Updates `signup_email` in `user_signups` table
        - Clears existing OTP state (hash, expiry, attempts)
        - Invalidates the old resume token
        - Issues fresh resume token with 30min TTL
        - Sends new 6-digit OTP email with 10min TTL
      requestBody:
        required: true
        content:
          application/json:
            schema:
              $ref: '#/components/schemas/ChangeEmailPreVerifyRequest'
            examples:
              valid:
                value:
                  resumeToken: "res_eyJhbGciOi..."
                  newEmail: "jane.new@gmail.com"
      responses:
        '200':
          description: Email changed; Invalidates existing OTP & token; Sends new OTP & token
          content:
            application/json:
              schema:
                $ref: '#/components/schemas/ChangeEmailPreVerifyOK'
              examples:
                ok:
                  value:
                    success: true
                    resumeToken: "res_def456eyJbg..."
        '400':
          description: Validation error (zod)
          content:
            application/json:
              schema:
                $ref: '#/components/schemas/ErrorSimple'
              examples:
                validation_error:
                  value:
                    code: VALIDATION_ERROR
        '401':
          description: Invalid or expired resume token
          content:
            application/json:
              schema:
                $ref: '#/components/schemas/ErrorSimple'
              examples:
                bad_token:
                  value:
                    code: RESUME_TOKEN_INVALID
        '404':
          description: User not found
          content:
            application/json:
              schema:
                $ref: '#/components/schemas/ErrorSimple'
              examples:
                user_not_found:
                  value:
                    code: PENDING_NOT_FOUND
        '409':
          description: New email already used by active user or user is already verified
          content:
            application/json:
              schema:
                $ref: '#/components/schemas/ErrorSimple'
              examples:
                email_exists:
                  value:
                    code: EMAIL_EXISTS
                already_verified:
                  value:
                    code: ALREADY_VERIFIED

  /auth/pending/context?resumeToken=RES_xxx:
    get:
      tags: ["Auth"]
      summary: Get pending registration context
      description: |
        Return lightweight context for a pending signup using a secure resumeToken (issued by Story 1.1). 
        The Verify screen calls this to decide what to show (email mask, resend state), or to fail fast 
        if the signup is already verified/expired.

        **Validation & Logic**
        - Validate resumeToken (signature/TTL); locate user.
        - Only return context when status = PENDING_VERIFICATION.
        - Compute resend state from last_otp_sent_at, otp_resend_count (cooldown = 60s; daily cap = 5).
        - Do not leak PII: return masked email only (never raw email).
        - No OTP or sensitive fields should be returned.
      parameters:
        - name: resumeToken
          in: query
          required: true
          description: Resume token issued during registration
          schema:
            type: string
            example: 'res_xxxxx...'
      responses:
        '200':
          description: Pending context retrieved success
          content:
            application/json:
              schema:
                $ref: '#/components/schemas/PendingContextOK'
              examples:
                success:
                  value:
                    emailMasked: "j***@u***.edu"
                    status: "PENDING_VERIFICATION"
                    resend:
                      cooldownSeconds: 37
                      remainingToday: 3
        '401':
          description: Invalid token or expired token
          content:
            application/json:
              schema:
                $ref: '#/components/schemas/ErrorSimple'
              examples:
                bad_token:
                  value:
                    code: RESUME_TOKEN_INVALID
        '404':
          description: User expired/cleaned up or missing
          content:
            application/json:
              schema:
                $ref: '#/components/schemas/ErrorSimple'
              examples:
                expired_user:
                  value:
                    code: PENDING_NOT_FOUND
        '409':
          description: User already active
          content:
            application/json:
              schema:
                $ref: '#/components/schemas/ErrorSimple'
              examples:
                active_user:
                  value:
                    code: ALREADY_VERIFIED

  /auth/login:
    post:
      tags: ["Auth"]
      summary: Log in a user
      description: |
        Authenticates an **ACTIVE** user with their email and password.

        On success, returns a short-lived **accessToken** (~15 min) and sets a long-lived
        **refreshToken** (~7 days) in a `Secure`, `HttpOnly` cookie.
      requestBody:
        $ref: "#/components/requestBodies/LoginBody"
      responses:
        "200":
          description: Login successful
          headers:
            Set-Cookie:
              description: The refresh token cookie for maintaining sessions.
              schema:
                type: string
                example: refreshToken=rft_eyJhbGciOi...; Path=/; HttpOnly; Secure; SameSite=Lax; Max-Age=604800
          content:
            application/json:
              schema:
                $ref: "#/components/schemas/LoginSuccess"
              examples:
                success:
                  value:
                    success: true
                    userId: "usr_abc123"
                    accessToken: "jwt_eyJhbGciOi..."
                    expiresIn: 900
        "400":
          description: Validation error for missing or invalid fields.
          content:
            application/json:
              schema:
                $ref: "#/components/schemas/ErrorSimple"
              examples:
                missing_fields: { value: { code: VALIDATION_ERROR } }
        "401":
          description: Invalid credentials (unknown email or wrong password).
          content:
            application/json:
              schema:
                $ref: "#/components/schemas/ErrorSimple"
              examples:
                invalid: { value: { code: INVALID_CREDENTIALS } }
        "403":
          description: The user's account is not in an ACTIVE state.
          content:
            application/json:
              schema:
                $ref: "#/components/schemas/ErrorSimple"
              examples:
                not_active: { value: { code: ACCOUNT_NOT_VERIFIED } }
        "429":
          description: Too many failed login attempts (rate limit hit).
          content:
            application/json:
              schema:
                $ref: "#/components/schemas/ErrorSimple"
              examples:
                too_many: { value: { code: TOO_MANY_REQUESTS } }
        "500":
          $ref: "#/components/responses/InternalError"

  /auth/refresh:
    post:
      tags: ["Auth"]
      summary: Refresh access token
      description: >
        Issues a new `accessToken` using the `refreshToken` stored in the `HttpOnly` cookie.
      responses:
        "200":
          description: Token refreshed successfully.
          content:
            application/json:
              schema:
                $ref: "#/components/schemas/RefreshSuccess"
              examples:
                success:
                  value:
                    success: true
                    accessToken: "jwt_eyJhbGciOi..."
                    expiresIn: 900
        "401":
          description: Refresh token is missing, invalid, or expired.
          content:
            application/json:
              schema:
                $ref: "#/components/schemas/ErrorSimple"
              examples:
                no_token:      { value: { code: NO_REFRESH_TOKEN } }
                invalid_token: { value: { code: INVALID_REFRESH_TOKEN } }
        "500":
          $ref: "#/components/responses/InternalError"

  /auth/logout:
    post:
      tags: ["Auth"]
      summary: Log out user
      description: |
        Securely logs out the user by invalidating their refresh token and clearing the refresh token cookie.
        
        **Security Features:**
        - Invalidates the refresh token server-side by incrementing the token version
        - Clears the refresh token cookie from the browser
        - All existing access tokens become invalid immediately
        - Idempotent: safe to call multiple times
        
        **Token Invalidation:**
        - Uses token versioning to immediately invalidate all existing tokens
        - No database lookups required on subsequent requests
        - Scales efficiently with high traffic
      responses:
        "200":
          description: Logout successful.
          headers:
            Set-Cookie:
              description: Clears the refresh token cookie
              schema:
                type: string
                example: refreshToken=; HttpOnly; Secure; SameSite=Lax; Path=/; Expires=Thu, 01 Jan 1970 00:00:00 GMT
          content:
            application/json:
              schema:
                type: object
                required: [success]
                properties:
                  success:
                    type: boolean
                    example: true
              examples:
                success:
                  value:
                    success: true
        "401":
          description: No valid session or refresh token.
          content:
            application/json:
              schema:
                $ref: "#/components/schemas/ErrorSimple"
              examples:
                not_authenticated:
                  value: { code: NOT_AUTHENTICATED }
        "500":
          $ref: "#/components/responses/InternalError"

  /user/email/change-request:
    post:
      tags: ["Auth"]
      summary: Request email change for verified users
      description: |
        Allows verified users to request an email change by providing their current password and new email.
        
        **Flow**
        1) Validate JWT access token from Authorization header
        2) Validate new email format and current password
        3) Verify current password against stored hash
        4) Check that new email is not already used by another active user
        5) Generate OTP and create pending email change record
        6) Send OTP to new email address
        7) Return masked email and expiry information
        
        **Security Features**
        - Requires valid JWT access token
        - Requires current password verification
        - Prevents email takeover by checking existing users
        - OTP expires in 10 minutes (600 seconds)
        - Email address is masked in response for privacy
      security:
        - bearerAuth: []
      requestBody:
        required: true
        content:
          application/json:
            schema:
              $ref: '#/components/schemas/ChangeEmailRequest'
            examples:
              valid:
                value:
                  newEmail: "john.new@gmail.com"
                  currentPassword: "MySecurePassword123"
      responses:
        '200':
          description: Email change request created; OTP sent to new email
          content:
            application/json:
              schema:
                $ref: '#/components/schemas/ChangeEmailRequestResponse'
              examples:
                success:
                  value:
                    success: true
                    emailMasked: "j***@g***il.com"
                    expiresInSeconds: 600
        '400':
          description: Validation error or incorrect password
          content:
            application/json:
              schema:
                $ref: '#/components/schemas/ValidationError'
              examples:
                incorrect_password:
                  value:
                    code: VALIDATION_ERROR
                    details: "Incorrect password"
        '401':
          description: Not authenticated or invalid token
          content:
            application/json:
              schema:
                $ref: '#/components/schemas/ErrorSimple'
              examples:
                not_authenticated:
                  value:
                    code: NOT_AUTHENTICATED
                    details: "Invalid or expired token"
        '404':
          description: User not found
          content:
            application/json:
              schema:
                $ref: '#/components/schemas/ErrorSimple'
              examples:
                user_not_found:
                  value:
                    code: USER_NOT_FOUND
                    details: "User not found"
        '409':
          description: Email already exists
          content:
            application/json:
              schema:
                $ref: '#/components/schemas/ErrorSimple'
              examples:
                email_exists:
                  value:
                    code: EMAIL_EXISTS
                    details: "Given email is already used"
        '500':
          $ref: "#/components/responses/InternalError"

  /user/email/verify-change:
    post:
      tags: ["Auth"]
      summary: Verify email change with OTP
      description: |
        Verifies the email change using the OTP sent to the new email address.
        
        **Flow**
        1) Validate JWT access token
        2) Retrieve pending email change for user
        3) Verify OTP is valid, not expired, and not locked
        4) Complete the email change in database
        5) Invalidate refresh tokens (security measure)
        6) Issue new access and refresh tokens
        7) Set new refresh token cookie
        
        **Security Features**
        - OTP attempt limiting (5 attempts max, then locked)
        - OTP expiry (10 minutes)
        - Token rotation after email change
        - All existing sessions are invalidated
      security:
        - bearerAuth: []
      requestBody:
        required: true
        content:
          application/json:
            schema:
              $ref: '#/components/schemas/VerifyEmailChangeRequest'
            examples:
              valid:
                value:
                  otp: "123456"
      responses:
        '200':
          description: Email change verified successfully
          headers:
            Set-Cookie:
              description: New refresh token cookie
              schema:
                type: string
                example: refreshToken=rft_eyJhbGciOi...; Path=/; HttpOnly; Secure; SameSite=Lax; Max-Age=604800
          content:
            application/json:
              schema:
                $ref: '#/components/schemas/VerifyEmailChangeResponse'
              examples:
                success:
                  value:
                    success: true
                    message: "Email updated successfully"
                    newAccessToken: "jwt_eyJhbGciOi..."
        '400':
          description: Invalid or expired OTP
          content:
            application/json:
              schema:
                $ref: '#/components/schemas/ErrorSimple'
              examples:
                otp_invalid:
                  value:
                    code: OTP_INVALID
                otp_expired:
                  value:
                    code: OTP_EXPIRED
        '401':
          description: Not authenticated
          content:
            application/json:
              schema:
                $ref: "#/components/schemas/ErrorSimple"
              examples:
                not_authenticated:
                  value:
                    code: NOT_AUTHENTICATED
                    details: "Invalid or expired token"
        '404':
          description: No pending email change found
          content:
            application/json:
              schema:
                $ref: '#/components/schemas/ErrorSimple'
              examples:
                no_pending:
                  value:
                    code: NO_PENDING_EMAIL_CHANGE
        '423':
          description: OTP locked due to too many attempts
          content:
            application/json:
              schema:
                $ref: '#/components/schemas/ErrorSimple'
              examples:
                otp_locked:
                  value:
                    code: OTP_LOCKED

  /user/email/resend-otp:
    post:
      tags: ["Auth"]
      summary: Resend OTP for email change
      description: |
        Resends the OTP for pending email change with rate limiting and cooldown protection.
        
        **Rate Limiting**
        - 5 requests per day per (IP + email)
        - 60 second cooldown between requests
        - Maximum 5 resends per pending change
        
        **Flow**
        1) Validate JWT access token
        2) Check for pending email change
        3) Enforce cooldown and resend limits
        4) Generate new OTP
        5) Send OTP to pending email
        6) Update resend counters
      security:
        - bearerAuth: []
      responses:
        '200':
          description: OTP resent successfully
          content:
            application/json:
              schema:
                $ref: '#/components/schemas/ResendEmailOtpResponse'
              examples:
                success:
                  value:
                    success: true
                    expiresInSeconds: 600
        '401':
          description: Not authenticated
          content:
            application/json:
              schema:
                $ref: '#/components/schemas/ErrorSimple'
              examples:
                not_authenticated:
                  value:
                    code: NOT_AUTHENTICATED
                    details: "Invalid or expired token"
        '404':
          description: No pending email change found
          content:
            application/json:
              schema:
                $ref: '#/components/schemas/ErrorSimple'
              examples:
                no_pending:
                  value:
                    code: NO_PENDING_EMAIL_CHANGE
        '429':
          description: Rate limit exceeded or cooldown active
          headers:
            X-RateLimit-Limit:     { schema: { type: string } }
            X-RateLimit-Remaining: { schema: { type: string } }
            X-RateLimit-Reset:     { schema: { type: string } }
          content:
            application/json:
              schema:
                $ref: '#/components/schemas/ErrorSimple'
              examples:
                cooldown:
                  value:
                    code: OTP_COOLDOWN
                resend_limit:
                  value:
                    code: OTP_RESEND_LIMIT
        '500':
          $ref: "#/components/responses/InternalError"

  /user/email/cancel-change:
    delete:
      tags: ["Auth"]
      summary: Cancel pending email change
      description: |
        Cancels any pending email change for the authenticated user.
        
        **Flow**
        1) Validate JWT access token
        2) Delete pending email change record from database
        
        **Notes**
        - Idempotent operation (safe to call even if no pending change exists)
        - Does not require additional verification
      security:
        - bearerAuth: []
      responses:
        '200':
          description: Email change cancelled successfully
          content:
            application/json:
              schema:
                type: object
                required: [success]
                properties:
                  success:
                    type: boolean
                    example: true
              examples:
                success:
                  value:
                    success: true
        '401':
          description: Not authenticated
          content:
            application/json:
              schema:
                $ref: '#/components/schemas/ErrorSimple'
              examples:
                not_authenticated:
                  value:
                    code: NOT_AUTHENTICATED
        '500':
          $ref: "#/components/responses/InternalError"

  /auth/password/request-reset:
    post:
      tags: ["Auth"]
      summary: Request Password Reset (Start)
      description: |
        Starts the password-reset flow in an **enumeration-safe** way.

        **Behavior**
        - Always returns **200** with a generic message.
        - If an **ACTIVE** account exists for the email, create/overwrite a single `user_otps` row
          with `purpose="RESET_PASSWORD"` (hashed OTP, TTL +10m, attempts=0, resend_count=0, last_sent_at=now)
          and send the 6-digit code via email.
        - If the user is not ACTIVE (or does not exist), still respond **200** without sending an OTP.

        **Rate limit**
        - **5 requests / 10 minutes** per **(IP + email)** → **429** thereafter.

        **Enumeration safety**
        - Response body never reveals whether the email exists.
      security: []  # public endpoint
      requestBody:
        required: true
        content:
          application/json:
            schema: { $ref: "#/components/schemas/EmailOnlyRequest" }
            examples:
              ok:
                value: { email: "jane@gmail.com" }
      responses:
        "200":
          description: Generic success (enumeration-safe)
          content:
            application/json:
              schema: { $ref: "#/components/schemas/ResetGenericOk" }
              examples:
                ok:
                  value:
                    success: true
                    message: "If this email exists, a code has been sent."
        "400":
          description: Validation error (zod)
          content:
            application/json:
              schema: { $ref: "#/components/schemas/ValidationError" }
              examples:
                invalid_email:
                  value:
                    code: VALIDATION_ERROR
                    details:
                      fieldErrors:
                        email: [Invalid email]
        "429":
          description: "Too many requests (5 / 10 min per IP+email)"
          headers:
            X-RateLimit-Limit:     { schema: { type: string } }
            X-RateLimit-Remaining: { schema: { type: string } }
            X-RateLimit-Reset:     { schema: { type: string } }
          content:
            application/json:
              schema: { $ref: "#/components/schemas/ErrorSimple" }
              examples:
                too_many: { value: { code: TOO_MANY_REQUESTS } }
        "500":
          $ref: "#/components/responses/InternalError"

  /auth/password/verify-otp:
    post:
      tags: ["Auth"]
      summary: Verify Password Reset OTP (Create reset session)
      description: |
        Validates a 6-digit OTP for the **RESET_PASSWORD** flow. On success, returns a short-lived
        `resetSessionToken` (JWT, ~10 minutes) that authorizes setting a new password.

        **Errors are enumeration-safe**
        - For unknown/non-ACTIVE email or missing OTP row: respond with **400 `OTP_INVALID`**.
        - If attempts reach 5, OTP is **locked** → **423 `OTP_LOCKED`** (subsequent attempts).
      security: []  # public endpoint
      requestBody:
        required: true
        content:
          application/json:
            schema: { $ref: "#/components/schemas/VerifyPasswordResetOtpRequest" }
            examples:
              valid:
                value: { email: "jane@gmail.com", otp: "123456" }
      responses:
        "200":
          description: OTP verified; reset session created
          content:
            application/json:
              schema: { $ref: "#/components/schemas/VerifyPasswordResetOtpResponse" }
              examples:
                ok:
                  value:
                    success: true
                    resetSessionToken: "rst_eyJ..."
                    expiresIn: 600
        "400":
          description: Bad request — validation or OTP failure
          content:
            application/json:
              schema:
                oneOf:
                  - $ref: "#/components/schemas/ValidationError"
                  - $ref: "#/components/schemas/ErrorSimple"
              examples:
                otp_invalid: { value: { code: OTP_INVALID } }
                otp_expired: { value: { code: OTP_EXPIRED } }
        "423":
          description: OTP locked after too many attempts
          content:
            application/json:
              schema: { $ref: "#/components/schemas/ErrorSimple" }
              examples:
                locked: { value: { code: OTP_LOCKED } }
        "500":
          $ref: "#/components/responses/InternalError"

  /auth/password/reset:
    post:
      tags: ["Auth"]
      summary: Set New Password (Complete)
      description: |
        Sets a new password for the user identified by a valid `resetSessionToken`. Enforces password policy,
        updates the password hash, and **revokes all refresh tokens** (logs out other devices). No new tokens
        are issued automatically—user must log in again.

        **Errors**
        - **401 `RESET_SESSION_INVALID`** if token is bad/expired or not mapped to an ACTIVE signup.
      security: []  # public endpoint (auth via resetSessionToken, not bearer)
      requestBody:
        required: true
        content:
          application/json:
            schema: { $ref: "#/components/schemas/ResetPasswordRequest" }
            examples:
              valid:
                value:
                  resetSessionToken: "rst_eyJ..."
                  newPassword: "NewAbcd1234"
                  confirmPassword: "NewAbcd1234"
      responses:
        "200":
          description: Password updated and existing sessions revoked
          content:
            application/json:
              schema: { $ref: "#/components/schemas/ResetPasswordResponse" }
              examples:
                ok:
                  value:
                    success: true
                    message: "Password has been reset"
        "400":
          description: Validation error (zod)
          content:
            application/json:
              schema: { $ref: "#/components/schemas/ValidationError" }
              examples:
                mismatch:
                  value:
                    code: VALIDATION_ERROR
                    details:
                      fieldErrors:
                        confirmPassword: [Passwords do not match]
        "401":
          description: Invalid/expired reset session
          content:
            application/json:
              schema: { $ref: "#/components/schemas/ErrorSimple" }
              examples:
                bad_token: { value: { code: RESET_SESSION_INVALID } }
        "500":
          $ref: "#/components/responses/InternalError"

  /auth/password/resend-otp:
    post:
      tags: ["Auth"]
      summary: Resend Password Reset OTP
      description: |
        Resends a fresh OTP for the **RESET_PASSWORD** flow in an **enumeration-safe** way.

        **Behavior**
        - Always returns **200** with a generic message.
        - If an **ACTIVE** user exists and cooldown/daily cap allow:
          overwrite the single `RESET_PASSWORD` OTP row (new hash + TTL), reset attempts, update timers, send email.

        **Rate limit**
        - **5 requests / 10 minutes** per **(IP + email)** → **429** thereafter.
      security: []  # public endpoint
      requestBody:
        required: true
        content:
          application/json:
            schema: { $ref: "#/components/schemas/EmailOnlyRequest" }
            examples:
              ok:
                value: { email: "jane@gmail.com" }
      responses:
        "200":
          description: Generic success (enumeration-safe)
          content:
            application/json:
              schema: { $ref: "#/components/schemas/ResetGenericOk" }
              examples:
                ok:
                  value:
                    success: true
                    message: "If this email exists, a new code has been sent."
        "400":
          description: Validation error (zod)
          content:
            application/json:
              schema: { $ref: "#/components/schemas/ValidationError" }
              examples:
                invalid_email:
                  value:
                    code: VALIDATION_ERROR
                    details:
                      fieldErrors:
                        email: [Invalid email]
        "429":
          description: "Too many requests (5 / 10 min per IP+email)"
          headers:
            X-RateLimit-Limit:     { schema: { type: string } }
            X-RateLimit-Remaining: { schema: { type: string } }
            X-RateLimit-Reset:     { schema: { type: string } }
          content:
            application/json:
              schema: { $ref: "#/components/schemas/ErrorSimple" }
              examples:
                too_many: { value: { code: TOO_MANY_REQUESTS } }
        "500":
          $ref: "#/components/responses/InternalError"

  /auth/password/cancel:
    post:
      tags: ["Auth"]
      summary: Cancel Password Reset
      description: |
        Cancels an in-progress password reset by clearing any active `RESET_PASSWORD` OTP.
        Always returns **200** (enumeration-safe), regardless of whether the email exists.
      security: []  # public endpoint
      requestBody:
        required: true
        content:
          application/json:
            schema: { $ref: "#/components/schemas/EmailOnlyRequest" }
            examples:
              ok:
                value: { email: "jane@gmail.com" }
      responses:
        "200":
          description: Generic success (enumeration-safe)
          content:
            application/json:
              schema: { $ref: "#/components/schemas/SuccessOnly" }
              examples:
                ok: { value: { success: true } }
        "400":
          description: Validation error (zod)
          content:
            application/json:
              schema: { $ref: "#/components/schemas/ValidationError" }
              examples:
                invalid_email:
                  value:
                    code: VALIDATION_ERROR
                    details:
                      fieldErrors:
                        email: [Invalid email]
        "429":
          description: "Too many requests (5 / 10 min per IP+email)"
          headers:
            X-RateLimit-Limit:     { schema: { type: string } }
            X-RateLimit-Remaining: { schema: { type: string } }
            X-RateLimit-Reset:     { schema: { type: string } }
          content:
            application/json:
              schema: { $ref: "#/components/schemas/ErrorSimple" }
              examples:
                too_many: { value: { code: TOO_MANY_REQUESTS } }
        "500":
          $ref: "#/components/responses/InternalError"

  /profile/skills:
    get:
      tags: ["Profile"]
      summary: List all skills for the authenticated user
      description: |
        Returns all skills linked to the authenticated user's profile via `profile_skills`.
        Names are deduped and sorted alphabetically.
        
        **Auth:** Bearer token required.
      security:
        - bearerAuth: []
      responses:
        "200":
          description: List of skills for the user (may be empty)
          content:
            application/json:
              schema:
                type: array
                items:
                  $ref: "#/components/schemas/Skill"
              examples:
                some_skills:
                  value:
                    - id: 12
                      name: Python
                    - id: 34
                      name: SQL
                no_skills:
                  value: []
        "401":
          description: Not authenticated
          content:
            application/json:
              schema:
                $ref: "#/components/schemas/ErrorSimple"
              examples:
                not_authenticated:
                  value:
                    code: NOT_AUTHENTICATED
                    details: "Invalid or expired token"
    post:
      tags: ["Profile"]
      summary: Add a skill to the authenticated user's profile
      description: |
        Adds a skill to the user's profile. The skill is normalized and ensured to exist in the skills lookup table. Association is idempotent.
        
        **Auth:** Bearer token required.
      security:
        - bearerAuth: []
      requestBody:
        required: true
        content:
          application/json:
            schema:
              type: object
              required: [skill]
              properties:
                skill:
                  type: string
                  example: Python
      responses:
        "201":
          description: Skill added to profile
          content:
            application/json:
              schema:
                type: object
                properties:
                  success:
                    type: boolean
                    example: true
                  id:
                    type: integer
                    example: 12
                  name:
                    type: string
                    example: Python
        "400":
          description: Validation error
          content:
            application/json:
              schema:
                $ref: "#/components/schemas/ValidationError"
              examples:
                validation_error:
                  value:
                    code: VALIDATION_ERROR
                    details:
                      skill: Skill is required
        "401":
          description: Not authenticated
          content:
            application/json:
              schema:
                $ref: "#/components/schemas/ErrorSimple"
              examples:
                not_authenticated:
                  value:
                    code: NOT_AUTHENTICATED

  /profile/skills/{id}:
    delete:
      tags: ["Profile"]
      summary: Remove a skill from the authenticated user's profile
      description: |
        Deletes the association between the authenticated user and the given skill by id.
        Idempotent: returns 200 even if the association does not exist.
        
        **Auth:** Bearer token required.
      security:
        - bearerAuth: []
      parameters:
        - name: id
          in: path
          required: true
          description: Skill ID to remove from the profile
          schema:
            type: integer
      responses:
        "200":
          description: Skill association removed (or already deleted)
          content:
            application/json:
              schema:
                type: object
                properties:
                  success:
                    type: boolean
                    example: true
              examples:
                deleted:
                  value:
                    success: true
        "401":
          description: Not authenticated
          content:
            application/json:
              schema:
                $ref: "#/components/schemas/ErrorSimple"
              examples:
                not_authenticated:
                  value:
                    code: NOT_AUTHENTICATED
        "404":
          description: Skill not found or not owned by user
          content:
            application/json:
              schema:
                $ref: "#/components/schemas/ErrorSimple"
              examples:
                not_found:
                  value:
                    code: NOT_FOUND

<<<<<<< HEAD
  /profile/me:
    get:
      summary: Get current user's profile
      description: |
        Returns the full profile record for the authenticated user (owner view; no visibility filtering).
        This allows users to view their own profile information.
        
        **Auth:** Bearer token required.
      security:
        - bearerAuth: []
      responses:
        "200":
          description: User profile retrieved successfully
          content:
            application/json:
              schema:
                $ref: "#/components/schemas/GetProfileOK"
              examples:
                complete_profile:
                  value:
                    id: "123e4567-e89b-12d3-a456-426614174000"
                    fullName: "Jane Doe"
                    handle: "janedoe"
                    photoUrl: "https://example.com/profile.jpg"
                    isIndonesian: true
                    programId: 2
                    majorId: 5
                    level: "undergrad"
                    yearStart: 2020
                    yearGrad: 2024
                    zid: "z1234567"
                    headline: "Software Engineer"
                    domicileCity: "Sydney"
                    domicileCountry: "AU"
                    bio: "Passionate about building innovative software solutions."
                    socialLinks:
                      linkedin: "https://www.linkedin.com/in/janedoe"
                      github: "https://github.com/janedoe"
                      website: "https://janedoe.dev"
                    createdAt: "2024-01-15T10:30:00Z"
                    updatedAt: "2024-03-20T14:45:00Z"
=======
  /profile/handle:
    patch:
      tags: ["Handles"]
      summary: Set or change profile handle (slug)
      description: >
        Claim or update a unique, public handle for the authenticated user.
        Must match `^[a-z0-9_.-]{3,30}$` and is unique case-insensitively.
      security:
        - bearerAuth: []
      requestBody:
        required: true
        content:
          application/json:
            schema:
              $ref: "#/components/schemas/HandleRequest"
            examples:
              ok: { value: { handle: "janedoe" } }
      responses:
        "200":
          description: Handle set successfully
          content:
            application/json:
              schema:
                $ref: "#/components/schemas/HandleOK"
              examples:
                ok: { value: { success: true, handle: "janedoe" } }
        "400":
          description: Invalid format or length
          content:
            application/json:
              schema: { $ref: "#/components/schemas/ErrorSimple" }
              examples:
                bad_format: { value: { code: VALIDATION_ERROR } }
>>>>>>> 84ec8f61
        "401":
          description: Not authenticated
          content:
            application/json:
<<<<<<< HEAD
              schema:
                $ref: "#/components/schemas/ErrorSimple"
              examples:
                not_authenticated:
                  value:
                    code: NOT_AUTHENTICATED
=======
              schema: { $ref: "#/components/schemas/ErrorSimple" }
              examples:
                no_auth: { value: { code: NOT_AUTHENTICATED } }
        "409":
          description: Handle already taken
          content:
            application/json:
              schema: { $ref: "#/components/schemas/ErrorSimple" }
              examples:
                taken: { value: { code: HANDLE_TAKEN } }
        "500":
          $ref: "#/components/responses/InternalError"

  /handles/check:
    get:
      tags: ["Handles"]
      summary: Check handle availability
      description: >
        Validates format and checks if the handle is available (case-insensitive).
      parameters:
        - name: handle
          in: query
          required: true
          schema:
            type: string
            pattern: "^[a-z0-9_.-]{3,30}$"
          example: janedoe
      responses:
        "200":
          description: Availability result
          content:
            application/json:
              schema:
                $ref: "#/components/schemas/HandleAvailability"
              examples:
                free:  { value: { available: true } }
                taken: { value: { available: false } }
        "400":
          description: Invalid format
          content:
            application/json:
              schema: { $ref: "#/components/schemas/ErrorSimple" }
              examples:
                bad_format: { value: { code: VALIDATION_ERROR } }
        "500":
          $ref: "#/components/responses/InternalError"
>>>>>>> 84ec8f61

components:
  securitySchemes:
    bearerAuth:
      type: http
      scheme: bearer
      bearerFormat: JWT
      
  responses:
    InternalError:
      description: Internal error
      content:
        application/json:
          schema:
            $ref: "#/components/schemas/ErrorSimple"
          examples:
            internal: { value: { code: INTERNAL } }

  requestBodies:
    LoginBody:
      required: true
      content:
        application/json:
          schema:
            type: object
            required: [email, password]
            properties:
              email:
                type: string
                format: email
                example: jane@gmail.com
              password:
                type: string
                minLength: 1
                example: Abcd1234

  schemas:
    RegisterRequest:
      type: object
      required:
        - fullName
        - zid
        - level
        - yearIntake
        - isIndonesian
        - program
        - major
        - email
        - password
        - confirmPassword
      properties:
        fullName: { type: string, minLength: 1 }
        zid:
          type: string
          pattern: "^z[0-9]{7}$"
          description: UNSW zID (lowercase z + 7 digits)
        level: { type: string, example: undergrad }
        yearIntake: { type: integer, minimum: 2000, maximum: 2100 }
        isIndonesian: { type: boolean }
        program: { type: string }
        major: { type: string }
        email: { type: string, format: email }
        password: { type: string, minLength: 8 }
        confirmPassword: { type: string, minLength: 8 }

    RegisterCreated:
      type: object
      required: [success, userId, resumeToken]
      properties:
        success: { type: boolean, example: true }
        userId:
          type: string
          description: The signup row ID (`user_signups.id`)
          example: "a3c5b2c1-7c21-4eaa-bf9e-2a90b6b3a111"
        resumeToken:
          type: string
          description: Short-lived token (30m) prefixed with `res_` used to continue the OTP flow
          example: "res_eyJhbGciOi..."

    PendingExists:
      type: object
      required: [code, resumeToken]
      properties:
        code:
          type: string
          enum: [PENDING_VERIFICATION_EXISTS]
        resumeToken:
          type: string
          description: Fresh 30-min token to resume OTP flow

    VerifyOtpRequest:
      type: object
      required: [resumeToken, otp]
      properties:
        resumeToken:
          type: string
          description: Short-lived token (prefixed `res_`) from /auth/register
          example: "res_eyJhbGciOi..."
        otp:
          type: string
          pattern: "^[0-9]{6}$"
          description: 6-digit numeric code
          example: "123456"

    VerifyOtpOK:
      type: object
      required: [success, message]
      properties:
        success: { type: boolean, example: true }
        message: { type: string, example: "Account verified successfully" }

    ResendOtpRequest:
      type: object
      required: [resumeToken]
      properties:
        resumeToken:
          type: string
          description: Short-lived token (prefixed `res_`) from /auth/register
          example: "res_eyJhbGciOi..."

    ResendOtpOK:
      type: object
      required: [success]
      properties:
        success: { type: boolean, example: true }

    LoginSuccess:
      type: object
      required: [success, userId, accessToken, expiresIn]
      properties:
        success: { type: boolean, example: true }
        userId: { type: string, example: "usr_abc123" }
        accessToken: { type: string, example: "jwt_eyJhbGciOi..." }
        expiresIn: { type: integer, example: 900 }

    RefreshSuccess:
      type: object
      required: [success, accessToken, expiresIn]
      properties:
        success: { type: boolean, example: true }
        accessToken: { type: string, example: "jwt_eyJhbGciOi..." }
        expiresIn: { type: integer, example: 900 }

    ChangeEmailPreVerifyRequest:
      type: object
      required:
        - resumeToken
        - newEmail
      properties:
        resumeToken:
          type: string
          description: Short-lived token (30m) prefixed with `res_` used to continue the OTP flow
          example: "res_eyJhbGciOi..."
        newEmail:
          type: string
          format: email

    ChangeEmailPreVerifyOK:
      type: object
      required:
        - success
        - resumeToken
      properties:
        success:
          type: boolean
        resumeToken:
          description: The new resume token bound to the new email
          example: "res_def456..."

    ChangeEmailRequest:
      type: object
      required:
        - newEmail
        - currentPassword
      properties:
        newEmail:
          type: string
          format: email
          description: The new email address to change to
          example: "john.new@gmail.com"
        currentPassword:
          type: string
          description: Current password for verification
          example: "MySecurePassword123"

    ChangeEmailRequestResponse:
      type: object
      required:
        - success
        - emailMasked
        - expiresInSeconds
      properties:
        success:
          type: boolean
          example: true
        emailMasked:
          type: string
          description: Masked version of the new email for privacy
          example: "j***@g***il.com"
        expiresInSeconds:
          type: integer
          description: OTP expiry time in seconds
          example: 600

    VerifyEmailChangeRequest:
      type: object
      required:
        - otp
      properties:
        otp:
          type: string
          pattern: "^[0-9]{6}$"
          description: 6-digit OTP received via email
          example: "123456"

    VerifyEmailChangeResponse:
      type: object
      required:
        - success
        - message
        - newAccessToken
      properties:
        success:
          type: boolean
          example: true
        message:
          type: string
          example: "Email updated successfully"
        newAccessToken:
          type: string
          description: New JWT access token (existing tokens are invalidated)
          example: "jwt_eyJhbGciOi..."

    ResendEmailOtpResponse:
      type: object
      required:
        - success
        - expiresInSeconds
      properties:
        success:
          type: boolean
          example: true
        expiresInSeconds:
          type: integer
          description: OTP expiry time in seconds
          example: 600

    EmailOnlyRequest:
      type: object
      required: [email]
      properties:
        email:
          type: string
          format: email

    ResetGenericOk:
      type: object
      required: [success, message]
      properties:
        success: { type: boolean, example: true }
        message: { type: string }

    SuccessOnly:
      type: object
      required: [success]
      properties:
        success: { type: boolean, example: true }

    VerifyPasswordResetOtpRequest:
      type: object
      required: [email, otp]
      properties:
        email:
          type: string
          format: email
        otp:
          type: string
          pattern: "^[0-9]{6}$"
          description: 6-digit numeric code

    VerifyPasswordResetOtpResponse:
      type: object
      required: [success, resetSessionToken, expiresIn]
      properties:
        success: { type: boolean, example: true }
        resetSessionToken:
          type: string
          description: Short-lived JWT that authorizes password reset
          example: "rst_eyJ..."
        expiresIn:
          type: integer
          description: Time-to-live in seconds
          example: 600

    ResetPasswordRequest:
      type: object
      required: [resetSessionToken, newPassword, confirmPassword]
      properties:
        resetSessionToken:
          type: string
          example: "rst_eyJ..."
        newPassword:
          type: string
          minLength: 8
        confirmPassword:
          type: string
          minLength: 8

    ResetPasswordResponse:
      type: object
      required: [success, message]
      properties:
        success: { type: boolean, example: true }
        message:
          type: string
          example: "Password has been reset"

    ErrorSimple:
      type: object
      required: [code]
      properties:
        code:
          type: string
          enum:
            - VALIDATION_ERROR
            - EMAIL_EXISTS
            - ZID_EXISTS
            - ZID_MISMATCH
            - PENDING_VERIFICATION_EXISTS
            - PENDING_NOT_FOUND
            - ALREADY_VERIFIED
            - RESUME_TOKEN_INVALID
            - OTP_INVALID
            - OTP_EXPIRED
            - OTP_LOCKED
            - OTP_COOLDOWN
            - OTP_RESEND_LIMIT
            - INVALID_CREDENTIALS
            - ACCOUNT_NOT_VERIFIED
            - NO_REFRESH_TOKEN
            - INVALID_REFRESH_TOKEN
            - NOT_AUTHENTICATED
            - USER_NOT_FOUND
            - NO_PENDING_EMAIL_CHANGE
            - TOO_MANY_REQUESTS
            - INTERNAL
            - HANDLE_TAKEN

        details:
          type: string
          description: Optional additional details about the error

    ValidationError:
      type: object
      required: [code, details]
      properties:
        code:
          type: string
          enum: [VALIDATION_ERROR]
        details:
          type: object
          description: Zod-flattened errors (shape may vary)
          properties:
            fieldErrors:
              type: object
    
    PendingContextOK:
      type: object
      required:
        - emailMasked
        - status
        - resend
      properties:
        emailMasked:
          type: string
          description: Masked email address for privacy
          example: "j***@u***.edu"
        status:
          type: string
          description: Current signup status
          example: "PENDING_VERIFICATION"
        resend:
          type: object
          required:
            - cooldownSeconds
            - remainingToday
          properties:
            cooldownSeconds:
              type: integer
              description: Seconds remaining before next OTP can be requested
            remainingToday:
              type: integer
              description: Number of OTP resends remaining today (daily limit is 5)
<<<<<<< HEAD
=======
    
    HandleRequest:
      type: object
      required: [handle]
      properties:
        handle:
          type: string
          pattern: "^[a-z0-9_.-]{3,30}$"
          description: Lowercase slug; unique case-insensitively

    HandleOK:
      type: object
      required: [success, handle]
      properties:
        success: { type: boolean, example: true }
        handle:
          type: string
          example: "janedoe"

    HandleAvailability:
      type: object
      required: [available]
      properties:
        available:
          type: boolean
          example: true

>>>>>>> 84ec8f61

    Skill:
      type: object
      required:
        - id
        - name
      properties:
        id:
          type: integer
        name:
          type: string

    GetProfileOK:
      type: object
      required:
        - id
        - fullName
        - isIndonesian
        - level
        - yearStart
        - zid
        - createdAt
        - updatedAt
      properties:
        id:
          type: string
          description: Unique profile identifier
        fullName:
          type: string
          description: User's full name
        handle:
          type: string
          description: User's unique handle/username
        photoUrl:
          type: string
          description: URL to user's profile photo
        isIndonesian:
          type: boolean
          description: Whether the user is Indonesian or not
        programId:
          type: integer
          description: ID of the user's academic program
        majorId:
          type: integer
          description: ID of the user's major
        level:
          type: string
          description: Academic level
        yearStart:
          type: integer
          description: Year the user started their studies
        yearGrad:
          type: integer
          nullable: true
          description: Year the user graduated or will graduate
        zid:
          type: string
          description: UNSW student ID
        headline:
          type: string
          description: User's professional headline
        domicileCity:
          type: string
          description: User's city of residence
        domicileCountry:
          type: string
          description: User's country of residence (ISO 3166-1 alpha-2)
        bio:
          type: string
          description: User set bio
        socialLinks:
          type: object
          description: User's social media links
          properties:
            linkedin:
              type: string
              description: LinkedIn profile URL
            github:
              type: string
              description: GitHub profile URL
            website:
              type: string
              description: Personal website URL
        createdAt:
          type: string
          description: Profile creation timestamp
        updatedAt:
          type: string
          description: Profile last update timestamp<|MERGE_RESOLUTION|>--- conflicted
+++ resolved
@@ -1371,7 +1371,90 @@
                   value:
                     code: NOT_FOUND
 
-<<<<<<< HEAD
+  /profile/handle:
+    patch:
+      tags: ["Handles"]
+      summary: Set or change profile handle (slug)
+      description: >
+        Claim or update a unique, public handle for the authenticated user.
+        Must match `^[a-z0-9_.-]{3,30}$` and is unique case-insensitively.
+      security:
+        - bearerAuth: []
+      requestBody:
+        required: true
+        content:
+          application/json:
+            schema:
+              $ref: "#/components/schemas/HandleRequest"
+            examples:
+              ok: { value: { handle: "janedoe" } }
+      responses:
+        "200":
+          description: Handle set successfully
+          content:
+            application/json:
+              schema:
+                $ref: "#/components/schemas/HandleOK"
+              examples:
+                ok: { value: { success: true, handle: "janedoe" } }
+        "400":
+          description: Invalid format or length
+          content:
+            application/json:
+              schema: { $ref: "#/components/schemas/ErrorSimple" }
+              examples:
+                bad_format: { value: { code: VALIDATION_ERROR } }
+        "401":
+          description: Not authenticated
+          content:
+            application/json:
+              schema: { $ref: "#/components/schemas/ErrorSimple" }
+              examples:
+                no_auth: { value: { code: NOT_AUTHENTICATED } }
+        "409":
+          description: Handle already taken
+          content:
+            application/json:
+              schema: { $ref: "#/components/schemas/ErrorSimple" }
+              examples:
+                taken: { value: { code: HANDLE_TAKEN } }
+        "500":
+          $ref: "#/components/responses/InternalError"
+
+  /handles/check:
+    get:
+      tags: ["Handles"]
+      summary: Check handle availability
+      description: >
+        Validates format and checks if the handle is available (case-insensitive).
+      parameters:
+        - name: handle
+          in: query
+          required: true
+          schema:
+            type: string
+            pattern: "^[a-z0-9_.-]{3,30}$"
+          example: janedoe
+      responses:
+        "200":
+          description: Availability result
+          content:
+            application/json:
+              schema:
+                $ref: "#/components/schemas/HandleAvailability"
+              examples:
+                free:  { value: { available: true } }
+                taken: { value: { available: false } }
+        "400":
+          description: Invalid format
+          content:
+            application/json:
+              schema: { $ref: "#/components/schemas/ErrorSimple" }
+              examples:
+                bad_format: { value: { code: VALIDATION_ERROR } }
+        "500":
+          $ref: "#/components/responses/InternalError"
+
   /profile/me:
     get:
       summary: Get current user's profile
@@ -1413,100 +1496,16 @@
                       website: "https://janedoe.dev"
                     createdAt: "2024-01-15T10:30:00Z"
                     updatedAt: "2024-03-20T14:45:00Z"
-=======
-  /profile/handle:
-    patch:
-      tags: ["Handles"]
-      summary: Set or change profile handle (slug)
-      description: >
-        Claim or update a unique, public handle for the authenticated user.
-        Must match `^[a-z0-9_.-]{3,30}$` and is unique case-insensitively.
-      security:
-        - bearerAuth: []
-      requestBody:
-        required: true
-        content:
-          application/json:
-            schema:
-              $ref: "#/components/schemas/HandleRequest"
-            examples:
-              ok: { value: { handle: "janedoe" } }
-      responses:
-        "200":
-          description: Handle set successfully
-          content:
-            application/json:
-              schema:
-                $ref: "#/components/schemas/HandleOK"
-              examples:
-                ok: { value: { success: true, handle: "janedoe" } }
-        "400":
-          description: Invalid format or length
-          content:
-            application/json:
-              schema: { $ref: "#/components/schemas/ErrorSimple" }
-              examples:
-                bad_format: { value: { code: VALIDATION_ERROR } }
->>>>>>> 84ec8f61
         "401":
           description: Not authenticated
           content:
             application/json:
-<<<<<<< HEAD
               schema:
                 $ref: "#/components/schemas/ErrorSimple"
               examples:
                 not_authenticated:
                   value:
                     code: NOT_AUTHENTICATED
-=======
-              schema: { $ref: "#/components/schemas/ErrorSimple" }
-              examples:
-                no_auth: { value: { code: NOT_AUTHENTICATED } }
-        "409":
-          description: Handle already taken
-          content:
-            application/json:
-              schema: { $ref: "#/components/schemas/ErrorSimple" }
-              examples:
-                taken: { value: { code: HANDLE_TAKEN } }
-        "500":
-          $ref: "#/components/responses/InternalError"
-
-  /handles/check:
-    get:
-      tags: ["Handles"]
-      summary: Check handle availability
-      description: >
-        Validates format and checks if the handle is available (case-insensitive).
-      parameters:
-        - name: handle
-          in: query
-          required: true
-          schema:
-            type: string
-            pattern: "^[a-z0-9_.-]{3,30}$"
-          example: janedoe
-      responses:
-        "200":
-          description: Availability result
-          content:
-            application/json:
-              schema:
-                $ref: "#/components/schemas/HandleAvailability"
-              examples:
-                free:  { value: { available: true } }
-                taken: { value: { available: false } }
-        "400":
-          description: Invalid format
-          content:
-            application/json:
-              schema: { $ref: "#/components/schemas/ErrorSimple" }
-              examples:
-                bad_format: { value: { code: VALIDATION_ERROR } }
-        "500":
-          $ref: "#/components/responses/InternalError"
->>>>>>> 84ec8f61
 
 components:
   securitySchemes:
@@ -1900,8 +1899,6 @@
             remainingToday:
               type: integer
               description: Number of OTP resends remaining today (daily limit is 5)
-<<<<<<< HEAD
-=======
     
     HandleRequest:
       type: object
@@ -1929,7 +1926,6 @@
           type: boolean
           example: true
 
->>>>>>> 84ec8f61
 
     Skill:
       type: object
