openapi: 3.0.3
info:
  title: Ignite Backend (Prototype)
  version: 0.2.0
  description: >
    Authentication endpoints for registration with OTP, verification, resend,
    passwordless resume tokens, login, and token refresh.

servers:
  - url: http://localhost:5000/api
    description: Local dev

security:
  - bearerAuth: []

tags:
  - name: Auth
    description: Authentication, verification, sessions
  - name: Profile
    description: Profile data, skills, media, and preferences
  - name: Handles
    description: Public profile handles (unique slugs)

paths:
  /auth/register:
    post:
      tags: ["Auth"]
      summary: Register new account
      description: |
        **Flow**
        1) Validate payload (email format, zID `^z[0-9]{7}$`, password ≥ 8, confirm matches).
        2) Reject if email already belongs to an **ACTIVE** user (`EMAIL_EXISTS`).
        3) Reject if zID is already used by an **ACTIVE** user (`ZID_EXISTS`).
        4) If a **PENDING** signup exists (same email or same zID), return **409 `PENDING_VERIFICATION_EXISTS`**
           with a **fresh 30-min resumeToken**.
        5) If an **EXPIRED** signup exists **for the same zID**, **revive** it to `PENDING_VERIFICATION`
           (updating `signup_email` if different), **send OTP**, and return 201 + resumeToken.
        6) Otherwise, create a new `PENDING_VERIFICATION` signup, **send OTP**, and return 201 + resumeToken.

        **Side effects**
        - Stores a hashed OTP (`otp_hash`) with **TTL +10m**, resets counters (`otp_attempts=0`, `resend_count=0`),
          and sets `last_otp_sent_at`.
        - Logs a registration event (no PII beyond `userId`).

        **Rate limit**
        - **10 requests/hour** per **(IP + email)** → **429** thereafter.

        **Notes**
        - The **resumeToken** is prefixed with `res_` and **expires in 30 minutes**.
        - Follows a **zID-first revival policy**. If an EXPIRED signup exists for the same **email** but **different zID**,
          return **409 `ZID_MISMATCH`**.
      requestBody:
        required: true
        content:
          application/json:
            schema:
              $ref: "#/components/schemas/RegisterRequest"
            examples:
              valid:
                value:
                  fullName: Jane Doe
                  zid: z1234567
                  level: undergrad
                  yearIntake: 2024
                  isIndonesian: true
                  program: BE
                  major: Software Engineering
                  email: jane@gmail.com
                  password: Abcd1234
                  confirmPassword: Abcd1234
      responses:
        "201":
          description: Created (new or revived PENDING signup; OTP email sent)
          content:
            application/json:
              schema:
                $ref: "#/components/schemas/RegisterCreated"
              examples:
                created_new:
                  value:
                    success: true
                    userId: "a3c5b2c1-7c21-4eaa-bf9e-2a90b6b3a111"
                    resumeToken: "res_eyJhbGciOi..."
                revived:
                  value:
                    success: true
                    userId: "3f1d6b22-6e22-45f8-8b9d-9bcbe0a1d222"
                    resumeToken: "res_eyJhbGciOi..."
        "400":
          description: Validation error (zod)
          content:
            application/json:
              schema:
                $ref: "#/components/schemas/ValidationError"
              examples:
                bad_email:
                  value:
                    code: VALIDATION_ERROR
                    details:
                      fieldErrors:
                        email: [Invalid email]
                password_mismatch:
                  value:
                    code: VALIDATION_ERROR
                    details:
                      fieldErrors:
                        confirmPassword: [Passwords do not match]
        "409":
          description: Conflict — active user exists or pending already created
          content:
            application/json:
              schema:
                oneOf:
                  - $ref: "#/components/schemas/ErrorSimple"
                  - $ref: "#/components/schemas/PendingExists"
              examples:
                email_exists: { value: { code: EMAIL_EXISTS } }
                zid_exists:   { value: { code: ZID_EXISTS } }
                pending_exists:
                  value:
                    code: PENDING_VERIFICATION_EXISTS
                    resumeToken: "res_eyJhbGciOi..."
                zid_mismatch: { value: { code: ZID_MISMATCH } }
        "429":
          description: "Too many requests (10 req/hour per IP+email)"
          headers:
            X-RateLimit-Limit:     { schema: { type: string } }
            X-RateLimit-Remaining: { schema: { type: string } }
            X-RateLimit-Reset:     { schema: { type: string } }
          content:
            application/json:
              schema:
                $ref: "#/components/schemas/ErrorSimple"
              examples:
                too_many: { value: { code: TOO_MANY_REQUESTS } }
        "500":
          $ref: "#/components/responses/InternalError"

  /auth/verify-otp:
    post:
      tags: ["Auth"]
      summary: Verify OTP (Activate account)
      description: |
        Verify the 6-digit OTP for a **PENDING_VERIFICATION** signup.
        On success, the account becomes **ACTIVE**, OTP row is deleted, and the resumeToken is invalidated.

        **Rules**
        - `resumeToken` must be valid and map to a pending signup.
        - OTP must match the stored hash, not be expired, and attempts must be < 5.

        **Side effects**
        - On success: `status=ACTIVE`, `email_verified_at=now`, delete OTP row, invalidate resume token.
        - On failure: increment attempts; at 5 attempts the OTP is locked.

        **Rate limit**
        - **10 requests / 10 minutes** per (IP + resumeToken) → 429 thereafter.
      requestBody:
        required: true
        content:
          application/json:
            schema:
              $ref: "#/components/schemas/VerifyOtpRequest"
            examples:
              valid:
                value: { resumeToken: "res_eyJhbGciOi...", otp: "123456" }
      responses:
        "200":
          description: OTP verified; account activated
          content:
            application/json:
              schema:
                $ref: "#/components/schemas/VerifyOtpOK"
              examples:
                ok: { value: { success: true, message: "Account verified successfully" } }
        "400":
          description: Bad/expired OTP or validation error
          content:
            application/json:
              schema:
                oneOf:
                  - $ref: "#/components/schemas/ErrorSimple"
                  - $ref: "#/components/schemas/ValidationError"
              examples:
                otp_invalid: { value: { code: OTP_INVALID } }
                otp_expired: { value: { code: OTP_EXPIRED } }
        "401":
          description: Invalid or expired resume token
          content:
            application/json:
              schema:
                $ref: "#/components/schemas/ErrorSimple"
              examples:
                bad_token: { value: { code: RESUME_TOKEN_INVALID } }
        "404":
          description: Pending signup or OTP not found
          content:
            application/json:
              schema:
                $ref: "#/components/schemas/ErrorSimple"
              examples:
                not_found: { value: { code: PENDING_NOT_FOUND } }
        "409":
          description: User already verified
          content:
            application/json:
              schema:
                $ref: "#/components/schemas/ErrorSimple"
              examples:
                already_verified: { value: { code: ALREADY_VERIFIED } }
        "423":
          description: OTP locked after too many failed attempts
          content:
            application/json:
              schema:
                $ref: "#/components/schemas/ErrorSimple"
              examples:
                locked: { value: { code: OTP_LOCKED } }
        "429":
          description: Too many requests (rate limit hit)
          headers:
            X-RateLimit-Limit:     { schema: { type: string } }
            X-RateLimit-Remaining: { schema: { type: string } }
            X-RateLimit-Reset:     { schema: { type: string } }
          content:
            application/json:
              schema:
                $ref: "#/components/schemas/ErrorSimple"
              examples:
                too_many: { value: { code: TOO_MANY_REQUESTS } }
        "500":
          $ref: "#/components/responses/InternalError"

  /auth/resend-otp:
    post:
      tags: ["Auth"]
      summary: Resend OTP for a pending signup
      description: |
        Issues a **new 6-digit OTP** (overwriting the previous one), resets attempts, and updates
        `last_otp_sent_at` + `resend_count`.

        **Rules**
        - Requires a valid `resumeToken`.
        - Signup must be `PENDING_VERIFICATION` (not ACTIVE/EXPIRED).
        - Enforces per-user cooldown and daily cap **before** sending:
          - Cooldown: **60s** between sends → `OTP_COOLDOWN` (429)
          - Daily cap: **5/day** → `OTP_RESEND_LIMIT` (429)

        **Rate limit**
        - Endpoint itself: **3 requests / minute** per (IP + resumeToken).
      requestBody:
        required: true
        content:
          application/json:
            schema:
              $ref: "#/components/schemas/ResendOtpRequest"
            examples:
              ok:
                value: { resumeToken: "res_eyJhbGciOi..." }
      responses:
        "200":
          description: OTP reissued and email sent
          content:
            application/json:
              schema:
                $ref: "#/components/schemas/ResendOtpOK"
              examples:
                success: { value: { success: true } }
        "400":
          description: Validation error (missing resumeToken)
          content:
            application/json:
              schema:
                $ref: "#/components/schemas/ErrorSimple"
              examples:
                bad_body: { value: { code: VALIDATION_ERROR } }
        "401":
          description: Invalid or expired resume token
          content:
            application/json:
              schema:
                $ref: "#/components/schemas/ErrorSimple"
              examples:
                bad_token: { value: { code: RESUME_TOKEN_INVALID } }
        "404":
          description: Pending signup not found
          content:
            application/json:
              schema:
                $ref: "#/components/schemas/ErrorSimple"
              examples:
                not_found: { value: { code: PENDING_NOT_FOUND } }
        "409":
          description: Already verified
          content:
            application/json:
              schema:
                $ref: "#/components/schemas/ErrorSimple"
              examples:
                already_verified: { value: { code: ALREADY_VERIFIED } }
        "429":
          description: Cooldown/cap hit or per-endpoint rate limit
          headers:
            X-RateLimit-Limit:     { schema: { type: string } }
            X-RateLimit-Remaining: { schema: { type: string } }
            X-RateLimit-Reset:     { schema: { type: string } }
          content:
            application/json:
              schema:
                $ref: "#/components/schemas/ErrorSimple"
              examples:
                cooldown: { value: { code: OTP_COOLDOWN } }
                daily_cap: { value: { code: OTP_RESEND_LIMIT } }
                too_many:  { value: { code: TOO_MANY_REQUESTS } }
        "500":
          $ref: "#/components/responses/InternalError"

  /auth/pending/email:
    patch:
      tags: ["Auth"]
      summary: Change Email (Pre-Verification)
      description: |
        Allows unverified users to fix a mistyped email before completing verification.

        **Flow**

        1) Validate `resumeToken` and `newEmail` format.
        2) Ensure no ACTIVE user already owns `newEmail` → **409 `EMAIL_EXISTS`**.
        3) Ensure user status = `PENDING_VERIFICATION` → **409 `ALREADY_VERIFIED`** if ACTIVE.
        4) Update user email in database.
        5) Invalidate all prior OTP + resumeToken.
        6) Rotate a new resumeToken bound to newEmail.
        7) Generate new OTP (+10m), reset counters (otp_attempts=0, otp_resend_count=0).
        8) Send new OTP email to the new address.

        **Side effects**
        - Updates `signup_email` in `user_signups` table
        - Clears existing OTP state (hash, expiry, attempts)
        - Invalidates the old resume token
        - Issues fresh resume token with 30min TTL
        - Sends new 6-digit OTP email with 10min TTL
      requestBody:
        required: true
        content:
          application/json:
            schema:
              $ref: '#/components/schemas/ChangeEmailPreVerifyRequest'
            examples:
              valid:
                value:
                  resumeToken: "res_eyJhbGciOi..."
                  newEmail: "jane.new@gmail.com"
      responses:
        '200':
          description: Email changed; Invalidates existing OTP & token; Sends new OTP & token
          content:
            application/json:
              schema:
                $ref: '#/components/schemas/ChangeEmailPreVerifyOK'
              examples:
                ok:
                  value:
                    success: true
                    resumeToken: "res_def456eyJbg..."
        '400':
          description: Validation error (zod)
          content:
            application/json:
              schema:
                $ref: '#/components/schemas/ErrorSimple'
              examples:
                validation_error:
                  value:
                    code: VALIDATION_ERROR
        '401':
          description: Invalid or expired resume token
          content:
            application/json:
              schema:
                $ref: '#/components/schemas/ErrorSimple'
              examples:
                bad_token:
                  value:
                    code: RESUME_TOKEN_INVALID
        '404':
          description: User not found
          content:
            application/json:
              schema:
                $ref: '#/components/schemas/ErrorSimple'
              examples:
                user_not_found:
                  value:
                    code: PENDING_NOT_FOUND
        '409':
          description: New email already used by active user or user is already verified
          content:
            application/json:
              schema:
                $ref: '#/components/schemas/ErrorSimple'
              examples:
                email_exists:
                  value:
                    code: EMAIL_EXISTS
                already_verified:
                  value:
                    code: ALREADY_VERIFIED

  /auth/pending/context?resumeToken=RES_xxx:
    get:
      tags: ["Auth"]
      summary: Get pending registration context
      description: |
        Return lightweight context for a pending signup using a secure resumeToken (issued by Story 1.1). 
        The Verify screen calls this to decide what to show (email mask, resend state), or to fail fast 
        if the signup is already verified/expired.

        **Validation & Logic**
        - Validate resumeToken (signature/TTL); locate user.
        - Only return context when status = PENDING_VERIFICATION.
        - Compute resend state from last_otp_sent_at, otp_resend_count (cooldown = 60s; daily cap = 5).
        - Do not leak PII: return masked email only (never raw email).
        - No OTP or sensitive fields should be returned.
      parameters:
        - name: resumeToken
          in: query
          required: true
          description: Resume token issued during registration
          schema:
            type: string
            example: 'res_xxxxx...'
      responses:
        '200':
          description: Pending context retrieved success
          content:
            application/json:
              schema:
                $ref: '#/components/schemas/PendingContextOK'
              examples:
                success:
                  value:
                    emailMasked: "j***@u***.edu"
                    status: "PENDING_VERIFICATION"
                    resend:
                      cooldownSeconds: 37
                      remainingToday: 3
        '401':
          description: Invalid token or expired token
          content:
            application/json:
              schema:
                $ref: '#/components/schemas/ErrorSimple'
              examples:
                bad_token:
                  value:
                    code: RESUME_TOKEN_INVALID
        '404':
          description: User expired/cleaned up or missing
          content:
            application/json:
              schema:
                $ref: '#/components/schemas/ErrorSimple'
              examples:
                expired_user:
                  value:
                    code: PENDING_NOT_FOUND
        '409':
          description: User already active
          content:
            application/json:
              schema:
                $ref: '#/components/schemas/ErrorSimple'
              examples:
                active_user:
                  value:
                    code: ALREADY_VERIFIED

  /auth/login:
    post:
      tags: ["Auth"]
      summary: Log in a user
      description: |
        Authenticates an **ACTIVE** user with their email and password.

        On success, returns a short-lived **accessToken** (~15 min) and sets a long-lived
        **refreshToken** (~7 days) in a `Secure`, `HttpOnly` cookie.
      requestBody:
        $ref: "#/components/requestBodies/LoginBody"
      responses:
        "200":
          description: Login successful
          headers:
            Set-Cookie:
              description: The refresh token cookie for maintaining sessions.
              schema:
                type: string
                example: refreshToken=rft_eyJhbGciOi...; Path=/; HttpOnly; Secure; SameSite=Lax; Max-Age=604800
          content:
            application/json:
              schema:
                $ref: "#/components/schemas/LoginSuccess"
              examples:
                success:
                  value:
                    success: true
                    userId: "usr_abc123"
                    accessToken: "jwt_eyJhbGciOi..."
                    expiresIn: 900
        "400":
          description: Validation error for missing or invalid fields.
          content:
            application/json:
              schema:
                $ref: "#/components/schemas/ErrorSimple"
              examples:
                missing_fields: { value: { code: VALIDATION_ERROR } }
        "401":
          description: Invalid credentials (unknown email or wrong password).
          content:
            application/json:
              schema:
                $ref: "#/components/schemas/ErrorSimple"
              examples:
                invalid: { value: { code: INVALID_CREDENTIALS } }
        "403":
          description: The user's account is not in an ACTIVE state.
          content:
            application/json:
              schema:
                $ref: "#/components/schemas/ErrorSimple"
              examples:
                not_active: { value: { code: ACCOUNT_NOT_VERIFIED } }
        "429":
          description: Too many failed login attempts (rate limit hit).
          content:
            application/json:
              schema:
                $ref: "#/components/schemas/ErrorSimple"
              examples:
                too_many: { value: { code: TOO_MANY_REQUESTS } }
        "500":
          $ref: "#/components/responses/InternalError"

  /auth/refresh:
    post:
      tags: ["Auth"]
      summary: Refresh access token
      description: >
        Issues a new `accessToken` using the `refreshToken` stored in the `HttpOnly` cookie.
      responses:
        "200":
          description: Token refreshed successfully.
          content:
            application/json:
              schema:
                $ref: "#/components/schemas/RefreshSuccess"
              examples:
                success:
                  value:
                    success: true
                    accessToken: "jwt_eyJhbGciOi..."
                    expiresIn: 900
        "401":
          description: Refresh token is missing, invalid, or expired.
          content:
            application/json:
              schema:
                $ref: "#/components/schemas/ErrorSimple"
              examples:
                no_token:      { value: { code: NO_REFRESH_TOKEN } }
                invalid_token: { value: { code: INVALID_REFRESH_TOKEN } }
        "500":
          $ref: "#/components/responses/InternalError"

  /auth/logout:
    post:
      tags: ["Auth"]
      summary: Log out user
      description: |
        Securely logs out the user by invalidating their refresh token and clearing the refresh token cookie.
        
        **Security Features:**
        - Invalidates the refresh token server-side by incrementing the token version
        - Clears the refresh token cookie from the browser
        - All existing access tokens become invalid immediately
        - Idempotent: safe to call multiple times
        
        **Token Invalidation:**
        - Uses token versioning to immediately invalidate all existing tokens
        - No database lookups required on subsequent requests
        - Scales efficiently with high traffic
      responses:
        "200":
          description: Logout successful.
          headers:
            Set-Cookie:
              description: Clears the refresh token cookie
              schema:
                type: string
                example: refreshToken=; HttpOnly; Secure; SameSite=Lax; Path=/; Expires=Thu, 01 Jan 1970 00:00:00 GMT
          content:
            application/json:
              schema:
                type: object
                required: [success]
                properties:
                  success:
                    type: boolean
                    example: true
              examples:
                success:
                  value:
                    success: true
        "401":
          description: No valid session or refresh token.
          content:
            application/json:
              schema:
                $ref: "#/components/schemas/ErrorSimple"
              examples:
                not_authenticated:
                  value: { code: NOT_AUTHENTICATED }
        "500":
          $ref: "#/components/responses/InternalError"

  /user/email/change-request:
    post:
      tags: ["Auth"]
      summary: Request email change for verified users
      description: |
        Allows verified users to request an email change by providing their current password and new email.
        
        **Flow**
        1) Validate JWT access token from Authorization header
        2) Validate new email format and current password
        3) Verify current password against stored hash
        4) Check that new email is not already used by another active user
        5) Generate OTP and create pending email change record
        6) Send OTP to new email address
        7) Return masked email and expiry information
        
        **Security Features**
        - Requires valid JWT access token
        - Requires current password verification
        - Prevents email takeover by checking existing users
        - OTP expires in 10 minutes (600 seconds)
        - Email address is masked in response for privacy
      security:
        - bearerAuth: []
      requestBody:
        required: true
        content:
          application/json:
            schema:
              $ref: '#/components/schemas/ChangeEmailRequest'
            examples:
              valid:
                value:
                  newEmail: "john.new@gmail.com"
                  currentPassword: "MySecurePassword123"
      responses:
        '200':
          description: Email change request created; OTP sent to new email
          content:
            application/json:
              schema:
                $ref: '#/components/schemas/ChangeEmailRequestResponse'
              examples:
                success:
                  value:
                    success: true
                    emailMasked: "j***@g***il.com"
                    expiresInSeconds: 600
        '400':
          description: Validation error or incorrect password
          content:
            application/json:
              schema:
                $ref: '#/components/schemas/ValidationError'
              examples:
                incorrect_password:
                  value:
                    code: VALIDATION_ERROR
                    details: "Incorrect password"
        '401':
          description: Not authenticated or invalid token
          content:
            application/json:
              schema:
                $ref: '#/components/schemas/ErrorSimple'
              examples:
                not_authenticated:
                  value:
                    code: NOT_AUTHENTICATED
                    details: "Invalid or expired token"
        '404':
          description: User not found
          content:
            application/json:
              schema:
                $ref: '#/components/schemas/ErrorSimple'
              examples:
                user_not_found:
                  value:
                    code: USER_NOT_FOUND
                    details: "User not found"
        '409':
          description: Email already exists
          content:
            application/json:
              schema:
                $ref: '#/components/schemas/ErrorSimple'
              examples:
                email_exists:
                  value:
                    code: EMAIL_EXISTS
                    details: "Given email is already used"
        '500':
          $ref: "#/components/responses/InternalError"

  /user/email/verify-change:
    post:
      tags: ["Auth"]
      summary: Verify email change with OTP
      description: |
        Verifies the email change using the OTP sent to the new email address.
        
        **Flow**
        1) Validate JWT access token
        2) Retrieve pending email change for user
        3) Verify OTP is valid, not expired, and not locked
        4) Complete the email change in database
        5) Invalidate refresh tokens (security measure)
        6) Issue new access and refresh tokens
        7) Set new refresh token cookie
        
        **Security Features**
        - OTP attempt limiting (5 attempts max, then locked)
        - OTP expiry (10 minutes)
        - Token rotation after email change
        - All existing sessions are invalidated
      security:
        - bearerAuth: []
      requestBody:
        required: true
        content:
          application/json:
            schema:
              $ref: '#/components/schemas/VerifyEmailChangeRequest'
            examples:
              valid:
                value:
                  otp: "123456"
      responses:
        '200':
          description: Email change verified successfully
          headers:
            Set-Cookie:
              description: New refresh token cookie
              schema:
                type: string
                example: refreshToken=rft_eyJhbGciOi...; Path=/; HttpOnly; Secure; SameSite=Lax; Max-Age=604800
          content:
            application/json:
              schema:
                $ref: '#/components/schemas/VerifyEmailChangeResponse'
              examples:
                success:
                  value:
                    success: true
                    message: "Email updated successfully"
                    newAccessToken: "jwt_eyJhbGciOi..."
        '400':
          description: Invalid or expired OTP
          content:
            application/json:
              schema:
                $ref: '#/components/schemas/ErrorSimple'
              examples:
                otp_invalid:
                  value:
                    code: OTP_INVALID
                otp_expired:
                  value:
                    code: OTP_EXPIRED
        '401':
          description: Not authenticated
          content:
            application/json:
              schema:
                $ref: "#/components/schemas/ErrorSimple"
              examples:
                not_authenticated:
                  value:
                    code: NOT_AUTHENTICATED
                    details: "Invalid or expired token"
        '404':
          description: No pending email change found
          content:
            application/json:
              schema:
                $ref: '#/components/schemas/ErrorSimple'
              examples:
                no_pending:
                  value:
                    code: NO_PENDING_EMAIL_CHANGE
        '423':
          description: OTP locked due to too many attempts
          content:
            application/json:
              schema:
                $ref: '#/components/schemas/ErrorSimple'
              examples:
                otp_locked:
                  value:
                    code: OTP_LOCKED

  /user/email/resend-otp:
    post:
      tags: ["Auth"]
      summary: Resend OTP for email change
      description: |
        Resends the OTP for pending email change with rate limiting and cooldown protection.
        
        **Rate Limiting**
        - 5 requests per day per (IP + email)
        - 60 second cooldown between requests
        - Maximum 5 resends per pending change
        
        **Flow**
        1) Validate JWT access token
        2) Check for pending email change
        3) Enforce cooldown and resend limits
        4) Generate new OTP
        5) Send OTP to pending email
        6) Update resend counters
      security:
        - bearerAuth: []
      responses:
        '200':
          description: OTP resent successfully
          content:
            application/json:
              schema:
                $ref: '#/components/schemas/ResendEmailOtpResponse'
              examples:
                success:
                  value:
                    success: true
                    expiresInSeconds: 600
        '401':
          description: Not authenticated
          content:
            application/json:
              schema:
                $ref: '#/components/schemas/ErrorSimple'
              examples:
                not_authenticated:
                  value:
                    code: NOT_AUTHENTICATED
                    details: "Invalid or expired token"
        '404':
          description: No pending email change found
          content:
            application/json:
              schema:
                $ref: '#/components/schemas/ErrorSimple'
              examples:
                no_pending:
                  value:
                    code: NO_PENDING_EMAIL_CHANGE
        '429':
          description: Rate limit exceeded or cooldown active
          headers:
            X-RateLimit-Limit:     { schema: { type: string } }
            X-RateLimit-Remaining: { schema: { type: string } }
            X-RateLimit-Reset:     { schema: { type: string } }
          content:
            application/json:
              schema:
                $ref: '#/components/schemas/ErrorSimple'
              examples:
                cooldown:
                  value:
                    code: OTP_COOLDOWN
                resend_limit:
                  value:
                    code: OTP_RESEND_LIMIT
        '500':
          $ref: "#/components/responses/InternalError"

  /user/email/cancel-change:
    delete:
      tags: ["Auth"]
      summary: Cancel pending email change
      description: |
        Cancels any pending email change for the authenticated user.
        
        **Flow**
        1) Validate JWT access token
        2) Delete pending email change record from database
        
        **Notes**
        - Idempotent operation (safe to call even if no pending change exists)
        - Does not require additional verification
      security:
        - bearerAuth: []
      responses:
        '200':
          description: Email change cancelled successfully
          content:
            application/json:
              schema:
                type: object
                required: [success]
                properties:
                  success:
                    type: boolean
                    example: true
              examples:
                success:
                  value:
                    success: true
        '401':
          description: Not authenticated
          content:
            application/json:
              schema:
                $ref: '#/components/schemas/ErrorSimple'
              examples:
                not_authenticated:
                  value:
                    code: NOT_AUTHENTICATED
        '500':
          $ref: "#/components/responses/InternalError"

  /auth/password/request-reset:
    post:
      tags: ["Auth"]
      summary: Request Password Reset (Start)
      description: |
        Starts the password-reset flow in an **enumeration-safe** way.

        **Behavior**
        - Always returns **200** with a generic message.
        - If an **ACTIVE** account exists for the email, create/overwrite a single `user_otps` row
          with `purpose="RESET_PASSWORD"` (hashed OTP, TTL +10m, attempts=0, resend_count=0, last_sent_at=now)
          and send the 6-digit code via email.
        - If the user is not ACTIVE (or does not exist), still respond **200** without sending an OTP.

        **Rate limit**
        - **5 requests / 10 minutes** per **(IP + email)** → **429** thereafter.

        **Enumeration safety**
        - Response body never reveals whether the email exists.
      security: []  # public endpoint
      requestBody:
        required: true
        content:
          application/json:
            schema: { $ref: "#/components/schemas/EmailOnlyRequest" }
            examples:
              ok:
                value: { email: "jane@gmail.com" }
      responses:
        "200":
          description: Generic success (enumeration-safe)
          content:
            application/json:
              schema: { $ref: "#/components/schemas/ResetGenericOk" }
              examples:
                ok:
                  value:
                    success: true
                    message: "If this email exists, a code has been sent."
        "400":
          description: Validation error (zod)
          content:
            application/json:
              schema: { $ref: "#/components/schemas/ValidationError" }
              examples:
                invalid_email:
                  value:
                    code: VALIDATION_ERROR
                    details:
                      fieldErrors:
                        email: [Invalid email]
        "429":
          description: "Too many requests (5 / 10 min per IP+email)"
          headers:
            X-RateLimit-Limit:     { schema: { type: string } }
            X-RateLimit-Remaining: { schema: { type: string } }
            X-RateLimit-Reset:     { schema: { type: string } }
          content:
            application/json:
              schema: { $ref: "#/components/schemas/ErrorSimple" }
              examples:
                too_many: { value: { code: TOO_MANY_REQUESTS } }
        "500":
          $ref: "#/components/responses/InternalError"

  /auth/password/verify-otp:
    post:
      tags: ["Auth"]
      summary: Verify Password Reset OTP (Create reset session)
      description: |
        Validates a 6-digit OTP for the **RESET_PASSWORD** flow. On success, returns a short-lived
        `resetSessionToken` (JWT, ~10 minutes) that authorizes setting a new password.

        **Errors are enumeration-safe**
        - For unknown/non-ACTIVE email or missing OTP row: respond with **400 `OTP_INVALID`**.
        - If attempts reach 5, OTP is **locked** → **423 `OTP_LOCKED`** (subsequent attempts).
      security: []  # public endpoint
      requestBody:
        required: true
        content:
          application/json:
            schema: { $ref: "#/components/schemas/VerifyPasswordResetOtpRequest" }
            examples:
              valid:
                value: { email: "jane@gmail.com", otp: "123456" }
      responses:
        "200":
          description: OTP verified; reset session created
          content:
            application/json:
              schema: { $ref: "#/components/schemas/VerifyPasswordResetOtpResponse" }
              examples:
                ok:
                  value:
                    success: true
                    resetSessionToken: "rst_eyJ..."
                    expiresIn: 600
        "400":
          description: Bad request — validation or OTP failure
          content:
            application/json:
              schema:
                oneOf:
                  - $ref: "#/components/schemas/ValidationError"
                  - $ref: "#/components/schemas/ErrorSimple"
              examples:
                otp_invalid: { value: { code: OTP_INVALID } }
                otp_expired: { value: { code: OTP_EXPIRED } }
        "423":
          description: OTP locked after too many attempts
          content:
            application/json:
              schema: { $ref: "#/components/schemas/ErrorSimple" }
              examples:
                locked: { value: { code: OTP_LOCKED } }
        "500":
          $ref: "#/components/responses/InternalError"

  /auth/password/reset:
    post:
      tags: ["Auth"]
      summary: Set New Password (Complete)
      description: |
        Sets a new password for the user identified by a valid `resetSessionToken`. Enforces password policy,
        updates the password hash, and **revokes all refresh tokens** (logs out other devices). No new tokens
        are issued automatically—user must log in again.

        **Errors**
        - **401 `RESET_SESSION_INVALID`** if token is bad/expired or not mapped to an ACTIVE signup.
      security: []  # public endpoint (auth via resetSessionToken, not bearer)
      requestBody:
        required: true
        content:
          application/json:
            schema: { $ref: "#/components/schemas/ResetPasswordRequest" }
            examples:
              valid:
                value:
                  resetSessionToken: "rst_eyJ..."
                  newPassword: "NewAbcd1234"
                  confirmPassword: "NewAbcd1234"
      responses:
        "200":
          description: Password updated and existing sessions revoked
          content:
            application/json:
              schema: { $ref: "#/components/schemas/ResetPasswordResponse" }
              examples:
                ok:
                  value:
                    success: true
                    message: "Password has been reset"
        "400":
          description: Validation error (zod)
          content:
            application/json:
              schema: { $ref: "#/components/schemas/ValidationError" }
              examples:
                mismatch:
                  value:
                    code: VALIDATION_ERROR
                    details:
                      fieldErrors:
                        confirmPassword: [Passwords do not match]
        "401":
          description: Invalid/expired reset session
          content:
            application/json:
              schema: { $ref: "#/components/schemas/ErrorSimple" }
              examples:
                bad_token: { value: { code: RESET_SESSION_INVALID } }
        "500":
          $ref: "#/components/responses/InternalError"

  /auth/password/resend-otp:
    post:
      tags: ["Auth"]
      summary: Resend Password Reset OTP
      description: |
        Resends a fresh OTP for the **RESET_PASSWORD** flow in an **enumeration-safe** way.

        **Behavior**
        - Always returns **200** with a generic message.
        - If an **ACTIVE** user exists and cooldown/daily cap allow:
          overwrite the single `RESET_PASSWORD` OTP row (new hash + TTL), reset attempts, update timers, send email.

        **Rate limit**
        - **5 requests / 10 minutes** per **(IP + email)** → **429** thereafter.
      security: []  # public endpoint
      requestBody:
        required: true
        content:
          application/json:
            schema: { $ref: "#/components/schemas/EmailOnlyRequest" }
            examples:
              ok:
                value: { email: "jane@gmail.com" }
      responses:
        "200":
          description: Generic success (enumeration-safe)
          content:
            application/json:
              schema: { $ref: "#/components/schemas/ResetGenericOk" }
              examples:
                ok:
                  value:
                    success: true
                    message: "If this email exists, a new code has been sent."
        "400":
          description: Validation error (zod)
          content:
            application/json:
              schema: { $ref: "#/components/schemas/ValidationError" }
              examples:
                invalid_email:
                  value:
                    code: VALIDATION_ERROR
                    details:
                      fieldErrors:
                        email: [Invalid email]
        "429":
          description: "Too many requests (5 / 10 min per IP+email)"
          headers:
            X-RateLimit-Limit:     { schema: { type: string } }
            X-RateLimit-Remaining: { schema: { type: string } }
            X-RateLimit-Reset:     { schema: { type: string } }
          content:
            application/json:
              schema: { $ref: "#/components/schemas/ErrorSimple" }
              examples:
                too_many: { value: { code: TOO_MANY_REQUESTS } }
        "500":
          $ref: "#/components/responses/InternalError"

  /auth/password/cancel:
    post:
      tags: ["Auth"]
      summary: Cancel Password Reset
      description: |
        Cancels an in-progress password reset by clearing any active `RESET_PASSWORD` OTP.
        Always returns **200** (enumeration-safe), regardless of whether the email exists.
      security: []  # public endpoint
      requestBody:
        required: true
        content:
          application/json:
            schema: { $ref: "#/components/schemas/EmailOnlyRequest" }
            examples:
              ok:
                value: { email: "jane@gmail.com" }
      responses:
        "200":
          description: Generic success (enumeration-safe)
          content:
            application/json:
              schema: { $ref: "#/components/schemas/SuccessOnly" }
              examples:
                ok: { value: { success: true } }
        "400":
          description: Validation error (zod)
          content:
            application/json:
              schema: { $ref: "#/components/schemas/ValidationError" }
              examples:
                invalid_email:
                  value:
                    code: VALIDATION_ERROR
                    details:
                      fieldErrors:
                        email: [Invalid email]
        "429":
          description: "Too many requests (5 / 10 min per IP+email)"
          headers:
            X-RateLimit-Limit:     { schema: { type: string } }
            X-RateLimit-Remaining: { schema: { type: string } }
            X-RateLimit-Reset:     { schema: { type: string } }
          content:
            application/json:
              schema: { $ref: "#/components/schemas/ErrorSimple" }
              examples:
                too_many: { value: { code: TOO_MANY_REQUESTS } }
        "500":
          $ref: "#/components/responses/InternalError"

  /profile/me:
    get:
      tags: ["Profile"]
      summary: Get current user's profile core details
      description: |
        Returns the full profile record for the authenticated user (owner view; no visibility filtering).
        This allows users to view their own profile information.
        
        **Auth:** Bearer token required.
      security:
        - bearerAuth: []
      responses:
        "200":
          description: User profile retrieved successfully
          content:
            application/json:
              schema:
                $ref: "#/components/schemas/GetProfileOK"
              examples:
                complete_profile:
                  value:
                    id: "123e4567-e89b-12d3-a456-426614174000"
                    fullName: "Jane Doe"
                    handle: "janedoe"
                    photoUrl: "https://example.com/profile.jpg"
                    isIndonesian: true
                    programId: 2
                    majorId: 5
                    level: "undergrad"
                    yearStart: 2020
                    yearGrad: 2024
                    zid: "z1234567"
                    headline: "Software Engineer"
                    domicileCity: "Sydney"
                    domicileCountry: "AU"
                    bio: "Passionate about building innovative software solutions."
                    socialLinks:
                      linkedin: "https://www.linkedin.com/in/janedoe"
                      github: "https://github.com/janedoe"
                      website: "https://janedoe.dev"
                    createdAt: "2024-01-15T10:30:00Z"
                    updatedAt: "2024-03-20T14:45:00Z"
        "401":
          description: Not authenticated
          content:
            application/json:
              schema:
                $ref: "#/components/schemas/ErrorSimple"
              examples:
                not_authenticated:
                  value:
                    code: NOT_AUTHENTICATED

  /profile/skills:
    get:
      tags: ["Profile"]
      summary: List all skills for the authenticated user
      description: |
        Returns all skills linked to the authenticated user's profile via `profile_skills`.
        Names are deduped and sorted alphabetically.
        
        **Auth:** Bearer token required.
      security:
        - bearerAuth: []
      responses:
        "200":
          description: List of skills for the user (may be empty)
          content:
            application/json:
              schema:
                type: array
                items:
                  $ref: "#/components/schemas/Skill"
              examples:
                some_skills:
                  value:
                    - id: 12
                      name: Python
                    - id: 34
                      name: SQL
                no_skills:
                  value: []
        "401":
          description: Not authenticated
          content:
            application/json:
              schema:
                $ref: "#/components/schemas/ErrorSimple"
              examples:
                not_authenticated:
                  value:
                    code: NOT_AUTHENTICATED
                    details: "Invalid or expired token"
    post:
      tags: ["Profile"]
      summary: Add a skill to the authenticated user's profile
      description: |
        Adds a skill to the user's profile. The skill is normalized and ensured to exist in the skills lookup table. Association is idempotent.
        
        **Auth:** Bearer token required.
      security:
        - bearerAuth: []
      requestBody:
        required: true
        content:
          application/json:
            schema:
              type: object
              required: [skill]
              properties:
                skill:
                  type: string
                  example: Python
      responses:
        "201":
          description: Skill added to profile
          content:
            application/json:
              schema:
                type: object
                properties:
                  success:
                    type: boolean
                    example: true
                  id:
                    type: integer
                    example: 12
                  name:
                    type: string
                    example: Python
        "400":
          description: Validation error
          content:
            application/json:
              schema:
                $ref: "#/components/schemas/ValidationError"
              examples:
                validation_error:
                  value:
                    code: VALIDATION_ERROR
                    details:
                      skill: Skill is required
        "401":
          description: Not authenticated
          content:
            application/json:
              schema:
                $ref: "#/components/schemas/ErrorSimple"
              examples:
                not_authenticated:
                  value:
                    code: NOT_AUTHENTICATED

  /profile/skills/{id}:
    delete:
      tags: ["Profile"]
      summary: Remove a skill from the authenticated user's profile
      description: |
        Deletes the association between the authenticated user and the given skill by id.
        Idempotent: returns 200 even if the association does not exist.
        
        **Auth:** Bearer token required.
      security:
        - bearerAuth: []
      parameters:
        - name: id
          in: path
          required: true
          description: Skill ID to remove from the profile
          schema:
            type: integer
      responses:
        "200":
          description: Skill association removed (or already deleted)
          content:
            application/json:
              schema:
                type: object
                properties:
                  success:
                    type: boolean
                    example: true
              examples:
                deleted:
                  value:
                    success: true
        "401":
          description: Not authenticated
          content:
            application/json:
              schema:
                $ref: "#/components/schemas/ErrorSimple"
              examples:
                not_authenticated:
                  value:
                    code: NOT_AUTHENTICATED
        "404":
          description: Skill not found or not owned by user
          content:
            application/json:
              schema:
                $ref: "#/components/schemas/ErrorSimple"
              examples:
                not_found:
                  value:
                    code: NOT_FOUND

  /profile/handle:
    patch:
      tags: ["Handles"]
      summary: Set or change profile handle (slug)
      description: >
        Claim or update a unique, public handle for the authenticated user.
        Must match `^[a-z0-9_.-]{3,30}$` and is unique case-insensitively.
      security:
        - bearerAuth: []
      requestBody:
        required: true
        content:
          application/json:
            schema:
              $ref: "#/components/schemas/HandleRequest"
            examples:
              ok: { value: { handle: "janedoe" } }
      responses:
        "200":
          description: Handle set successfully
          content:
            application/json:
              schema:
                $ref: "#/components/schemas/HandleOK"
              examples:
                ok: { value: { success: true, handle: "janedoe" } }
        "400":
          description: Invalid format or length
          content:
            application/json:
              schema: { $ref: "#/components/schemas/ErrorSimple" }
              examples:
                bad_format: { value: { code: VALIDATION_ERROR } }
        "401":
          description: Not authenticated
          content:
            application/json:
              schema: { $ref: "#/components/schemas/ErrorSimple" }
              examples:
                no_auth: { value: { code: NOT_AUTHENTICATED } }
        "409":
          description: Handle already taken
          content:
            application/json:
              schema: { $ref: "#/components/schemas/ErrorSimple" }
              examples:
                taken: { value: { code: HANDLE_TAKEN } }
        "500":
          $ref: "#/components/responses/InternalError"

  /handles/check:
    get:
      tags: ["Handles"]
      summary: Check handle availability
      description: >
        Validates format and checks if the handle is available (case-insensitive).
      parameters:
        - name: handle
          in: query
          required: true
          schema:
            type: string
            pattern: "^[a-z0-9_.-]{3,30}$"
          example: janedoe
      responses:
        "200":
          description: Availability result
          content:
            application/json:
              schema:
                $ref: "#/components/schemas/HandleAvailability"
              examples:
                free:  { value: { available: true } }
                taken: { value: { available: false } }
        "400":
          description: Invalid format
          content:
            application/json:
              schema: { $ref: "#/components/schemas/ErrorSimple" }
              examples:
                bad_format: { value: { code: VALIDATION_ERROR } }
        "500":
          $ref: "#/components/responses/InternalError"
          
  /lookup/companies:
    get:
      tags: ["Search"]
      summary: Lookup companies for autocomplete
      description: |
        Returns a list of companies that appear in user experiences.
        Supports an optional query parameter `q` for typeahead/autocomplete functionality.
      security:
        - bearerAuth: []
      parameters:
        - in: query
          name: q
          schema:
            type: string
          description: Optional search term to filter company names (case-insensitive)
      responses:
        '200':
          description: List of companies matching the query or all companies if no query is provided
          content:
            application/json:
              schema:
                type: array
                items:
                  $ref: '#/components/schemas/Company'
              examples:
                some_companies:
                  value:
                    - id: 12
                      name: Google
                    - id: 13
                      name: Grab
                no_companies:
                  value: []
        '401':
          description: Not authenticated or invalid token
          content:
            application/json:
              schema:
                $ref: '#/components/schemas/ErrorSimple'
              examples:
                not_authenticated:
                  value:
                    code: NOT_AUTHENTICATED
                    details: "Invalid or expired token"
        '500':
          $ref: "#/components/responses/InternalError"


  /lookup/majors:
    get:
      tags: ["Search"]
      summary: List all available majors
      description: |
        Returns all available majors from the majors table, sorted alphabetically by name. Used to populate filter UI in the directory.
        **Auth:** Bearer token required.
      security:
        - bearerAuth: []
      responses:
        "200":
          description: List of all majors
          content:
            application/json:
              schema:
                type: object
                properties:
                  majors:
                    type: array
                    items:
                      $ref: "#/components/schemas/Major"
              examples:
                majors:
                  value:
                    majors:
                      - id: 12
                        name: Mechanical Engineering
                      - id: 13
                        name: Software Engineering
        "401":
          description: Not authenticated
          content:
            application/json:
              schema:
                $ref: "#/components/schemas/ErrorSimple"
              examples:
                not_authenticated:
                  value:
                    code: NOT_AUTHENTICATED

components:
  securitySchemes:
    bearerAuth:
      type: http
      scheme: bearer
      bearerFormat: JWT
      
  responses:
    InternalError:
      description: Internal error
      content:
        application/json:
          schema:
            $ref: "#/components/schemas/ErrorSimple"
          examples:
            internal: { value: { code: INTERNAL } }

  requestBodies:
    LoginBody:
      required: true
      content:
        application/json:
          schema:
            type: object
            required: [email, password]
            properties:
              email:
                type: string
                format: email
                example: jane@gmail.com
              password:
                type: string
                minLength: 1
                example: Abcd1234

  schemas:
    RegisterRequest:
      type: object
      required:
        - fullName
        - zid
        - level
        - yearIntake
        - isIndonesian
        - program
        - major
        - email
        - password
        - confirmPassword
      properties:
        fullName: { type: string, minLength: 1 }
        zid:
          type: string
          pattern: "^z[0-9]{7}$"
          description: UNSW zID (lowercase z + 7 digits)
        level: { type: string, example: undergrad }
        yearIntake: { type: integer, minimum: 2000, maximum: 2100 }
        isIndonesian: { type: boolean }
        program: { type: string }
        major: { type: string }
        email: { type: string, format: email }
        password: { type: string, minLength: 8 }
        confirmPassword: { type: string, minLength: 8 }

    RegisterCreated:
      type: object
      required: [success, userId, resumeToken]
      properties:
        success: { type: boolean, example: true }
        userId:
          type: string
          description: The signup row ID (`user_signups.id`)
          example: "a3c5b2c1-7c21-4eaa-bf9e-2a90b6b3a111"
        resumeToken:
          type: string
          description: Short-lived token (30m) prefixed with `res_` used to continue the OTP flow
          example: "res_eyJhbGciOi..."

    PendingExists:
      type: object
      required: [code, resumeToken]
      properties:
        code:
          type: string
          enum: [PENDING_VERIFICATION_EXISTS]
        resumeToken:
          type: string
          description: Fresh 30-min token to resume OTP flow

    VerifyOtpRequest:
      type: object
      required: [resumeToken, otp]
      properties:
        resumeToken:
          type: string
          description: Short-lived token (prefixed `res_`) from /auth/register
          example: "res_eyJhbGciOi..."
        otp:
          type: string
          pattern: "^[0-9]{6}$"
          description: 6-digit numeric code
          example: "123456"

    VerifyOtpOK:
      type: object
      required: [success, message]
      properties:
        success: { type: boolean, example: true }
        message: { type: string, example: "Account verified successfully" }

    ResendOtpRequest:
      type: object
      required: [resumeToken]
      properties:
        resumeToken:
          type: string
          description: Short-lived token (prefixed `res_`) from /auth/register
          example: "res_eyJhbGciOi..."

    ResendOtpOK:
      type: object
      required: [success]
      properties:
        success: { type: boolean, example: true }

    LoginSuccess:
      type: object
      required: [success, userId, accessToken, expiresIn]
      properties:
        success: { type: boolean, example: true }
        userId: { type: string, example: "usr_abc123" }
        accessToken: { type: string, example: "jwt_eyJhbGciOi..." }
        expiresIn: { type: integer, example: 900 }

    RefreshSuccess:
      type: object
      required: [success, accessToken, expiresIn]
      properties:
        success: { type: boolean, example: true }
        accessToken: { type: string, example: "jwt_eyJhbGciOi..." }
        expiresIn: { type: integer, example: 900 }

    ChangeEmailPreVerifyRequest:
      type: object
      required:
        - resumeToken
        - newEmail
      properties:
        resumeToken:
          type: string
          description: Short-lived token (30m) prefixed with `res_` used to continue the OTP flow
          example: "res_eyJhbGciOi..."
        newEmail:
          type: string
          format: email

    ChangeEmailPreVerifyOK:
      type: object
      required:
        - success
        - resumeToken
      properties:
        success:
          type: boolean
        resumeToken:
          description: The new resume token bound to the new email
          example: "res_def456..."

    ChangeEmailRequest:
      type: object
      required:
        - newEmail
        - currentPassword
      properties:
        newEmail:
          type: string
          format: email
          description: The new email address to change to
          example: "john.new@gmail.com"
        currentPassword:
          type: string
          description: Current password for verification
          example: "MySecurePassword123"

    ChangeEmailRequestResponse:
      type: object
      required:
        - success
        - emailMasked
        - expiresInSeconds
      properties:
        success:
          type: boolean
          example: true
        emailMasked:
          type: string
          description: Masked version of the new email for privacy
          example: "j***@g***il.com"
        expiresInSeconds:
          type: integer
          description: OTP expiry time in seconds
          example: 600

    VerifyEmailChangeRequest:
      type: object
      required:
        - otp
      properties:
        otp:
          type: string
          pattern: "^[0-9]{6}$"
          description: 6-digit OTP received via email
          example: "123456"

    VerifyEmailChangeResponse:
      type: object
      required:
        - success
        - message
        - newAccessToken
      properties:
        success:
          type: boolean
          example: true
        message:
          type: string
          example: "Email updated successfully"
        newAccessToken:
          type: string
          description: New JWT access token (existing tokens are invalidated)
          example: "jwt_eyJhbGciOi..."

    ResendEmailOtpResponse:
      type: object
      required:
        - success
        - expiresInSeconds
      properties:
        success:
          type: boolean
          example: true
        expiresInSeconds:
          type: integer
          description: OTP expiry time in seconds
          example: 600

    EmailOnlyRequest:
      type: object
      required: [email]
      properties:
        email:
          type: string
          format: email

    ResetGenericOk:
      type: object
      required: [success, message]
      properties:
        success: { type: boolean, example: true }
        message: { type: string }

    SuccessOnly:
      type: object
      required: [success]
      properties:
        success: { type: boolean, example: true }

    VerifyPasswordResetOtpRequest:
      type: object
      required: [email, otp]
      properties:
        email:
          type: string
          format: email
        otp:
          type: string
          pattern: "^[0-9]{6}$"
          description: 6-digit numeric code

    VerifyPasswordResetOtpResponse:
      type: object
      required: [success, resetSessionToken, expiresIn]
      properties:
        success: { type: boolean, example: true }
        resetSessionToken:
          type: string
          description: Short-lived JWT that authorizes password reset
          example: "rst_eyJ..."
        expiresIn:
          type: integer
          description: Time-to-live in seconds
          example: 600

    ResetPasswordRequest:
      type: object
      required: [resetSessionToken, newPassword, confirmPassword]
      properties:
        resetSessionToken:
          type: string
          example: "rst_eyJ..."
        newPassword:
          type: string
          minLength: 8
        confirmPassword:
          type: string
          minLength: 8

    ResetPasswordResponse:
      type: object
      required: [success, message]
      properties:
        success: { type: boolean, example: true }
        message:
          type: string
          example: "Password has been reset"

    ErrorSimple:
      type: object
      required: [code]
      properties:
        code:
          type: string
          enum:
            - VALIDATION_ERROR
            - EMAIL_EXISTS
            - ZID_EXISTS
            - ZID_MISMATCH
            - PENDING_VERIFICATION_EXISTS
            - PENDING_NOT_FOUND
            - ALREADY_VERIFIED
            - RESUME_TOKEN_INVALID
            - OTP_INVALID
            - OTP_EXPIRED
            - OTP_LOCKED
            - OTP_COOLDOWN
            - OTP_RESEND_LIMIT
            - INVALID_CREDENTIALS
            - ACCOUNT_NOT_VERIFIED
            - NO_REFRESH_TOKEN
            - INVALID_REFRESH_TOKEN
            - NOT_AUTHENTICATED
            - USER_NOT_FOUND
            - NO_PENDING_EMAIL_CHANGE
            - TOO_MANY_REQUESTS
            - INTERNAL
            - HANDLE_TAKEN

        details:
          type: string
          description: Optional additional details about the error

    ValidationError:
      type: object
      required: [code, details]
      properties:
        code:
          type: string
          enum: [VALIDATION_ERROR]
        details:
          type: object
          description: Zod-flattened errors (shape may vary)
          properties:
            fieldErrors:
              type: object
    
    PendingContextOK:
      type: object
      required:
        - emailMasked
        - status
        - resend
      properties:
        emailMasked:
          type: string
          description: Masked email address for privacy
          example: "j***@u***.edu"
        status:
          type: string
          description: Current signup status
          example: "PENDING_VERIFICATION"
        resend:
          type: object
          required:
            - cooldownSeconds
            - remainingToday
          properties:
            cooldownSeconds:
              type: integer
              description: Seconds remaining before next OTP can be requested
            remainingToday:
              type: integer
              description: Number of OTP resends remaining today (daily limit is 5)
    
    HandleRequest:
      type: object
      required: [handle]
      properties:
        handle:
          type: string
          pattern: "^[a-z0-9_.-]{3,30}$"
          description: Lowercase slug; unique case-insensitively

    HandleOK:
      type: object
      required: [success, handle]
      properties:
        success: { type: boolean, example: true }
        handle:
          type: string
          example: "janedoe"

    HandleAvailability:
      type: object
      required: [available]
      properties:
        available:
          type: boolean
          example: true

    Skill:
      type: object
      required:
        - id
        - name
      properties:
        id:
          type: integer
        name:
          type: string

<<<<<<< HEAD
    Company:
      type: object
      required:
        - id
        - name
      properties:
        id:
          type: integer
          description: Unique identifier of the company
          example: 12
        name:
          type: string
          description: Name of the company
          example: Google
=======
    GetProfileOK:
      type: object
      required:
        - id
        - fullName
        - isIndonesian
        - level
        - yearStart
        - zid
        - createdAt
        - updatedAt
      properties:
        id:
          type: string
          description: Unique profile identifier
        fullName:
          type: string
          description: User's full name
        handle:
          type: string
          description: User's unique handle/username
        photoUrl:
          type: string
          description: URL to user's profile photo
        isIndonesian:
          type: boolean
          description: Whether the user is Indonesian or not
        programId:
          type: integer
          description: ID of the user's academic program
        majorId:
          type: integer
          description: ID of the user's major
        level:
          type: string
          description: Academic level
        yearStart:
          type: integer
          description: Year the user started their studies
        yearGrad:
          type: integer
          nullable: true
          description: Year the user graduated or will graduate
        zid:
          type: string
          description: UNSW student ID
        headline:
          type: string
          description: User's professional headline
        domicileCity:
          type: string
          description: User's city of residence
        domicileCountry:
          type: string
          description: User's country of residence (ISO 3166-1 alpha-2)
        bio:
          type: string
          description: User set bio
        socialLinks:
          type: object
          description: User's social media links
          properties:
            linkedin:
              type: string
              description: LinkedIn profile URL
            github:
              type: string
              description: GitHub profile URL
            website:
              type: string
              description: Personal website URL
        createdAt:
          type: string
          description: Profile creation timestamp
        updatedAt:
          type: string
          description: Profile last update timestamp
          
    Major:
        type: object
        required:
          - id
          - name
        properties:
          id:
            type: integer
            example: 12
          name:
            type: string
            example: "Software Engineering"
>>>>>>> e4717f7c
<|MERGE_RESOLUTION|>--- conflicted
+++ resolved
@@ -1508,6 +1508,46 @@
         "500":
           $ref: "#/components/responses/InternalError"
           
+  /lookup/majors:
+    get:
+      tags: ["Search"]
+      summary: List all available majors
+      description: |
+        Returns all available majors from the majors table, sorted alphabetically by name. Used to populate filter UI in the directory.
+        **Auth:** Bearer token required.
+      security:
+        - bearerAuth: []
+      responses:
+        "200":
+          description: List of all majors
+          content:
+            application/json:
+              schema:
+                type: object
+                properties:
+                  majors:
+                    type: array
+                    items:
+                      $ref: "#/components/schemas/Major"
+              examples:
+                majors:
+                  value:
+                    majors:
+                      - id: 12
+                        name: Mechanical Engineering
+                      - id: 13
+                        name: Software Engineering
+        "401":
+          description: Not authenticated
+          content:
+            application/json:
+              schema:
+                $ref: "#/components/schemas/ErrorSimple"
+              examples:
+                not_authenticated:
+                  value:
+                    code: NOT_AUTHENTICATED
+
   /lookup/companies:
     get:
       tags: ["Search"]
@@ -1555,46 +1595,6 @@
         '500':
           $ref: "#/components/responses/InternalError"
 
-
-  /lookup/majors:
-    get:
-      tags: ["Search"]
-      summary: List all available majors
-      description: |
-        Returns all available majors from the majors table, sorted alphabetically by name. Used to populate filter UI in the directory.
-        **Auth:** Bearer token required.
-      security:
-        - bearerAuth: []
-      responses:
-        "200":
-          description: List of all majors
-          content:
-            application/json:
-              schema:
-                type: object
-                properties:
-                  majors:
-                    type: array
-                    items:
-                      $ref: "#/components/schemas/Major"
-              examples:
-                majors:
-                  value:
-                    majors:
-                      - id: 12
-                        name: Mechanical Engineering
-                      - id: 13
-                        name: Software Engineering
-        "401":
-          description: Not authenticated
-          content:
-            application/json:
-              schema:
-                $ref: "#/components/schemas/ErrorSimple"
-              examples:
-                not_authenticated:
-                  value:
-                    code: NOT_AUTHENTICATED
 
 components:
   securitySchemes:
@@ -2026,22 +2026,6 @@
         name:
           type: string
 
-<<<<<<< HEAD
-    Company:
-      type: object
-      required:
-        - id
-        - name
-      properties:
-        id:
-          type: integer
-          description: Unique identifier of the company
-          example: 12
-        name:
-          type: string
-          description: Name of the company
-          example: Google
-=======
     GetProfileOK:
       type: object
       required:
@@ -2132,4 +2116,18 @@
           name:
             type: string
             example: "Software Engineering"
->>>>>>> e4717f7c
+
+    Company:
+      type: object
+      required:
+        - id
+        - name
+      properties:
+        id:
+          type: integer
+          description: Unique identifier of the company
+          example: 12
+        name:
+          type: string
+          description: Name of the company
+          example: Google