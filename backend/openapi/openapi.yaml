openapi: 3.0.3
info:
  title: Ignite Backend (Prototype)
  version: 0.2.0
  description: >
    Authentication endpoints for registration with OTP, verification, resend,
    passwordless resume tokens, login, and token refresh.

servers:
  - url: http://localhost:5000/api
    description: Local dev

security:
  - bearerAuth: []

tags:
  - name: Auth
    description: Authentication, verification, sessions
  - name: Profile
    description: Profile data, skills, media, and preferences
  - name: Handles
    description: Public profile handles (unique slugs)

paths:
  /auth/register:
    post:
      tags: ["Auth"]
      summary: Register new account
      description: |
        **Flow**
        1) Validate payload (email format, zID `^z[0-9]{7}$`, password ≥ 8, confirm matches).
        2) Reject if email already belongs to an **ACTIVE** user (`EMAIL_EXISTS`).
        3) Reject if zID is already used by an **ACTIVE** user (`ZID_EXISTS`).
        4) If a **PENDING** signup exists (same email or same zID), return **409 `PENDING_VERIFICATION_EXISTS`**
           with a **fresh 30-min resumeToken**.
        5) If an **EXPIRED** signup exists **for the same zID**, **revive** it to `PENDING_VERIFICATION`
           (updating `signup_email` if different), **send OTP**, and return 201 + resumeToken.
        6) Otherwise, create a new `PENDING_VERIFICATION` signup, **send OTP**, and return 201 + resumeToken.

        **Side effects**
        - Stores a hashed OTP (`otp_hash`) with **TTL +10m**, resets counters (`otp_attempts=0`, `resend_count=0`),
          and sets `last_otp_sent_at`.
        - Logs a registration event (no PII beyond `userId`).

        **Rate limit**
        - **10 requests/hour** per **(IP + email)** → **429** thereafter.

        **Notes**
        - The **resumeToken** is prefixed with `res_` and **expires in 30 minutes**.
        - Follows a **zID-first revival policy**. If an EXPIRED signup exists for the same **email** but **different zID**,
          return **409 `ZID_MISMATCH`**.
      requestBody:
        required: true
        content:
          application/json:
            schema:
              $ref: "#/components/schemas/RegisterRequest"
            examples:
              valid:
                value:
                  fullName: Jane Doe
                  zid: z1234567
                  level: undergrad
                  yearIntake: 2024
                  isIndonesian: true
                  program: BE
                  major: Software Engineering
                  email: jane@gmail.com
                  password: Abcd1234
                  confirmPassword: Abcd1234
      responses:
        "201":
          description: Created (new or revived PENDING signup; OTP email sent)
          content:
            application/json:
              schema:
                $ref: "#/components/schemas/RegisterCreated"
              examples:
                created_new:
                  value:
                    success: true
                    userId: "a3c5b2c1-7c21-4eaa-bf9e-2a90b6b3a111"
                    resumeToken: "res_eyJhbGciOi..."
                revived:
                  value:
                    success: true
                    userId: "3f1d6b22-6e22-45f8-8b9d-9bcbe0a1d222"
                    resumeToken: "res_eyJhbGciOi..."
        "400":
          description: Validation error (zod)
          content:
            application/json:
              schema:
                $ref: "#/components/schemas/ValidationError"
              examples:
                bad_email:
                  value:
                    code: VALIDATION_ERROR
                    details:
                      fieldErrors:
                        email: [Invalid email]
                password_mismatch:
                  value:
                    code: VALIDATION_ERROR
                    details:
                      fieldErrors:
                        confirmPassword: [Passwords do not match]
        "409":
          description: Conflict — active user exists or pending already created
          content:
            application/json:
              schema:
                oneOf:
                  - $ref: "#/components/schemas/ErrorSimple"
                  - $ref: "#/components/schemas/PendingExists"
              examples:
                email_exists: { value: { code: EMAIL_EXISTS } }
                zid_exists:   { value: { code: ZID_EXISTS } }
                pending_exists:
                  value:
                    code: PENDING_VERIFICATION_EXISTS
                    resumeToken: "res_eyJhbGciOi..."
                zid_mismatch: { value: { code: ZID_MISMATCH } }
        "429":
          description: "Too many requests (10 req/hour per IP+email)"
          headers:
            X-RateLimit-Limit:     { schema: { type: string } }
            X-RateLimit-Remaining: { schema: { type: string } }
            X-RateLimit-Reset:     { schema: { type: string } }
          content:
            application/json:
              schema:
                $ref: "#/components/schemas/ErrorSimple"
              examples:
                too_many: { value: { code: TOO_MANY_REQUESTS } }
        "500":
          $ref: "#/components/responses/InternalError"

  /auth/verify-otp:
    post:
      tags: ["Auth"]
      summary: Verify OTP (Activate account)
      description: |
        Verify the 6-digit OTP for a **PENDING_VERIFICATION** signup.
        On success, the account becomes **ACTIVE**, OTP row is deleted, and the resumeToken is invalidated.

        **Rules**
        - `resumeToken` must be valid and map to a pending signup.
        - OTP must match the stored hash, not be expired, and attempts must be < 5.

        **Side effects**
        - On success: `status=ACTIVE`, `email_verified_at=now`, delete OTP row, invalidate resume token.
        - On failure: increment attempts; at 5 attempts the OTP is locked.

        **Rate limit**
        - **10 requests / 10 minutes** per (IP + resumeToken) → 429 thereafter.
      requestBody:
        required: true
        content:
          application/json:
            schema:
              $ref: "#/components/schemas/VerifyOtpRequest"
            examples:
              valid:
                value: { resumeToken: "res_eyJhbGciOi...", otp: "123456" }
      responses:
        "200":
          description: OTP verified; account activated
          content:
            application/json:
              schema:
                $ref: "#/components/schemas/VerifyOtpOK"
              examples:
                ok: { value: { success: true, message: "Account verified successfully" } }
        "400":
          description: Bad/expired OTP or validation error
          content:
            application/json:
              schema:
                oneOf:
                  - $ref: "#/components/schemas/ErrorSimple"
                  - $ref: "#/components/schemas/ValidationError"
              examples:
                otp_invalid: { value: { code: OTP_INVALID } }
                otp_expired: { value: { code: OTP_EXPIRED } }
        "401":
          description: Invalid or expired resume token
          content:
            application/json:
              schema:
                $ref: "#/components/schemas/ErrorSimple"
              examples:
                bad_token: { value: { code: RESUME_TOKEN_INVALID } }
        "404":
          description: Pending signup or OTP not found
          content:
            application/json:
              schema:
                $ref: "#/components/schemas/ErrorSimple"
              examples:
                not_found: { value: { code: PENDING_NOT_FOUND } }
        "409":
          description: User already verified
          content:
            application/json:
              schema:
                $ref: "#/components/schemas/ErrorSimple"
              examples:
                already_verified: { value: { code: ALREADY_VERIFIED } }
        "423":
          description: OTP locked after too many failed attempts
          content:
            application/json:
              schema:
                $ref: "#/components/schemas/ErrorSimple"
              examples:
                locked: { value: { code: OTP_LOCKED } }
        "429":
          description: Too many requests (rate limit hit)
          headers:
            X-RateLimit-Limit:     { schema: { type: string } }
            X-RateLimit-Remaining: { schema: { type: string } }
            X-RateLimit-Reset:     { schema: { type: string } }
          content:
            application/json:
              schema:
                $ref: "#/components/schemas/ErrorSimple"
              examples:
                too_many: { value: { code: TOO_MANY_REQUESTS } }
        "500":
          $ref: "#/components/responses/InternalError"

  /auth/resend-otp:
    post:
      tags: ["Auth"]
      summary: Resend OTP for a pending signup
      description: |
        Issues a **new 6-digit OTP** (overwriting the previous one), resets attempts, and updates
        `last_otp_sent_at` + `resend_count`.

        **Rules**
        - Requires a valid `resumeToken`.
        - Signup must be `PENDING_VERIFICATION` (not ACTIVE/EXPIRED).
        - Enforces per-user cooldown and daily cap **before** sending:
          - Cooldown: **60s** between sends → `OTP_COOLDOWN` (429)
          - Daily cap: **5/day** → `OTP_RESEND_LIMIT` (429)

        **Rate limit**
        - Endpoint itself: **3 requests / minute** per (IP + resumeToken).
      requestBody:
        required: true
        content:
          application/json:
            schema:
              $ref: "#/components/schemas/ResendOtpRequest"
            examples:
              ok:
                value: { resumeToken: "res_eyJhbGciOi..." }
      responses:
        "200":
          description: OTP reissued and email sent
          content:
            application/json:
              schema:
                $ref: "#/components/schemas/ResendOtpOK"
              examples:
                success: { value: { success: true } }
        "400":
          description: Validation error (missing resumeToken)
          content:
            application/json:
              schema:
                $ref: "#/components/schemas/ErrorSimple"
              examples:
                bad_body: { value: { code: VALIDATION_ERROR } }
        "401":
          description: Invalid or expired resume token
          content:
            application/json:
              schema:
                $ref: "#/components/schemas/ErrorSimple"
              examples:
                bad_token: { value: { code: RESUME_TOKEN_INVALID } }
        "404":
          description: Pending signup not found
          content:
            application/json:
              schema:
                $ref: "#/components/schemas/ErrorSimple"
              examples:
                not_found: { value: { code: PENDING_NOT_FOUND } }
        "409":
          description: Already verified
          content:
            application/json:
              schema:
                $ref: "#/components/schemas/ErrorSimple"
              examples:
                already_verified: { value: { code: ALREADY_VERIFIED } }
        "429":
          description: Cooldown/cap hit or per-endpoint rate limit
          headers:
            X-RateLimit-Limit:     { schema: { type: string } }
            X-RateLimit-Remaining: { schema: { type: string } }
            X-RateLimit-Reset:     { schema: { type: string } }
          content:
            application/json:
              schema:
                $ref: "#/components/schemas/ErrorSimple"
              examples:
                cooldown: { value: { code: OTP_COOLDOWN } }
                daily_cap: { value: { code: OTP_RESEND_LIMIT } }
                too_many:  { value: { code: TOO_MANY_REQUESTS } }
        "500":
          $ref: "#/components/responses/InternalError"

  /auth/pending/email:
    patch:
      tags: ["Auth"]
      summary: Change Email (Pre-Verification)
      description: |
        Allows unverified users to fix a mistyped email before completing verification.

        **Flow**

        1) Validate `resumeToken` and `newEmail` format.
        2) Ensure no ACTIVE user already owns `newEmail` → **409 `EMAIL_EXISTS`**.
        3) Ensure user status = `PENDING_VERIFICATION` → **409 `ALREADY_VERIFIED`** if ACTIVE.
        4) Update user email in database.
        5) Invalidate all prior OTP + resumeToken.
        6) Rotate a new resumeToken bound to newEmail.
        7) Generate new OTP (+10m), reset counters (otp_attempts=0, otp_resend_count=0).
        8) Send new OTP email to the new address.

        **Side effects**
        - Updates `signup_email` in `user_signups` table
        - Clears existing OTP state (hash, expiry, attempts)
        - Invalidates the old resume token
        - Issues fresh resume token with 30min TTL
        - Sends new 6-digit OTP email with 10min TTL
      requestBody:
        required: true
        content:
          application/json:
            schema:
              $ref: '#/components/schemas/ChangeEmailPreVerifyRequest'
            examples:
              valid:
                value:
                  resumeToken: "res_eyJhbGciOi..."
                  newEmail: "jane.new@gmail.com"
      responses:
        '200':
          description: Email changed; Invalidates existing OTP & token; Sends new OTP & token
          content:
            application/json:
              schema:
                $ref: '#/components/schemas/ChangeEmailPreVerifyOK'
              examples:
                ok:
                  value:
                    success: true
                    resumeToken: "res_def456eyJbg..."
        '400':
          description: Validation error (zod)
          content:
            application/json:
              schema:
                $ref: '#/components/schemas/ErrorSimple'
              examples:
                validation_error:
                  value:
                    code: VALIDATION_ERROR
        '401':
          description: Invalid or expired resume token
          content:
            application/json:
              schema:
                $ref: '#/components/schemas/ErrorSimple'
              examples:
                bad_token:
                  value:
                    code: RESUME_TOKEN_INVALID
        '404':
          description: User not found
          content:
            application/json:
              schema:
                $ref: '#/components/schemas/ErrorSimple'
              examples:
                user_not_found:
                  value:
                    code: PENDING_NOT_FOUND
        '409':
          description: New email already used by active user or user is already verified
          content:
            application/json:
              schema:
                $ref: '#/components/schemas/ErrorSimple'
              examples:
                email_exists:
                  value:
                    code: EMAIL_EXISTS
                already_verified:
                  value:
                    code: ALREADY_VERIFIED

  /auth/pending/context?resumeToken=RES_xxx:
    get:
      tags: ["Auth"]
      summary: Get pending registration context
      description: |
        Return lightweight context for a pending signup using a secure resumeToken (issued by Story 1.1). 
        The Verify screen calls this to decide what to show (email mask, resend state), or to fail fast 
        if the signup is already verified/expired.

        **Validation & Logic**
        - Validate resumeToken (signature/TTL); locate user.
        - Only return context when status = PENDING_VERIFICATION.
        - Compute resend state from last_otp_sent_at, otp_resend_count (cooldown = 60s; daily cap = 5).
        - Do not leak PII: return masked email only (never raw email).
        - No OTP or sensitive fields should be returned.
      parameters:
        - name: resumeToken
          in: query
          required: true
          description: Resume token issued during registration
          schema:
            type: string
            example: 'res_xxxxx...'
      responses:
        '200':
          description: Pending context retrieved success
          content:
            application/json:
              schema:
                $ref: '#/components/schemas/PendingContextOK'
              examples:
                success:
                  value:
                    emailMasked: "j***@u***.edu"
                    status: "PENDING_VERIFICATION"
                    resend:
                      cooldownSeconds: 37
                      remainingToday: 3
        '401':
          description: Invalid token or expired token
          content:
            application/json:
              schema:
                $ref: '#/components/schemas/ErrorSimple'
              examples:
                bad_token:
                  value:
                    code: RESUME_TOKEN_INVALID
        '404':
          description: User expired/cleaned up or missing
          content:
            application/json:
              schema:
                $ref: '#/components/schemas/ErrorSimple'
              examples:
                expired_user:
                  value:
                    code: PENDING_NOT_FOUND
        '409':
          description: User already active
          content:
            application/json:
              schema:
                $ref: '#/components/schemas/ErrorSimple'
              examples:
                active_user:
                  value:
                    code: ALREADY_VERIFIED

  /auth/login:
    post:
      tags: ["Auth"]
      summary: Log in a user
      description: |
        Authenticates an **ACTIVE** user with their email and password.

        On success, returns a short-lived **accessToken** (~15 min) and sets a long-lived
        **refreshToken** (~7 days) in a `Secure`, `HttpOnly` cookie.
      requestBody:
        $ref: "#/components/requestBodies/LoginBody"
      responses:
        "200":
          description: Login successful
          headers:
            Set-Cookie:
              description: The refresh token cookie for maintaining sessions.
              schema:
                type: string
                example: refreshToken=rft_eyJhbGciOi...; Path=/; HttpOnly; Secure; SameSite=Lax; Max-Age=604800
          content:
            application/json:
              schema:
                $ref: "#/components/schemas/LoginSuccess"
              examples:
                success:
                  value:
                    success: true
                    userId: "usr_abc123"
                    accessToken: "jwt_eyJhbGciOi..."
                    expiresIn: 900
        "400":
          description: Validation error for missing or invalid fields.
          content:
            application/json:
              schema:
                $ref: "#/components/schemas/ErrorSimple"
              examples:
                missing_fields: { value: { code: VALIDATION_ERROR } }
        "401":
          description: Invalid credentials (unknown email or wrong password).
          content:
            application/json:
              schema:
                $ref: "#/components/schemas/ErrorSimple"
              examples:
                invalid: { value: { code: INVALID_CREDENTIALS } }
        "403":
          description: The user's account is not in an ACTIVE state.
          content:
            application/json:
              schema:
                $ref: "#/components/schemas/ErrorSimple"
              examples:
                not_active: { value: { code: ACCOUNT_NOT_VERIFIED } }
        "429":
          description: Too many failed login attempts (rate limit hit).
          content:
            application/json:
              schema:
                $ref: "#/components/schemas/ErrorSimple"
              examples:
                too_many: { value: { code: TOO_MANY_REQUESTS } }
        "500":
          $ref: "#/components/responses/InternalError"

  /auth/refresh:
    post:
      tags: ["Auth"]
      summary: Refresh access token
      description: >
        Issues a new `accessToken` using the `refreshToken` stored in the `HttpOnly` cookie.
      responses:
        "200":
          description: Token refreshed successfully.
          content:
            application/json:
              schema:
                $ref: "#/components/schemas/RefreshSuccess"
              examples:
                success:
                  value:
                    success: true
                    accessToken: "jwt_eyJhbGciOi..."
                    expiresIn: 900
        "401":
          description: Refresh token is missing, invalid, or expired.
          content:
            application/json:
              schema:
                $ref: "#/components/schemas/ErrorSimple"
              examples:
                no_token:      { value: { code: NO_REFRESH_TOKEN } }
                invalid_token: { value: { code: INVALID_REFRESH_TOKEN } }
        "500":
          $ref: "#/components/responses/InternalError"

  /auth/logout:
    post:
      tags: ["Auth"]
      summary: Log out user
      description: |
        Securely logs out the user by invalidating their refresh token and clearing the refresh token cookie.
        
        **Security Features:**
        - Invalidates the refresh token server-side by incrementing the token version
        - Clears the refresh token cookie from the browser
        - All existing access tokens become invalid immediately
        - Idempotent: safe to call multiple times
        
        **Token Invalidation:**
        - Uses token versioning to immediately invalidate all existing tokens
        - No database lookups required on subsequent requests
        - Scales efficiently with high traffic
      responses:
        "200":
          description: Logout successful.
          headers:
            Set-Cookie:
              description: Clears the refresh token cookie
              schema:
                type: string
                example: refreshToken=; HttpOnly; Secure; SameSite=Lax; Path=/; Expires=Thu, 01 Jan 1970 00:00:00 GMT
          content:
            application/json:
              schema:
                type: object
                required: [success]
                properties:
                  success:
                    type: boolean
                    example: true
              examples:
                success:
                  value:
                    success: true
        "401":
          description: No valid session or refresh token.
          content:
            application/json:
              schema:
                $ref: "#/components/schemas/ErrorSimple"
              examples:
                not_authenticated:
                  value: { code: NOT_AUTHENTICATED }
        "500":
          $ref: "#/components/responses/InternalError"

  /user/email/change-request:
    post:
      tags: ["Auth"]
      summary: Request email change for verified users
      description: |
        Allows verified users to request an email change by providing their current password and new email.
        
        **Flow**
        1) Validate JWT access token from Authorization header
        2) Validate new email format and current password
        3) Verify current password against stored hash
        4) Check that new email is not already used by another active user
        5) Generate OTP and create pending email change record
        6) Send OTP to new email address
        7) Return masked email and expiry information
        
        **Security Features**
        - Requires valid JWT access token
        - Requires current password verification
        - Prevents email takeover by checking existing users
        - OTP expires in 10 minutes (600 seconds)
        - Email address is masked in response for privacy
      security:
        - bearerAuth: []
      requestBody:
        required: true
        content:
          application/json:
            schema:
              $ref: '#/components/schemas/ChangeEmailRequest'
            examples:
              valid:
                value:
                  newEmail: "john.new@gmail.com"
                  currentPassword: "MySecurePassword123"
      responses:
        '200':
          description: Email change request created; OTP sent to new email
          content:
            application/json:
              schema:
                $ref: '#/components/schemas/ChangeEmailRequestResponse'
              examples:
                success:
                  value:
                    success: true
                    emailMasked: "j***@g***il.com"
                    expiresInSeconds: 600
        '400':
          description: Validation error or incorrect password
          content:
            application/json:
              schema:
                $ref: '#/components/schemas/ValidationError'
              examples:
                incorrect_password:
                  value:
                    code: VALIDATION_ERROR
                    details: "Incorrect password"
        '401':
          description: Not authenticated or invalid token
          content:
            application/json:
              schema:
                $ref: '#/components/schemas/ErrorSimple'
              examples:
                not_authenticated:
                  value:
                    code: NOT_AUTHENTICATED
                    details: "Invalid or expired token"
        '404':
          description: User not found
          content:
            application/json:
              schema:
                $ref: '#/components/schemas/ErrorSimple'
              examples:
                user_not_found:
                  value:
                    code: USER_NOT_FOUND
                    details: "User not found"
        '409':
          description: Email already exists
          content:
            application/json:
              schema:
                $ref: '#/components/schemas/ErrorSimple'
              examples:
                email_exists:
                  value:
                    code: EMAIL_EXISTS
                    details: "Given email is already used"
        '500':
          $ref: "#/components/responses/InternalError"

  /user/email/verify-change:
    post:
      tags: ["Auth"]
      summary: Verify email change with OTP
      description: |
        Verifies the email change using the OTP sent to the new email address.
        
        **Flow**
        1) Validate JWT access token
        2) Retrieve pending email change for user
        3) Verify OTP is valid, not expired, and not locked
        4) Complete the email change in database
        5) Invalidate refresh tokens (security measure)
        6) Issue new access and refresh tokens
        7) Set new refresh token cookie
        
        **Security Features**
        - OTP attempt limiting (5 attempts max, then locked)
        - OTP expiry (10 minutes)
        - Token rotation after email change
        - All existing sessions are invalidated
      security:
        - bearerAuth: []
      requestBody:
        required: true
        content:
          application/json:
            schema:
              $ref: '#/components/schemas/VerifyEmailChangeRequest'
            examples:
              valid:
                value:
                  otp: "123456"
      responses:
        '200':
          description: Email change verified successfully
          headers:
            Set-Cookie:
              description: New refresh token cookie
              schema:
                type: string
                example: refreshToken=rft_eyJhbGciOi...; Path=/; HttpOnly; Secure; SameSite=Lax; Max-Age=604800
          content:
            application/json:
              schema:
                $ref: '#/components/schemas/VerifyEmailChangeResponse'
              examples:
                success:
                  value:
                    success: true
                    message: "Email updated successfully"
                    newAccessToken: "jwt_eyJhbGciOi..."
        '400':
          description: Invalid or expired OTP
          content:
            application/json:
              schema:
                $ref: '#/components/schemas/ErrorSimple'
              examples:
                otp_invalid:
                  value:
                    code: OTP_INVALID
                otp_expired:
                  value:
                    code: OTP_EXPIRED
        '401':
          description: Not authenticated
          content:
            application/json:
              schema:
                $ref: "#/components/schemas/ErrorSimple"
              examples:
                not_authenticated:
                  value:
                    code: NOT_AUTHENTICATED
                    details: "Invalid or expired token"
        '404':
          description: No pending email change found
          content:
            application/json:
              schema:
                $ref: '#/components/schemas/ErrorSimple'
              examples:
                no_pending:
                  value:
                    code: NO_PENDING_EMAIL_CHANGE
        '423':
          description: OTP locked due to too many attempts
          content:
            application/json:
              schema:
                $ref: '#/components/schemas/ErrorSimple'
              examples:
                otp_locked:
                  value:
                    code: OTP_LOCKED

  /user/email/resend-otp:
    post:
      tags: ["Auth"]
      summary: Resend OTP for email change
      description: |
        Resends the OTP for pending email change with rate limiting and cooldown protection.
        
        **Rate Limiting**
        - 5 requests per day per (IP + email)
        - 60 second cooldown between requests
        - Maximum 5 resends per pending change
        
        **Flow**
        1) Validate JWT access token
        2) Check for pending email change
        3) Enforce cooldown and resend limits
        4) Generate new OTP
        5) Send OTP to pending email
        6) Update resend counters
      security:
        - bearerAuth: []
      responses:
        '200':
          description: OTP resent successfully
          content:
            application/json:
              schema:
                $ref: '#/components/schemas/ResendEmailOtpResponse'
              examples:
                success:
                  value:
                    success: true
                    expiresInSeconds: 600
        '401':
          description: Not authenticated
          content:
            application/json:
              schema:
                $ref: '#/components/schemas/ErrorSimple'
              examples:
                not_authenticated:
                  value:
                    code: NOT_AUTHENTICATED
                    details: "Invalid or expired token"
        '404':
          description: No pending email change found
          content:
            application/json:
              schema:
                $ref: '#/components/schemas/ErrorSimple'
              examples:
                no_pending:
                  value:
                    code: NO_PENDING_EMAIL_CHANGE
        '429':
          description: Rate limit exceeded or cooldown active
          headers:
            X-RateLimit-Limit:     { schema: { type: string } }
            X-RateLimit-Remaining: { schema: { type: string } }
            X-RateLimit-Reset:     { schema: { type: string } }
          content:
            application/json:
              schema:
                $ref: '#/components/schemas/ErrorSimple'
              examples:
                cooldown:
                  value:
                    code: OTP_COOLDOWN
                resend_limit:
                  value:
                    code: OTP_RESEND_LIMIT
        '500':
          $ref: "#/components/responses/InternalError"

  /user/email/cancel-change:
    delete:
      tags: ["Auth"]
      summary: Cancel pending email change
      description: |
        Cancels any pending email change for the authenticated user.
        
        **Flow**
        1) Validate JWT access token
        2) Delete pending email change record from database
        
        **Notes**
        - Idempotent operation (safe to call even if no pending change exists)
        - Does not require additional verification
      security:
        - bearerAuth: []
      responses:
        '200':
          description: Email change cancelled successfully
          content:
            application/json:
              schema:
                type: object
                required: [success]
                properties:
                  success:
                    type: boolean
                    example: true
              examples:
                success:
                  value:
                    success: true
        '401':
          description: Not authenticated
          content:
            application/json:
              schema:
                $ref: '#/components/schemas/ErrorSimple'
              examples:
                not_authenticated:
                  value:
                    code: NOT_AUTHENTICATED
        '500':
          $ref: "#/components/responses/InternalError"

  /auth/password/request-reset:
    post:
      tags: ["Auth"]
      summary: Request Password Reset (Start)
      description: |
        Starts the password-reset flow in an **enumeration-safe** way.

        **Behavior**
        - Always returns **200** with a generic message.
        - If an **ACTIVE** account exists for the email, create/overwrite a single `user_otps` row
          with `purpose="RESET_PASSWORD"` (hashed OTP, TTL +10m, attempts=0, resend_count=0, last_sent_at=now)
          and send the 6-digit code via email.
        - If the user is not ACTIVE (or does not exist), still respond **200** without sending an OTP.

        **Rate limit**
        - **5 requests / 10 minutes** per **(IP + email)** → **429** thereafter.

        **Enumeration safety**
        - Response body never reveals whether the email exists.
      security: []  # public endpoint
      requestBody:
        required: true
        content:
          application/json:
            schema: { $ref: "#/components/schemas/EmailOnlyRequest" }
            examples:
              ok:
                value: { email: "jane@gmail.com" }
      responses:
        "200":
          description: Generic success (enumeration-safe)
          content:
            application/json:
              schema: { $ref: "#/components/schemas/ResetGenericOk" }
              examples:
                ok:
                  value:
                    success: true
                    message: "If this email exists, a code has been sent."
        "400":
          description: Validation error (zod)
          content:
            application/json:
              schema: { $ref: "#/components/schemas/ValidationError" }
              examples:
                invalid_email:
                  value:
                    code: VALIDATION_ERROR
                    details:
                      fieldErrors:
                        email: [Invalid email]
        "429":
          description: "Too many requests (5 / 10 min per IP+email)"
          headers:
            X-RateLimit-Limit:     { schema: { type: string } }
            X-RateLimit-Remaining: { schema: { type: string } }
            X-RateLimit-Reset:     { schema: { type: string } }
          content:
            application/json:
              schema: { $ref: "#/components/schemas/ErrorSimple" }
              examples:
                too_many: { value: { code: TOO_MANY_REQUESTS } }
        "500":
          $ref: "#/components/responses/InternalError"

  /auth/password/verify-otp:
    post:
      tags: ["Auth"]
      summary: Verify Password Reset OTP (Create reset session)
      description: |
        Validates a 6-digit OTP for the **RESET_PASSWORD** flow. On success, returns a short-lived
        `resetSessionToken` (JWT, ~10 minutes) that authorizes setting a new password.

        **Errors are enumeration-safe**
        - For unknown/non-ACTIVE email or missing OTP row: respond with **400 `OTP_INVALID`**.
        - If attempts reach 5, OTP is **locked** → **423 `OTP_LOCKED`** (subsequent attempts).
      security: []  # public endpoint
      requestBody:
        required: true
        content:
          application/json:
            schema: { $ref: "#/components/schemas/VerifyPasswordResetOtpRequest" }
            examples:
              valid:
                value: { email: "jane@gmail.com", otp: "123456" }
      responses:
        "200":
          description: OTP verified; reset session created
          content:
            application/json:
              schema: { $ref: "#/components/schemas/VerifyPasswordResetOtpResponse" }
              examples:
                ok:
                  value:
                    success: true
                    resetSessionToken: "rst_eyJ..."
                    expiresIn: 600
        "400":
          description: Bad request — validation or OTP failure
          content:
            application/json:
              schema:
                oneOf:
                  - $ref: "#/components/schemas/ValidationError"
                  - $ref: "#/components/schemas/ErrorSimple"
              examples:
                otp_invalid: { value: { code: OTP_INVALID } }
                otp_expired: { value: { code: OTP_EXPIRED } }
        "423":
          description: OTP locked after too many attempts
          content:
            application/json:
              schema: { $ref: "#/components/schemas/ErrorSimple" }
              examples:
                locked: { value: { code: OTP_LOCKED } }
        "500":
          $ref: "#/components/responses/InternalError"

  /auth/password/reset:
    post:
      tags: ["Auth"]
      summary: Set New Password (Complete)
      description: |
        Sets a new password for the user identified by a valid `resetSessionToken`. Enforces password policy,
        updates the password hash, and **revokes all refresh tokens** (logs out other devices). No new tokens
        are issued automatically—user must log in again.

        **Errors**
        - **401 `RESET_SESSION_INVALID`** if token is bad/expired or not mapped to an ACTIVE signup.
      security: []  # public endpoint (auth via resetSessionToken, not bearer)
      requestBody:
        required: true
        content:
          application/json:
            schema: { $ref: "#/components/schemas/ResetPasswordRequest" }
            examples:
              valid:
                value:
                  resetSessionToken: "rst_eyJ..."
                  newPassword: "NewAbcd1234"
                  confirmPassword: "NewAbcd1234"
      responses:
        "200":
          description: Password updated and existing sessions revoked
          content:
            application/json:
              schema: { $ref: "#/components/schemas/ResetPasswordResponse" }
              examples:
                ok:
                  value:
                    success: true
                    message: "Password has been reset"
        "400":
          description: Validation error (zod)
          content:
            application/json:
              schema: { $ref: "#/components/schemas/ValidationError" }
              examples:
                mismatch:
                  value:
                    code: VALIDATION_ERROR
                    details:
                      fieldErrors:
                        confirmPassword: [Passwords do not match]
        "401":
          description: Invalid/expired reset session
          content:
            application/json:
              schema: { $ref: "#/components/schemas/ErrorSimple" }
              examples:
                bad_token: { value: { code: RESET_SESSION_INVALID } }
        "500":
          $ref: "#/components/responses/InternalError"

  /auth/password/resend-otp:
    post:
      tags: ["Auth"]
      summary: Resend Password Reset OTP
      description: |
        Resends a fresh OTP for the **RESET_PASSWORD** flow in an **enumeration-safe** way.

        **Behavior**
        - Always returns **200** with a generic message.
        - If an **ACTIVE** user exists and cooldown/daily cap allow:
          overwrite the single `RESET_PASSWORD` OTP row (new hash + TTL), reset attempts, update timers, send email.

        **Rate limit**
        - **5 requests / 10 minutes** per **(IP + email)** → **429** thereafter.
      security: []  # public endpoint
      requestBody:
        required: true
        content:
          application/json:
            schema: { $ref: "#/components/schemas/EmailOnlyRequest" }
            examples:
              ok:
                value: { email: "jane@gmail.com" }
      responses:
        "200":
          description: Generic success (enumeration-safe)
          content:
            application/json:
              schema: { $ref: "#/components/schemas/ResetGenericOk" }
              examples:
                ok:
                  value:
                    success: true
                    message: "If this email exists, a new code has been sent."
        "400":
          description: Validation error (zod)
          content:
            application/json:
              schema: { $ref: "#/components/schemas/ValidationError" }
              examples:
                invalid_email:
                  value:
                    code: VALIDATION_ERROR
                    details:
                      fieldErrors:
                        email: [Invalid email]
        "429":
          description: "Too many requests (5 / 10 min per IP+email)"
          headers:
            X-RateLimit-Limit:     { schema: { type: string } }
            X-RateLimit-Remaining: { schema: { type: string } }
            X-RateLimit-Reset:     { schema: { type: string } }
          content:
            application/json:
              schema: { $ref: "#/components/schemas/ErrorSimple" }
              examples:
                too_many: { value: { code: TOO_MANY_REQUESTS } }
        "500":
          $ref: "#/components/responses/InternalError"

  /auth/password/cancel:
    post:
      tags: ["Auth"]
      summary: Cancel Password Reset
      description: |
        Cancels an in-progress password reset by clearing any active `RESET_PASSWORD` OTP.
        Always returns **200** (enumeration-safe), regardless of whether the email exists.
      security: []  # public endpoint
      requestBody:
        required: true
        content:
          application/json:
            schema: { $ref: "#/components/schemas/EmailOnlyRequest" }
            examples:
              ok:
                value: { email: "jane@gmail.com" }
      responses:
        "200":
          description: Generic success (enumeration-safe)
          content:
            application/json:
              schema: { $ref: "#/components/schemas/SuccessOnly" }
              examples:
                ok: { value: { success: true } }
        "400":
          description: Validation error (zod)
          content:
            application/json:
              schema: { $ref: "#/components/schemas/ValidationError" }
              examples:
                invalid_email:
                  value:
                    code: VALIDATION_ERROR
                    details:
                      fieldErrors:
                        email: [Invalid email]
        "429":
          description: "Too many requests (5 / 10 min per IP+email)"
          headers:
            X-RateLimit-Limit:     { schema: { type: string } }
            X-RateLimit-Remaining: { schema: { type: string } }
            X-RateLimit-Reset:     { schema: { type: string } }
          content:
            application/json:
              schema: { $ref: "#/components/schemas/ErrorSimple" }
              examples:
                too_many: { value: { code: TOO_MANY_REQUESTS } }
        "500":
          $ref: "#/components/responses/InternalError"

  /profile/me:
    get:
      tags: ["Profile"]
      summary: Get current user's profile core details
      description: |
        Returns the full profile record for the authenticated user (owner view; no visibility filtering).
        This allows users to view their own profile information.
        
        **Auth:** Bearer token required.
      security:
        - bearerAuth: []
      responses:
        "200":
          description: User profile retrieved successfully
          content:
            application/json:
              schema:
                $ref: "#/components/schemas/GetProfileOK"
              examples:
                complete_profile:
                  value:
                    id: "123e4567-e89b-12d3-a456-426614174000"
                    fullName: "Jane Doe"
                    handle: "janedoe"
                    photoUrl: "https://example.com/profile.jpg"
                    isIndonesian: true
                    program: "BE"
                    major: "Computer Science"
                    level: "undergrad"
                    yearStart: 2020
                    yearGrad: 2024
                    zid: "z1234567"
                    headline: "Software Engineer"
                    domicileCity: "Sydney"
                    domicileCountry: "AU"
                    bio: "Passionate about building innovative software solutions."
                    socialLinks:
                      linkedin: "https://www.linkedin.com/in/janedoe"
                      github: "https://github.com/janedoe"
                      website: "https://janedoe.dev"
                    createdAt: "2024-01-15T10:30:00Z"
                    updatedAt: "2024-03-20T14:45:00Z"
        "401":
          description: Not authenticated
          content:
            application/json:
              schema:
                $ref: "#/components/schemas/ErrorSimple"
              examples:
                not_authenticated:
                  value:
                    code: NOT_AUTHENTICATED

  /profile:
    patch:
      tags: ["Profile"]
      summary: Update user profile basic details
      description: |
        Updates core profile fields for the authenticated user. Only provided fields are updated (partial update).
        Excludes photoUrl, handle, and socialLinks which have their own dedicated endpoints.
        
        **Validation:**
        - `level`: Must be one of foundation, diploma, undergrad, postgrad, phd
        - `yearStart`, `yearGrad`: Must be between 2000-2100
        - `yearGrad`: Must be after `yearStart` if both provided
        - `domicileCountry`: Must be ISO country code (2 uppercase letters)
        
        **Auth:** Bearer token required.
      security:
        - bearerAuth: []
      requestBody:
        required: true
        content:
          application/json:
            schema:
              $ref: "#/components/schemas/UpdateProfileRequest"
            examples:
              full_update:
                summary: Complete profile update
                value:
                  fullName: "Jane Doe"
                  headline: "Backend Engineer @ Acme | AI/ML"
                  isIndonesian: true
                  program: "BE"
                  major: "Software Engineering"
                  level: "undergrad"
                  yearStart: 2022
                  yearGrad: 2026
                  domicileCity: "Sydney"
                  domicileCountry: "AU"
                  bio: "I ship boring, reliable services."
              partial_update:
                summary: Partial update (only some fields)
                value:
                  fullName: "Updated Name"
                  bio: "Updated bio only"
      responses:
        "200":
          description: Profile updated successfully
          content:
            application/json:
              schema:
                $ref: "#/components/schemas/SuccessOnly"
              examples:
                success:
                  value:
                    success: true
        "400":
          description: Validation error; Invalid country code, invalid academic level enum, invalid year range
          content:
            application/json:
              schema:
                $ref: "#/components/schemas/ErrorSimple"
              examples:
                validation_error:
                  value:
                    code: VALIDATION_ERROR
        "401":
          description: Not authenticated
          content:
            application/json:
              schema:
                $ref: "#/components/schemas/ErrorSimple"
              examples:
                not_authenticated:
                  value:
                    code: NOT_AUTHENTICATED
        "500":
          description: Internal server error
          content:
            application/json:
              schema:
                $ref: "#/components/schemas/ErrorSimple"
              examples:
                internal_error:
                  value:
                    code: INTERNAL 

  /profile/skills:
    get:
      tags: ["Profile"]
      summary: List all skills for the authenticated user
      description: |
        Returns all skills linked to the authenticated user's profile via `profile_skills`.
        Names are deduped and sorted alphabetically.
        
        **Auth:** Bearer token required.
      security:
        - bearerAuth: []
      responses:
        "200":
          description: List of skills for the user (may be empty)
          content:
            application/json:
              schema:
                type: array
                items:
                  $ref: "#/components/schemas/Skill"
              examples:
                some_skills:
                  value:
                    - id: 12
                      name: Python
                    - id: 34
                      name: SQL
                no_skills:
                  value: []
        "401":
          description: Not authenticated
          content:
            application/json:
              schema:
                $ref: "#/components/schemas/ErrorSimple"
              examples:
                not_authenticated:
                  value:
                    code: NOT_AUTHENTICATED
                    details: "Invalid or expired token"
    post:
      tags: ["Profile"]
      summary: Add a skill to the authenticated user's profile
      description: |
        Adds a skill to the user's profile. The skill is normalized and ensured to exist in the skills lookup table. Association is idempotent.
        
        **Auth:** Bearer token required.
      security:
        - bearerAuth: []
      requestBody:
        required: true
        content:
          application/json:
            schema:
              type: object
              required: [skill]
              properties:
                skill:
                  type: string
                  example: Python
      responses:
        "201":
          description: Skill added to profile
          content:
            application/json:
              schema:
                type: object
                properties:
                  success:
                    type: boolean
                    example: true
                  id:
                    type: integer
                    example: 12
                  name:
                    type: string
                    example: Python
        "400":
          description: Validation error
          content:
            application/json:
              schema:
                $ref: "#/components/schemas/ValidationError"
              examples:
                validation_error:
                  value:
                    code: VALIDATION_ERROR
                    details:
                      skill: Skill is required
        "401":
          description: Not authenticated
          content:
            application/json:
              schema:
                $ref: "#/components/schemas/ErrorSimple"
              examples:
                not_authenticated:
                  value:
                    code: NOT_AUTHENTICATED

  /profile/skills/{id}:
    delete:
      tags: ["Profile"]
      summary: Remove a skill from the authenticated user's profile
      description: |
        Deletes the association between the authenticated user and the given skill by id.
        Idempotent: returns 200 even if the association does not exist.
        
        **Auth:** Bearer token required.
      security:
        - bearerAuth: []
      parameters:
        - name: id
          in: path
          required: true
          description: Skill ID to remove from the profile
          schema:
            type: integer
      responses:
        "200":
          description: Skill association removed (or already deleted)
          content:
            application/json:
              schema:
                type: object
                properties:
                  success:
                    type: boolean
                    example: true
              examples:
                deleted:
                  value:
                    success: true
        "401":
          description: Not authenticated
          content:
            application/json:
              schema:
                $ref: "#/components/schemas/ErrorSimple"
              examples:
                not_authenticated:
                  value:
                    code: NOT_AUTHENTICATED
        "404":
          description: Skill not found or not owned by user
          content:
            application/json:
              schema:
                $ref: "#/components/schemas/ErrorSimple"
              examples:
                not_found:
                  value:
                    code: NOT_FOUND

  /profile/educations:
    get:
      tags: ["Profile"]
      summary: List all educations for the authenticated user
      description: |
        Returns all educations for the authenticated user, sorted by:
        endYear DESC NULLS LAST, endMonth DESC NULLS LAST, startYear DESC, startMonth DESC.
        
        **Auth:** Bearer token required.
      security:
        - bearerAuth: []
      responses:
        "200":
          description: Successfully fetch all educations
          content:
            application/json:
              schema:
                type: array
                items:
                  $ref: "#/components/schemas/Education"
              examples:
                one_education:
                  value:
                    - id: "edu_123"
                      school: "UNSW"
                      program: "Bachelor of Engineering"
                      major: "Software Engineering"
                      startMonth: 2
                      startYear: 2022
                      endMonth: null
                      endYear: null
                no_educations:
                  value: []
        "401":
          description: Not authenticated
          content:
            application/json:
              schema:
                $ref: "#/components/schemas/ErrorSimple"
              examples:
                not_authenticated:
                  value:
                    code: NOT_AUTHENTICATED

<<<<<<< HEAD
    post:
      tags: ["Profile"]
      summary: Add an education to the authenticated user's profile
      description: |
        Creates a new education record for the authenticated user. 
        
        **Validation:**
        - `school`: Required, 1-30 characters
        - `startMonth`: Required, 1-12
        - `startYear`: Required, 1900-2100
        - `endMonth`, `endYear`: Both must be provided or both must be null
        - End date must be same as or after start date
        
        **Auth:** Bearer token required.
=======
  /profile/social-links:
    patch:
      tags: ["Profile"]
      summary: Update social links
      description: Replace entire `social_links` JSON with a validated object.
>>>>>>> e37ea313
      security:
        - bearerAuth: []
      requestBody:
        required: true
        content:
          application/json:
            schema:
<<<<<<< HEAD
              $ref: "#/components/schemas/AddEducationRequest"
            examples:
              complete_education:
                summary: Current student (no end date)
                value:
                  school: "UNSW"
                  program: "Bachelor of Engineering"
                  major: "Software Engineering"
                  startMonth: 2
                  startYear: 2022
                  endMonth: 2
                  endYear: 2026
      responses:
        "201":
          description: Education added successfully
=======
              type: object
              required: [socialLinks]
              properties:
                socialLinks:
                  type: object
                  additionalProperties: false
                  properties:
                    linkedin: { type: string, format: uri, example: "https://www.linkedin.com/in/janedoe" }
                    github:   { type: string, format: uri, example: "https://github.com/janedoe" }
                    x:        { type: string, format: uri, example: "https://x.com/janedoe" }
                    website:  { type: string, format: uri, example: "https://janedoe.dev" }
      responses:
        "200":
          description: Replaced successfully
>>>>>>> e37ea313
          content:
            application/json:
              schema:
                type: object
<<<<<<< HEAD
                required: [success, id]
                properties:
                  success:
                    type: boolean
                    example: true
                  id:
                    type: string
                    description: Unique education record identifier
                    example: "edu_456"
=======
                properties:
                  success: { type: boolean, example: true }
>>>>>>> e37ea313
        "400":
          description: Validation error
          content:
            application/json:
<<<<<<< HEAD
              schema:
                $ref: "#/components/schemas/ValidationError"
              examples:
                validation_error:
                  value:
                    code: VALIDATION_ERROR
                    details:
                      school: ["Required"]
                      endMonth: ["If either endMonth or endYear is provided, both must be present"]
=======
              schema: { $ref: "#/components/schemas/ValidationError" }
>>>>>>> e37ea313
        "401":
          description: Not authenticated
          content:
            application/json:
<<<<<<< HEAD
              schema:
                $ref: "#/components/schemas/ErrorSimple"
              examples:
                not_authenticated:
                  value:
                    code: NOT_AUTHENTICATED
=======
              schema: { $ref: "#/components/schemas/ErrorSimple" }
        "500":
          $ref: "#/components/responses/InternalError"
>>>>>>> e37ea313

  /profile/handle:
    patch:
      tags: ["Handles"]
      summary: Set or change profile handle (slug)
      description: >
        Claim or update a unique, public handle for the authenticated user.
        Must match `^[a-z0-9_.-]{3,30}$` and is unique case-insensitively.
      security:
        - bearerAuth: []
      requestBody:
        required: true
        content:
          application/json:
            schema:
              $ref: "#/components/schemas/HandleRequest"
            examples:
              ok: { value: { handle: "janedoe" } }
      responses:
        "200":
          description: Handle set successfully
          content:
            application/json:
              schema:
                $ref: "#/components/schemas/HandleOK"
              examples:
                ok: { value: { success: true, handle: "janedoe" } }
        "400":
          description: Invalid format or length
          content:
            application/json:
              schema: { $ref: "#/components/schemas/ErrorSimple" }
              examples:
                bad_format: { value: { code: VALIDATION_ERROR } }
        "401":
          description: Not authenticated
          content:
            application/json:
              schema: { $ref: "#/components/schemas/ErrorSimple" }
              examples:
                no_auth: { value: { code: NOT_AUTHENTICATED } }
        "409":
          description: Handle already taken
          content:
            application/json:
              schema: { $ref: "#/components/schemas/ErrorSimple" }
              examples:
                taken: { value: { code: HANDLE_TAKEN } }
        "500":
          $ref: "#/components/responses/InternalError"

  /handles/check:
    get:
      tags: ["Handles"]
      summary: Check handle availability
      description: >
        Validates format and checks if the handle is available (case-insensitive).
      parameters:
        - name: handle
          in: query
          required: true
          schema:
            type: string
            pattern: "^[a-z0-9_.-]{3,30}$"
          example: janedoe
      responses:
        "200":
          description: Availability result
          content:
            application/json:
              schema:
                $ref: "#/components/schemas/HandleAvailability"
              examples:
                free:  { value: { available: true } }
                taken: { value: { available: false } }
        "400":
          description: Invalid format
          content:
            application/json:
              schema: { $ref: "#/components/schemas/ErrorSimple" }
              examples:
                bad_format: { value: { code: VALIDATION_ERROR } }
        "500":
          $ref: "#/components/responses/InternalError"
          
  /lookup/majors:
    get:
      tags: ["Search"]
      summary: List all available majors
      description: |
        Returns all available majors from the majors table, sorted alphabetically by name. Used to populate filter UI in the directory.
        **Auth:** Bearer token required.
      security:
        - bearerAuth: []
      responses:
        "200":
          description: List of all majors
          content:
            application/json:
              schema:
                type: object
                properties:
                  majors:
                    type: array
                    items:
                      $ref: "#/components/schemas/Major"
              examples:
                majors:
                  value:
                    majors:
                      - id: 12
                        name: Mechanical Engineering
                      - id: 13
                        name: Software Engineering
        "401":
          description: Not authenticated
          content:
            application/json:
              schema:
                $ref: "#/components/schemas/ErrorSimple"
              examples:
                not_authenticated:
                  value:
                    code: NOT_AUTHENTICATED

  /lookup/companies:
    get:
      tags: ["Search"]
      summary: Lookup companies for autocomplete
      description: |
        Returns a list of companies that appear in user experiences.
        Supports an optional query parameter `q` for typeahead/autocomplete functionality.
      security:
        - bearerAuth: []
      parameters:
        - in: query
          name: q
          schema:
            type: string
          description: Optional search term to filter company names (case-insensitive)
      responses:
        '200':
          description: List of companies matching the query or all companies if no query is provided
          content:
            application/json:
              schema:
                type: array
                items:
                  $ref: '#/components/schemas/Company'
              examples:
                some_companies:
                  value:
                    - id: 12
                      name: Google
                    - id: 13
                      name: Grab
                no_companies:
                  value: []
        '401':
          description: Not authenticated or invalid token
          content:
            application/json:
              schema:
                $ref: '#/components/schemas/ErrorSimple'
              examples:
                not_authenticated:
                  value:
                    code: NOT_AUTHENTICATED
                    details: "Invalid or expired token"
        '500':
          $ref: "#/components/responses/InternalError"
  /lookup/work-fields:
    get:
      tags: ["Search"]
      summary: Get predefined list of Fields of Work
      description: Returns a predefined, alphabetically sorted list of work fields for filter UI.
      responses:
        '200':
          description: List of work fields
          content:
            application/json:
              schema:
                type: array
                items:
                  type: object
                  properties:
                    id:
                      type: integer
                      example: 12
                    name:
                      type: string
                      example: Data Science
        '401':
          description: Not authenticated
          content:
            application/json:
              schema:
                type: object
                properties:
                  code:
                    type: string
                    example: NOT_AUTHENTICATED



components:
  securitySchemes:
    bearerAuth:
      type: http
      scheme: bearer
      bearerFormat: JWT
      
  responses:
    InternalError:
      description: Internal error
      content:
        application/json:
          schema:
            $ref: "#/components/schemas/ErrorSimple"
          examples:
            internal: { value: { code: INTERNAL } }

  requestBodies:
    LoginBody:
      required: true
      content:
        application/json:
          schema:
            type: object
            required: [email, password]
            properties:
              email:
                type: string
                format: email
                example: jane@gmail.com
              password:
                type: string
                minLength: 1
                example: Abcd1234

  schemas:
    RegisterRequest:
      type: object
      required:
        - fullName
        - zid
        - level
        - yearIntake
        - isIndonesian
        - program
        - major
        - email
        - password
        - confirmPassword
      properties:
        fullName: { type: string, minLength: 1 }
        zid:
          type: string
          pattern: "^z[0-9]{7}$"
          description: UNSW zID (lowercase z + 7 digits)
        level: { type: string, example: undergrad }
        yearIntake: { type: integer, minimum: 2000, maximum: 2100 }
        isIndonesian: { type: boolean }
        program: { type: string }
        major: { type: string }
        email: { type: string, format: email }
        password: { type: string, minLength: 8 }
        confirmPassword: { type: string, minLength: 8 }

    RegisterCreated:
      type: object
      required: [success, userId, resumeToken]
      properties:
        success: { type: boolean, example: true }
        userId:
          type: string
          description: The signup row ID (`user_signups.id`)
          example: "a3c5b2c1-7c21-4eaa-bf9e-2a90b6b3a111"
        resumeToken:
          type: string
          description: Short-lived token (30m) prefixed with `res_` used to continue the OTP flow
          example: "res_eyJhbGciOi..."

    PendingExists:
      type: object
      required: [code, resumeToken]
      properties:
        code:
          type: string
          enum: [PENDING_VERIFICATION_EXISTS]
        resumeToken:
          type: string
          description: Fresh 30-min token to resume OTP flow

    VerifyOtpRequest:
      type: object
      required: [resumeToken, otp]
      properties:
        resumeToken:
          type: string
          description: Short-lived token (prefixed `res_`) from /auth/register
          example: "res_eyJhbGciOi..."
        otp:
          type: string
          pattern: "^[0-9]{6}$"
          description: 6-digit numeric code
          example: "123456"

    VerifyOtpOK:
      type: object
      required: [success, message]
      properties:
        success: { type: boolean, example: true }
        message: { type: string, example: "Account verified successfully" }

    ResendOtpRequest:
      type: object
      required: [resumeToken]
      properties:
        resumeToken:
          type: string
          description: Short-lived token (prefixed `res_`) from /auth/register
          example: "res_eyJhbGciOi..."

    ResendOtpOK:
      type: object
      required: [success]
      properties:
        success: { type: boolean, example: true }

    LoginSuccess:
      type: object
      required: [success, userId, accessToken, expiresIn]
      properties:
        success: { type: boolean, example: true }
        userId: { type: string, example: "usr_abc123" }
        accessToken: { type: string, example: "jwt_eyJhbGciOi..." }
        expiresIn: { type: integer, example: 900 }

    RefreshSuccess:
      type: object
      required: [success, accessToken, expiresIn]
      properties:
        success: { type: boolean, example: true }
        accessToken: { type: string, example: "jwt_eyJhbGciOi..." }
        expiresIn: { type: integer, example: 900 }

    ChangeEmailPreVerifyRequest:
      type: object
      required:
        - resumeToken
        - newEmail
      properties:
        resumeToken:
          type: string
          description: Short-lived token (30m) prefixed with `res_` used to continue the OTP flow
          example: "res_eyJhbGciOi..."
        newEmail:
          type: string
          format: email

    ChangeEmailPreVerifyOK:
      type: object
      required:
        - success
        - resumeToken
      properties:
        success:
          type: boolean
        resumeToken:
          description: The new resume token bound to the new email
          example: "res_def456..."

    ChangeEmailRequest:
      type: object
      required:
        - newEmail
        - currentPassword
      properties:
        newEmail:
          type: string
          format: email
          description: The new email address to change to
          example: "john.new@gmail.com"
        currentPassword:
          type: string
          description: Current password for verification
          example: "MySecurePassword123"

    ChangeEmailRequestResponse:
      type: object
      required:
        - success
        - emailMasked
        - expiresInSeconds
      properties:
        success:
          type: boolean
          example: true
        emailMasked:
          type: string
          description: Masked version of the new email for privacy
          example: "j***@g***il.com"
        expiresInSeconds:
          type: integer
          description: OTP expiry time in seconds
          example: 600

    VerifyEmailChangeRequest:
      type: object
      required:
        - otp
      properties:
        otp:
          type: string
          pattern: "^[0-9]{6}$"
          description: 6-digit OTP received via email
          example: "123456"

    VerifyEmailChangeResponse:
      type: object
      required:
        - success
        - message
        - newAccessToken
      properties:
        success:
          type: boolean
          example: true
        message:
          type: string
          example: "Email updated successfully"
        newAccessToken:
          type: string
          description: New JWT access token (existing tokens are invalidated)
          example: "jwt_eyJhbGciOi..."

    ResendEmailOtpResponse:
      type: object
      required:
        - success
        - expiresInSeconds
      properties:
        success:
          type: boolean
          example: true
        expiresInSeconds:
          type: integer
          description: OTP expiry time in seconds
          example: 600

    EmailOnlyRequest:
      type: object
      required: [email]
      properties:
        email:
          type: string
          format: email

    ResetGenericOk:
      type: object
      required: [success, message]
      properties:
        success: { type: boolean, example: true }
        message: { type: string }

    SuccessOnly:
      type: object
      required: [success]
      properties:
        success: { type: boolean, example: true }

    VerifyPasswordResetOtpRequest:
      type: object
      required: [email, otp]
      properties:
        email:
          type: string
          format: email
        otp:
          type: string
          pattern: "^[0-9]{6}$"
          description: 6-digit numeric code

    VerifyPasswordResetOtpResponse:
      type: object
      required: [success, resetSessionToken, expiresIn]
      properties:
        success: { type: boolean, example: true }
        resetSessionToken:
          type: string
          description: Short-lived JWT that authorizes password reset
          example: "rst_eyJ..."
        expiresIn:
          type: integer
          description: Time-to-live in seconds
          example: 600

    ResetPasswordRequest:
      type: object
      required: [resetSessionToken, newPassword, confirmPassword]
      properties:
        resetSessionToken:
          type: string
          example: "rst_eyJ..."
        newPassword:
          type: string
          minLength: 8
        confirmPassword:
          type: string
          minLength: 8

    ResetPasswordResponse:
      type: object
      required: [success, message]
      properties:
        success: { type: boolean, example: true }
        message:
          type: string
          example: "Password has been reset"

    ErrorSimple:
      type: object
      required: [code]
      properties:
        code:
          type: string
          enum:
            - VALIDATION_ERROR
            - EMAIL_EXISTS
            - ZID_EXISTS
            - ZID_MISMATCH
            - PENDING_VERIFICATION_EXISTS
            - PENDING_NOT_FOUND
            - ALREADY_VERIFIED
            - RESUME_TOKEN_INVALID
            - OTP_INVALID
            - OTP_EXPIRED
            - OTP_LOCKED
            - OTP_COOLDOWN
            - OTP_RESEND_LIMIT
            - INVALID_CREDENTIALS
            - ACCOUNT_NOT_VERIFIED
            - NO_REFRESH_TOKEN
            - INVALID_REFRESH_TOKEN
            - NOT_AUTHENTICATED
            - USER_NOT_FOUND
            - NO_PENDING_EMAIL_CHANGE
            - TOO_MANY_REQUESTS
            - INTERNAL
            - HANDLE_TAKEN

        details:
          type: string
          description: Optional additional details about the error

    ValidationError:
      type: object
      required: [code, details]
      properties:
        code:
          type: string
          enum: [VALIDATION_ERROR]
        details:
          type: object
          description: Zod-flattened errors (shape may vary)
          properties:
            fieldErrors:
              type: object
    
    PendingContextOK:
      type: object
      required:
        - emailMasked
        - status
        - resend
      properties:
        emailMasked:
          type: string
          description: Masked email address for privacy
          example: "j***@u***.edu"
        status:
          type: string
          description: Current signup status
          example: "PENDING_VERIFICATION"
        resend:
          type: object
          required:
            - cooldownSeconds
            - remainingToday
          properties:
            cooldownSeconds:
              type: integer
              description: Seconds remaining before next OTP can be requested
            remainingToday:
              type: integer
              description: Number of OTP resends remaining today (daily limit is 5)
    
    HandleRequest:
      type: object
      required: [handle]
      properties:
        handle:
          type: string
          pattern: "^[a-z0-9_.-]{3,30}$"
          description: Lowercase slug; unique case-insensitively

    HandleOK:
      type: object
      required: [success, handle]
      properties:
        success: { type: boolean, example: true }
        handle:
          type: string
          example: "janedoe"

    HandleAvailability:
      type: object
      required: [available]
      properties:
        available:
          type: boolean
          example: true

    Skill:
      type: object
      required:
        - id
        - name
      properties:
        id:
          type: integer
        name:
          type: string

    GetProfileOK:
      type: object
      required:
        - id
        - fullName
        - isIndonesian
        - level
        - yearStart
        - zid
        - createdAt
        - updatedAt
      properties:
        id:
          type: string
          description: Unique profile identifier
        fullName:
          type: string
          description: User's full name
        handle:
          type: string
          description: User's unique handle/username
        photoUrl:
          type: string
          description: URL to user's profile photo
        isIndonesian:
          type: boolean
          description: Whether the user is Indonesian or not
        program:
          type: string
          description: the user's academic program or user's education program
        major:
          type: string
          description: the user's major or user's education major
        level:
          type: string
          description: Academic level
        yearStart:
          type: integer
          description: Year the user started their studies
        yearGrad:
          type: integer
          nullable: true
          description: Year the user graduated or will graduate
        zid:
          type: string
          description: UNSW student ID
        headline:
          type: string
          description: User's professional headline
        domicileCity:
          type: string
          description: User's city of residence
        domicileCountry:
          type: string
          description: User's country of residence (ISO 3166-1 alpha-2)
        bio:
          type: string
          description: User set bio
        socialLinks:
          type: object
          description: User's social media links
          properties:
            linkedin:
              type: string
              description: LinkedIn profile URL
            github:
              type: string
              description: GitHub profile URL
            website:
              type: string
              description: Personal website URL
        createdAt:
          type: string
          description: Profile creation timestamp
        updatedAt:
          type: string
          description: Profile last update timestamp
          
    Major:
        type: object
        required:
          - id
          - name
        properties:
          id:
            type: integer
            example: 12
          name:
            type: string
            example: "Software Engineering"

    Company:
      type: object
      required:
        - id
        - name
      properties:
        id:
          type: integer
          description: Unique identifier of the company
          example: 12
        name:
          type: string
          description: Name of the company
          example: Google

    UpdateProfileRequest:
      type: object
      properties:
        fullName:
          type: string
          description: User's full name
          example: "Jane Doe"
        headline:
          type: string
          nullable: true
          description: Professional headline or tagline
          example: "Backend Engineer @ Acme | AI/ML"
        isIndonesian:
          type: boolean
          description: Whether the user is Indonesian
          example: true
        program:
          type: string
          description: The user's academic program
          example: "BE"
        major:
          type: string
          description: The user's major
          example: "Software Engineering"
        level:
          type: string
          enum: [foundation, diploma, undergrad, postgrad, phd]
          description: Academic level
          example: "undergrad"
        yearStart:
          type: integer
          minimum: 2000
          maximum: 2100
          description: Year the user started their studies
          example: 2022
        yearGrad:
          type: integer
          nullable: true
          minimum: 2000
          maximum: 2100
          description: Year the user graduated or will graduate
          example: 2026
        domicileCity:
          type: string
          description: User's city of residence
          example: "Sydney"
        domicileCountry:
          type: string
          pattern: "^[A-Z]{2}$"
          description: User's country of residence (ISO 3166-1 alpha-2)
          example: "AU"
        bio:
          type: string
          nullable: true
          description: User's bio or about section
          example: "I ship boring, reliable services."

    AddEducationRequest:
      type: object
      required:
        - school
        - program
        - major
        - startMonth
        - startYear
      properties:
        school:
          type: string
          minLength: 1
          maxLength: 30
          description: Name of the school
          example: "UNSW"
        program:
          type: string
          minLength: 1
          description: Name of the academic program
          example: "Bachelor of Engineering"
        major:
          type: string
          minLength: 1
          description: Name of the major
          example: "Software Engineering"
        startMonth:
          type: integer
          minimum: 1
          maximum: 12
          description: Month when the education started
          example: 2
        startYear:
          type: integer
          minimum: 1900
          maximum: 2100
          description: Year when the education started
          example: 2022
        endMonth:
          type: integer
          minimum: 1
          maximum: 12
          nullable: true
          description: Month when the education ended
          example: null
        endYear:
          type: integer
          minimum: 1900
          maximum: 2100
          nullable: true
          description: Year when the education ended
          example: null

    Education:
      type: object
      required:
        - id
        - school
        - program
        - major
        - startMonth
        - startYear
      properties:
        id:
          type: string
          description: Unique education record identifier
          example: "edu_123"
        school:
          type: string
          description: Name of the school
          example: "UNSW"
        program:
          type: string
          description: Name of the academic program
          example: "Bachelor of Engineering"
        major:
          type: string
          description: Name of the major
          example: "Software Engineering"
        startMonth:
          type: integer
          minimum: 1
          maximum: 12
          description: Month when the education started
          example: 2
        startYear:
          type: integer
          minimum: 1900
          maximum: 2100
          description: Year when the education started
          example: 2022
        endMonth:
          type: integer
          nullable: true
          minimum: 1
          maximum: 12
          description: Month when the education ended
          example: null
        endYear:
          type: integer
          nullable: true
          minimum: 1900
          maximum: 2100
          description: Year when the education ended
          example: null<|MERGE_RESOLUTION|>--- conflicted
+++ resolved
@@ -1553,7 +1553,6 @@
                   value:
                     code: NOT_AUTHENTICATED
 
-<<<<<<< HEAD
     post:
       tags: ["Profile"]
       summary: Add an education to the authenticated user's profile
@@ -1568,13 +1567,6 @@
         - End date must be same as or after start date
         
         **Auth:** Bearer token required.
-=======
-  /profile/social-links:
-    patch:
-      tags: ["Profile"]
-      summary: Update social links
-      description: Replace entire `social_links` JSON with a validated object.
->>>>>>> e37ea313
       security:
         - bearerAuth: []
       requestBody:
@@ -1582,7 +1574,6 @@
         content:
           application/json:
             schema:
-<<<<<<< HEAD
               $ref: "#/components/schemas/AddEducationRequest"
             examples:
               complete_education:
@@ -1598,7 +1589,55 @@
       responses:
         "201":
           description: Education added successfully
-=======
+          content:
+            application/json:
+              schema:
+                type: object
+                required: [success, id]
+                properties:
+                  success:
+                    type: boolean
+                    example: true
+                  id:
+                    type: string
+                    description: Unique education record identifier
+                    example: "edu_456"
+        "400":
+          description: Validation error
+          content:
+            application/json:
+              schema:
+                $ref: "#/components/schemas/ValidationError"
+              examples:
+                validation_error:
+                  value:
+                    code: VALIDATION_ERROR
+                    details:
+                      school: ["Required"]
+                      endMonth: ["If either endMonth or endYear is provided, both must be present"]
+        "401":
+          description: Not authenticated
+          content:
+            application/json:
+              schema:
+                $ref: "#/components/schemas/ErrorSimple"
+              examples:
+                not_authenticated:
+                  value:
+                    code: NOT_AUTHENTICATED
+
+  /profile/social-links:
+    patch:
+      tags: ["Profile"]
+      summary: Update social links
+      description: Replace entire `social_links` JSON with a validated object.
+      security:
+        - bearerAuth: []
+      requestBody:
+        required: true
+        content:
+          application/json:
+            schema:
               type: object
               required: [socialLinks]
               properties:
@@ -1613,58 +1652,24 @@
       responses:
         "200":
           description: Replaced successfully
->>>>>>> e37ea313
           content:
             application/json:
               schema:
                 type: object
-<<<<<<< HEAD
-                required: [success, id]
-                properties:
-                  success:
-                    type: boolean
-                    example: true
-                  id:
-                    type: string
-                    description: Unique education record identifier
-                    example: "edu_456"
-=======
                 properties:
                   success: { type: boolean, example: true }
->>>>>>> e37ea313
         "400":
           description: Validation error
           content:
             application/json:
-<<<<<<< HEAD
-              schema:
-                $ref: "#/components/schemas/ValidationError"
-              examples:
-                validation_error:
-                  value:
-                    code: VALIDATION_ERROR
-                    details:
-                      school: ["Required"]
-                      endMonth: ["If either endMonth or endYear is provided, both must be present"]
-=======
               schema: { $ref: "#/components/schemas/ValidationError" }
->>>>>>> e37ea313
         "401":
           description: Not authenticated
           content:
             application/json:
-<<<<<<< HEAD
-              schema:
-                $ref: "#/components/schemas/ErrorSimple"
-              examples:
-                not_authenticated:
-                  value:
-                    code: NOT_AUTHENTICATED
-=======
               schema: { $ref: "#/components/schemas/ErrorSimple" }
         "500":
           $ref: "#/components/responses/InternalError"
->>>>>>> e37ea313
 
   /profile/handle:
     patch:
