openapi: 3.0.3
info:
  title: Ignite Backend (Prototype)
  version: 0.2.0
  description: >
    Authentication endpoints for registration with OTP, verification, resend,
    passwordless resume tokens, login, and token refresh.

servers:
  - url: http://localhost:5000/api
    description: Local dev

security:
  - bearerAuth: []

tags:
  - name: Auth
    description: Authentication, verification, sessions
  - name: Profile
    description: Profile data, skills, media, and preferences
  - name: Handles
    description: Public profile handles (unique slugs)
  - name: Search
<<<<<<< HEAD
    description: User search and discovery
  - name: Connections
    description: Connection requests and networking
=======
    description: Directory search and lookups (majors, companies, fields, cities)
>>>>>>> c8d045ca

paths:
  /auth/register:
    post:
      tags: ["Auth"]
      summary: Register new account
      description: |
        **Flow**
        1) Validate payload (email format, zID `^z[0-9]{7}$`, password ≥ 8, confirm matches).
        2) Reject if email already belongs to an **ACTIVE** user (`EMAIL_EXISTS`).
        3) Reject if zID is already used by an **ACTIVE** user (`ZID_EXISTS`).
        4) If a **PENDING** signup exists (same email or same zID), return **409 `PENDING_VERIFICATION_EXISTS`**
           with a **fresh 30-min resumeToken**.
        5) If an **EXPIRED** signup exists **for the same zID**, **revive** it to `PENDING_VERIFICATION`
           (updating `signup_email` if different), **send OTP**, and return 201 + resumeToken.
        6) Otherwise, create a new `PENDING_VERIFICATION` signup, **send OTP**, and return 201 + resumeToken.

        **Side effects**
        - Stores a hashed OTP (`otp_hash`) with **TTL +10m**, resets counters (`otp_attempts=0`, `resend_count=0`),
          and sets `last_otp_sent_at`.
        - Logs a registration event (no PII beyond `userId`).

        **Rate limit**
        - **10 requests/hour** per **(IP + email)** → **429** thereafter.

        **Notes**
        - The **resumeToken** is prefixed with `res_` and **expires in 30 minutes**.
        - Follows a **zID-first revival policy**. If an EXPIRED signup exists for the same **email** but **different zID**,
          return **409 `ZID_MISMATCH`**.
      requestBody:
        required: true
        content:
          application/json:
            schema:
              $ref: "#/components/schemas/RegisterRequest"
            examples:
              valid:
                value:
                  fullName: Jane Doe
                  zid: z1234567
                  level: undergrad
                  yearIntake: 2024
                  isIndonesian: true
                  program: BE
                  major: Software Engineering
                  email: jane@gmail.com
                  password: Abcd1234
                  confirmPassword: Abcd1234
      responses:
        "201":
          description: Created (new or revived PENDING signup; OTP email sent)
          content:
            application/json:
              schema:
                $ref: "#/components/schemas/RegisterCreated"
              examples:
                created_new:
                  value:
                    success: true
                    userId: "a3c5b2c1-7c21-4eaa-bf9e-2a90b6b3a111"
                    resumeToken: "res_eyJhbGciOi..."
                revived:
                  value:
                    success: true
                    userId: "3f1d6b22-6e22-45f8-8b9d-9bcbe0a1d222"
                    resumeToken: "res_eyJhbGciOi..."
        "400":
          description: Validation error (zod)
          content:
            application/json:
              schema:
                $ref: "#/components/schemas/ValidationError"
              examples:
                bad_email:
                  value:
                    code: VALIDATION_ERROR
                    details:
                      fieldErrors:
                        email: [Invalid email]
                password_mismatch:
                  value:
                    code: VALIDATION_ERROR
                    details:
                      fieldErrors:
                        confirmPassword: [Passwords do not match]
        "409":
          description: Conflict — active user exists or pending already created
          content:
            application/json:
              schema:
                oneOf:
                  - $ref: "#/components/schemas/ErrorSimple"
                  - $ref: "#/components/schemas/PendingExists"
              examples:
                email_exists: { value: { code: EMAIL_EXISTS } }
                zid_exists:   { value: { code: ZID_EXISTS } }
                pending_exists:
                  value:
                    code: PENDING_VERIFICATION_EXISTS
                    resumeToken: "res_eyJhbGciOi..."
                zid_mismatch: { value: { code: ZID_MISMATCH } }
        "429":
          description: "Too many requests (10 req/hour per IP+email)"
          headers:
            X-RateLimit-Limit:     { schema: { type: string } }
            X-RateLimit-Remaining: { schema: { type: string } }
            X-RateLimit-Reset:     { schema: { type: string } }
          content:
            application/json:
              schema:
                $ref: "#/components/schemas/ErrorSimple"
              examples:
                too_many: { value: { code: TOO_MANY_REQUESTS } }
        "500":
          $ref: "#/components/responses/InternalError"

  /auth/verify-otp:
    post:
      tags: ["Auth"]
      summary: Verify OTP (Activate account)
      description: |
        Verify the 6-digit OTP for a **PENDING_VERIFICATION** signup.
        On success, the account becomes **ACTIVE**, OTP row is deleted, and the resumeToken is invalidated.

        **Rules**
        - `resumeToken` must be valid and map to a pending signup.
        - OTP must match the stored hash, not be expired, and attempts must be < 5.

        **Side effects**
        - On success: `status=ACTIVE`, `email_verified_at=now`, delete OTP row, invalidate resume token.
        - On failure: increment attempts; at 5 attempts the OTP is locked.

        **Rate limit**
        - **10 requests / 10 minutes** per (IP + resumeToken) → 429 thereafter.
      requestBody:
        required: true
        content:
          application/json:
            schema:
              $ref: "#/components/schemas/VerifyOtpRequest"
            examples:
              valid:
                value: { resumeToken: "res_eyJhbGciOi...", otp: "123456" }
      responses:
        "200":
          description: OTP verified; account activated
          content:
            application/json:
              schema:
                $ref: "#/components/schemas/VerifyOtpOK"
              examples:
                ok: { value: { success: true, message: "Account verified successfully" } }
        "400":
          description: Bad/expired OTP or validation error
          content:
            application/json:
              schema:
                oneOf:
                  - $ref: "#/components/schemas/ErrorSimple"
                  - $ref: "#/components/schemas/ValidationError"
              examples:
                otp_invalid: { value: { code: OTP_INVALID } }
                otp_expired: { value: { code: OTP_EXPIRED } }
        "401":
          description: Invalid or expired resume token
          content:
            application/json:
              schema:
                $ref: "#/components/schemas/ErrorSimple"
              examples:
                bad_token: { value: { code: RESUME_TOKEN_INVALID } }
        "404":
          description: Pending signup or OTP not found
          content:
            application/json:
              schema:
                $ref: "#/components/schemas/ErrorSimple"
              examples:
                not_found: { value: { code: PENDING_NOT_FOUND } }
        "409":
          description: User already verified
          content:
            application/json:
              schema:
                $ref: "#/components/schemas/ErrorSimple"
              examples:
                already_verified: { value: { code: ALREADY_VERIFIED } }
        "423":
          description: OTP locked after too many failed attempts
          content:
            application/json:
              schema:
                $ref: "#/components/schemas/ErrorSimple"
              examples:
                locked: { value: { code: OTP_LOCKED } }
        "429":
          description: Too many requests (rate limit hit)
          headers:
            X-RateLimit-Limit:     { schema: { type: string } }
            X-RateLimit-Remaining: { schema: { type: string } }
            X-RateLimit-Reset:     { schema: { type: string } }
          content:
            application/json:
              schema:
                $ref: "#/components/schemas/ErrorSimple"
              examples:
                too_many: { value: { code: TOO_MANY_REQUESTS } }
        "500":
          $ref: "#/components/responses/InternalError"

  /auth/resend-otp:
    post:
      tags: ["Auth"]
      summary: Resend OTP for a pending signup
      description: |
        Issues a **new 6-digit OTP** (overwriting the previous one), resets attempts, and updates
        `last_otp_sent_at` + `resend_count`.

        **Rules**
        - Requires a valid `resumeToken`.
        - Signup must be `PENDING_VERIFICATION` (not ACTIVE/EXPIRED).
        - Enforces per-user cooldown and daily cap **before** sending:
          - Cooldown: **60s** between sends → `OTP_COOLDOWN` (429)
          - Daily cap: **5/day** → `OTP_RESEND_LIMIT` (429)

        **Rate limit**
        - Endpoint itself: **3 requests / minute** per (IP + resumeToken).
      requestBody:
        required: true
        content:
          application/json:
            schema:
              $ref: "#/components/schemas/ResendOtpRequest"
            examples:
              ok:
                value: { resumeToken: "res_eyJhbGciOi..." }
      responses:
        "200":
          description: OTP reissued and email sent
          content:
            application/json:
              schema:
                $ref: "#/components/schemas/ResendOtpOK"
              examples:
                success: { value: { success: true } }
        "400":
          description: Validation error (missing resumeToken)
          content:
            application/json:
              schema:
                $ref: "#/components/schemas/ErrorSimple"
              examples:
                bad_body: { value: { code: VALIDATION_ERROR } }
        "401":
          description: Invalid or expired resume token
          content:
            application/json:
              schema:
                $ref: "#/components/schemas/ErrorSimple"
              examples:
                bad_token: { value: { code: RESUME_TOKEN_INVALID } }
        "404":
          description: Pending signup not found
          content:
            application/json:
              schema:
                $ref: "#/components/schemas/ErrorSimple"
              examples:
                not_found: { value: { code: PENDING_NOT_FOUND } }
        "409":
          description: Already verified
          content:
            application/json:
              schema:
                $ref: "#/components/schemas/ErrorSimple"
              examples:
                already_verified: { value: { code: ALREADY_VERIFIED } }
        "429":
          description: Cooldown/cap hit or per-endpoint rate limit
          headers:
            X-RateLimit-Limit:     { schema: { type: string } }
            X-RateLimit-Remaining: { schema: { type: string } }
            X-RateLimit-Reset:     { schema: { type: string } }
          content:
            application/json:
              schema:
                $ref: "#/components/schemas/ErrorSimple"
              examples:
                cooldown: { value: { code: OTP_COOLDOWN } }
                daily_cap: { value: { code: OTP_RESEND_LIMIT } }
                too_many:  { value: { code: TOO_MANY_REQUESTS } }
        "500":
          $ref: "#/components/responses/InternalError"

  /auth/pending/email:
    patch:
      tags: ["Auth"]
      summary: Change Email (Pre-Verification)
      description: |
        Allows unverified users to fix a mistyped email before completing verification.

        **Flow**

        1) Validate `resumeToken` and `newEmail` format.
        2) Ensure no ACTIVE user already owns `newEmail` → **409 `EMAIL_EXISTS`**.
        3) Ensure user status = `PENDING_VERIFICATION` → **409 `ALREADY_VERIFIED`** if ACTIVE.
        4) Update user email in database.
        5) Invalidate all prior OTP + resumeToken.
        6) Rotate a new resumeToken bound to newEmail.
        7) Generate new OTP (+10m), reset counters (otp_attempts=0, otp_resend_count=0).
        8) Send new OTP email to the new address.

        **Side effects**
        - Updates `signup_email` in `user_signups` table
        - Clears existing OTP state (hash, expiry, attempts)
        - Invalidates the old resume token
        - Issues fresh resume token with 30min TTL
        - Sends new 6-digit OTP email with 10min TTL
      requestBody:
        required: true
        content:
          application/json:
            schema:
              $ref: '#/components/schemas/ChangeEmailPreVerifyRequest'
            examples:
              valid:
                value:
                  resumeToken: "res_eyJhbGciOi..."
                  newEmail: "jane.new@gmail.com"
      responses:
        '200':
          description: Email changed; Invalidates existing OTP & token; Sends new OTP & token
          content:
            application/json:
              schema:
                $ref: '#/components/schemas/ChangeEmailPreVerifyOK'
              examples:
                ok:
                  value:
                    success: true
                    resumeToken: "res_def456eyJbg..."
        '400':
          description: Validation error (zod)
          content:
            application/json:
              schema:
                $ref: '#/components/schemas/ErrorSimple'
              examples:
                validation_error:
                  value:
                    code: VALIDATION_ERROR
        '401':
          description: Invalid or expired resume token
          content:
            application/json:
              schema:
                $ref: '#/components/schemas/ErrorSimple'
              examples:
                bad_token:
                  value:
                    code: RESUME_TOKEN_INVALID
        '404':
          description: User not found
          content:
            application/json:
              schema:
                $ref: '#/components/schemas/ErrorSimple'
              examples:
                user_not_found:
                  value:
                    code: PENDING_NOT_FOUND
        '409':
          description: New email already used by active user or user is already verified
          content:
            application/json:
              schema:
                $ref: '#/components/schemas/ErrorSimple'
              examples:
                email_exists:
                  value:
                    code: EMAIL_EXISTS
                already_verified:
                  value:
                    code: ALREADY_VERIFIED

  /auth/pending/context?resumeToken=RES_xxx:
    get:
      tags: ["Auth"]
      summary: Get pending registration context
      description: |
        Return lightweight context for a pending signup using a secure resumeToken (issued by Story 1.1). 
        The Verify screen calls this to decide what to show (email mask, resend state), or to fail fast 
        if the signup is already verified/expired.

        **Validation & Logic**
        - Validate resumeToken (signature/TTL); locate user.
        - Only return context when status = PENDING_VERIFICATION.
        - Compute resend state from last_otp_sent_at, otp_resend_count (cooldown = 60s; daily cap = 5).
        - Do not leak PII: return masked email only (never raw email).
        - No OTP or sensitive fields should be returned.
      parameters:
        - name: resumeToken
          in: query
          required: true
          description: Resume token issued during registration
          schema:
            type: string
            example: 'res_xxxxx...'
      responses:
        '200':
          description: Pending context retrieved success
          content:
            application/json:
              schema:
                $ref: '#/components/schemas/PendingContextOK'
              examples:
                success:
                  value:
                    emailMasked: "j***@u***.edu"
                    status: "PENDING_VERIFICATION"
                    resend:
                      cooldownSeconds: 37
                      remainingToday: 3
        '401':
          description: Invalid token or expired token
          content:
            application/json:
              schema:
                $ref: '#/components/schemas/ErrorSimple'
              examples:
                bad_token:
                  value:
                    code: RESUME_TOKEN_INVALID
        '404':
          description: User expired/cleaned up or missing
          content:
            application/json:
              schema:
                $ref: '#/components/schemas/ErrorSimple'
              examples:
                expired_user:
                  value:
                    code: PENDING_NOT_FOUND
        '409':
          description: User already active
          content:
            application/json:
              schema:
                $ref: '#/components/schemas/ErrorSimple'
              examples:
                active_user:
                  value:
                    code: ALREADY_VERIFIED

  /auth/login:
    post:
      tags: ["Auth"]
      summary: Log in a user
      description: |
        Authenticates an **ACTIVE** user with their email and password.

        On success, returns a short-lived **accessToken** (~15 min) and sets a long-lived
        **refreshToken** (~7 days) in a `Secure`, `HttpOnly` cookie.
      requestBody:
        $ref: "#/components/requestBodies/LoginBody"
      responses:
        "200":
          description: Login successful
          headers:
            Set-Cookie:
              description: The refresh token cookie for maintaining sessions.
              schema:
                type: string
                example: refreshToken=rft_eyJhbGciOi...; Path=/; HttpOnly; Secure; SameSite=Lax; Max-Age=604800
          content:
            application/json:
              schema:
                $ref: "#/components/schemas/LoginSuccess"
              examples:
                success:
                  value:
                    success: true
                    userId: "usr_abc123"
                    accessToken: "jwt_eyJhbGciOi..."
                    expiresIn: 900
        "400":
          description: Validation error for missing or invalid fields.
          content:
            application/json:
              schema:
                $ref: "#/components/schemas/ErrorSimple"
              examples:
                missing_fields: { value: { code: VALIDATION_ERROR } }
        "401":
          description: Invalid credentials (unknown email or wrong password).
          content:
            application/json:
              schema:
                $ref: "#/components/schemas/ErrorSimple"
              examples:
                invalid: { value: { code: INVALID_CREDENTIALS } }
        "403":
          description: The user's account is not in an ACTIVE state.
          content:
            application/json:
              schema:
                $ref: "#/components/schemas/ErrorSimple"
              examples:
                not_active: { value: { code: ACCOUNT_NOT_VERIFIED } }
        "429":
          description: Too many failed login attempts (rate limit hit).
          content:
            application/json:
              schema:
                $ref: "#/components/schemas/ErrorSimple"
              examples:
                too_many: { value: { code: TOO_MANY_REQUESTS } }
        "500":
          $ref: "#/components/responses/InternalError"

  /auth/refresh:
    post:
      tags: ["Auth"]
      summary: Refresh access token
      description: >
        Issues a new `accessToken` using the `refreshToken` stored in the `HttpOnly` cookie.
      responses:
        "200":
          description: Token refreshed successfully.
          content:
            application/json:
              schema:
                $ref: "#/components/schemas/RefreshSuccess"
              examples:
                success:
                  value:
                    success: true
                    accessToken: "jwt_eyJhbGciOi..."
                    expiresIn: 900
        "401":
          description: Refresh token is missing, invalid, or expired.
          content:
            application/json:
              schema:
                $ref: "#/components/schemas/ErrorSimple"
              examples:
                no_token:      { value: { code: NO_REFRESH_TOKEN } }
                invalid_token: { value: { code: INVALID_REFRESH_TOKEN } }
        "500":
          $ref: "#/components/responses/InternalError"

  /auth/logout:
    post:
      tags: ["Auth"]
      summary: Log out user
      description: |
        Securely logs out the user by invalidating their refresh token and clearing the refresh token cookie.
        
        **Security Features:**
        - Invalidates the refresh token server-side by incrementing the token version
        - Clears the refresh token cookie from the browser
        - All existing access tokens become invalid immediately
        - Idempotent: safe to call multiple times
        
        **Token Invalidation:**
        - Uses token versioning to immediately invalidate all existing tokens
        - No database lookups required on subsequent requests
        - Scales efficiently with high traffic
      responses:
        "200":
          description: Logout successful.
          headers:
            Set-Cookie:
              description: Clears the refresh token cookie
              schema:
                type: string
                example: refreshToken=; HttpOnly; Secure; SameSite=Lax; Path=/; Expires=Thu, 01 Jan 1970 00:00:00 GMT
          content:
            application/json:
              schema:
                type: object
                required: [success]
                properties:
                  success:
                    type: boolean
                    example: true
              examples:
                success:
                  value:
                    success: true
        "401":
          description: No valid session or refresh token.
          content:
            application/json:
              schema:
                $ref: "#/components/schemas/ErrorSimple"
              examples:
                not_authenticated:
                  value: { code: NOT_AUTHENTICATED }
        "500":
          $ref: "#/components/responses/InternalError"

  /user/email/change-request:
    post:
      tags: ["Auth"]
      summary: Request email change for verified users
      description: |
        Allows verified users to request an email change by providing their current password and new email.
        
        **Flow**
        1) Validate JWT access token from Authorization header
        2) Validate new email format and current password
        3) Verify current password against stored hash
        4) Check that new email is not already used by another active user
        5) Generate OTP and create pending email change record
        6) Send OTP to new email address
        7) Return masked email and expiry information
        
        **Security Features**
        - Requires valid JWT access token
        - Requires current password verification
        - Prevents email takeover by checking existing users
        - OTP expires in 10 minutes (600 seconds)
        - Email address is masked in response for privacy
      security:
        - bearerAuth: []
      requestBody:
        required: true
        content:
          application/json:
            schema:
              $ref: '#/components/schemas/ChangeEmailRequest'
            examples:
              valid:
                value:
                  newEmail: "john.new@gmail.com"
                  currentPassword: "MySecurePassword123"
      responses:
        '200':
          description: Email change request created; OTP sent to new email
          content:
            application/json:
              schema:
                $ref: '#/components/schemas/ChangeEmailRequestResponse'
              examples:
                success:
                  value:
                    success: true
                    emailMasked: "j***@g***il.com"
                    expiresInSeconds: 600
        '400':
          description: Validation error or incorrect password
          content:
            application/json:
              schema:
                $ref: '#/components/schemas/ValidationError'
              examples:
                incorrect_password:
                  value:
                    code: VALIDATION_ERROR
                    details: "Incorrect password"
        '401':
          description: Not authenticated or invalid token
          content:
            application/json:
              schema:
                $ref: '#/components/schemas/ErrorSimple'
              examples:
                not_authenticated:
                  value:
                    code: NOT_AUTHENTICATED
                    details: "Invalid or expired token"
        '404':
          description: User not found
          content:
            application/json:
              schema:
                $ref: '#/components/schemas/ErrorSimple'
              examples:
                user_not_found:
                  value:
                    code: USER_NOT_FOUND
                    details: "User not found"
        '409':
          description: Email already exists
          content:
            application/json:
              schema:
                $ref: '#/components/schemas/ErrorSimple'
              examples:
                email_exists:
                  value:
                    code: EMAIL_EXISTS
                    details: "Given email is already used"
        '500':
          $ref: "#/components/responses/InternalError"

  /user/email/verify-change:
    post:
      tags: ["Auth"]
      summary: Verify email change with OTP
      description: |
        Verifies the email change using the OTP sent to the new email address.
        
        **Flow**
        1) Validate JWT access token
        2) Retrieve pending email change for user
        3) Verify OTP is valid, not expired, and not locked
        4) Complete the email change in database
        5) Invalidate refresh tokens (security measure)
        6) Issue new access and refresh tokens
        7) Set new refresh token cookie
        
        **Security Features**
        - OTP attempt limiting (5 attempts max, then locked)
        - OTP expiry (10 minutes)
        - Token rotation after email change
        - All existing sessions are invalidated
      security:
        - bearerAuth: []
      requestBody:
        required: true
        content:
          application/json:
            schema:
              $ref: '#/components/schemas/VerifyEmailChangeRequest'
            examples:
              valid:
                value:
                  otp: "123456"
      responses:
        '200':
          description: Email change verified successfully
          headers:
            Set-Cookie:
              description: New refresh token cookie
              schema:
                type: string
                example: refreshToken=rft_eyJhbGciOi...; Path=/; HttpOnly; Secure; SameSite=Lax; Max-Age=604800
          content:
            application/json:
              schema:
                $ref: '#/components/schemas/VerifyEmailChangeResponse'
              examples:
                success:
                  value:
                    success: true
                    message: "Email updated successfully"
                    newAccessToken: "jwt_eyJhbGciOi..."
        '400':
          description: Invalid or expired OTP
          content:
            application/json:
              schema:
                $ref: '#/components/schemas/ErrorSimple'
              examples:
                otp_invalid:
                  value:
                    code: OTP_INVALID
                otp_expired:
                  value:
                    code: OTP_EXPIRED
        '401':
          description: Not authenticated
          content:
            application/json:
              schema:
                $ref: "#/components/schemas/ErrorSimple"
              examples:
                not_authenticated:
                  value:
                    code: NOT_AUTHENTICATED
                    details: "Invalid or expired token"
        '404':
          description: No pending email change found
          content:
            application/json:
              schema:
                $ref: '#/components/schemas/ErrorSimple'
              examples:
                no_pending:
                  value:
                    code: NO_PENDING_EMAIL_CHANGE
        '423':
          description: OTP locked due to too many attempts
          content:
            application/json:
              schema:
                $ref: '#/components/schemas/ErrorSimple'
              examples:
                otp_locked:
                  value:
                    code: OTP_LOCKED

  /user/email/resend-otp:
    post:
      tags: ["Auth"]
      summary: Resend OTP for email change
      description: |
        Resends the OTP for pending email change with rate limiting and cooldown protection.
        
        **Rate Limiting**
        - 5 requests per day per (IP + email)
        - 60 second cooldown between requests
        - Maximum 5 resends per pending change
        
        **Flow**
        1) Validate JWT access token
        2) Check for pending email change
        3) Enforce cooldown and resend limits
        4) Generate new OTP
        5) Send OTP to pending email
        6) Update resend counters
      security:
        - bearerAuth: []
      responses:
        '200':
          description: OTP resent successfully
          content:
            application/json:
              schema:
                $ref: '#/components/schemas/ResendEmailOtpResponse'
              examples:
                success:
                  value:
                    success: true
                    expiresInSeconds: 600
        '401':
          description: Not authenticated
          content:
            application/json:
              schema:
                $ref: '#/components/schemas/ErrorSimple'
              examples:
                not_authenticated:
                  value:
                    code: NOT_AUTHENTICATED
                    details: "Invalid or expired token"
        '404':
          description: No pending email change found
          content:
            application/json:
              schema:
                $ref: '#/components/schemas/ErrorSimple'
              examples:
                no_pending:
                  value:
                    code: NO_PENDING_EMAIL_CHANGE
        '429':
          description: Rate limit exceeded or cooldown active
          headers:
            X-RateLimit-Limit:     { schema: { type: string } }
            X-RateLimit-Remaining: { schema: { type: string } }
            X-RateLimit-Reset:     { schema: { type: string } }
          content:
            application/json:
              schema:
                $ref: '#/components/schemas/ErrorSimple'
              examples:
                cooldown:
                  value:
                    code: OTP_COOLDOWN
                resend_limit:
                  value:
                    code: OTP_RESEND_LIMIT
        '500':
          $ref: "#/components/responses/InternalError"

  /user/email/cancel-change:
    delete:
      tags: ["Auth"]
      summary: Cancel pending email change
      description: |
        Cancels any pending email change for the authenticated user.
        
        **Flow**
        1) Validate JWT access token
        2) Delete pending email change record from database
        
        **Notes**
        - Idempotent operation (safe to call even if no pending change exists)
        - Does not require additional verification
      security:
        - bearerAuth: []
      responses:
        '200':
          description: Email change cancelled successfully
          content:
            application/json:
              schema:
                type: object
                required: [success]
                properties:
                  success:
                    type: boolean
                    example: true
              examples:
                success:
                  value:
                    success: true
        '401':
          description: Not authenticated
          content:
            application/json:
              schema:
                $ref: '#/components/schemas/ErrorSimple'
              examples:
                not_authenticated:
                  value:
                    code: NOT_AUTHENTICATED
        '500':
          $ref: "#/components/responses/InternalError"

  /auth/password/request-reset:
    post:
      tags: ["Auth"]
      summary: Request Password Reset (Start)
      description: |
        Starts the password-reset flow in an **enumeration-safe** way.

        **Behavior**
        - Always returns **200** with a generic message.
        - If an **ACTIVE** account exists for the email, create/overwrite a single `user_otps` row
          with `purpose="RESET_PASSWORD"` (hashed OTP, TTL +10m, attempts=0, resend_count=0, last_sent_at=now)
          and send the 6-digit code via email.
        - If the user is not ACTIVE (or does not exist), still respond **200** without sending an OTP.

        **Rate limit**
        - **5 requests / 10 minutes** per **(IP + email)** → **429** thereafter.

        **Enumeration safety**
        - Response body never reveals whether the email exists.
      security: []  # public endpoint
      requestBody:
        required: true
        content:
          application/json:
            schema: { $ref: "#/components/schemas/EmailOnlyRequest" }
            examples:
              ok:
                value: { email: "jane@gmail.com" }
      responses:
        "200":
          description: Generic success (enumeration-safe)
          content:
            application/json:
              schema: { $ref: "#/components/schemas/ResetGenericOk" }
              examples:
                ok:
                  value:
                    success: true
                    message: "If this email exists, a code has been sent."
        "400":
          description: Validation error (zod)
          content:
            application/json:
              schema: { $ref: "#/components/schemas/ValidationError" }
              examples:
                invalid_email:
                  value:
                    code: VALIDATION_ERROR
                    details:
                      fieldErrors:
                        email: [Invalid email]
        "429":
          description: "Too many requests (5 / 10 min per IP+email)"
          headers:
            X-RateLimit-Limit:     { schema: { type: string } }
            X-RateLimit-Remaining: { schema: { type: string } }
            X-RateLimit-Reset:     { schema: { type: string } }
          content:
            application/json:
              schema: { $ref: "#/components/schemas/ErrorSimple" }
              examples:
                too_many: { value: { code: TOO_MANY_REQUESTS } }
        "500":
          $ref: "#/components/responses/InternalError"

  /auth/password/verify-otp:
    post:
      tags: ["Auth"]
      summary: Verify Password Reset OTP (Create reset session)
      description: |
        Validates a 6-digit OTP for the **RESET_PASSWORD** flow. On success, returns a short-lived
        `resetSessionToken` (JWT, ~10 minutes) that authorizes setting a new password.

        **Errors are enumeration-safe**
        - For unknown/non-ACTIVE email or missing OTP row: respond with **400 `OTP_INVALID`**.
        - If attempts reach 5, OTP is **locked** → **423 `OTP_LOCKED`** (subsequent attempts).
      security: []  # public endpoint
      requestBody:
        required: true
        content:
          application/json:
            schema: { $ref: "#/components/schemas/VerifyPasswordResetOtpRequest" }
            examples:
              valid:
                value: { email: "jane@gmail.com", otp: "123456" }
      responses:
        "200":
          description: OTP verified; reset session created
          content:
            application/json:
              schema: { $ref: "#/components/schemas/VerifyPasswordResetOtpResponse" }
              examples:
                ok:
                  value:
                    success: true
                    resetSessionToken: "rst_eyJ..."
                    expiresIn: 600
        "400":
          description: Bad request — validation or OTP failure
          content:
            application/json:
              schema:
                oneOf:
                  - $ref: "#/components/schemas/ValidationError"
                  - $ref: "#/components/schemas/ErrorSimple"
              examples:
                otp_invalid: { value: { code: OTP_INVALID } }
                otp_expired: { value: { code: OTP_EXPIRED } }
        "423":
          description: OTP locked after too many attempts
          content:
            application/json:
              schema: { $ref: "#/components/schemas/ErrorSimple" }
              examples:
                locked: { value: { code: OTP_LOCKED } }
        "500":
          $ref: "#/components/responses/InternalError"

  /auth/password/reset:
    post:
      tags: ["Auth"]
      summary: Set New Password (Complete)
      description: |
        Sets a new password for the user identified by a valid `resetSessionToken`. Enforces password policy,
        updates the password hash, and **revokes all refresh tokens** (logs out other devices). No new tokens
        are issued automatically—user must log in again.

        **Errors**
        - **401 `RESET_SESSION_INVALID`** if token is bad/expired or not mapped to an ACTIVE signup.
      security: []  # public endpoint (auth via resetSessionToken, not bearer)
      requestBody:
        required: true
        content:
          application/json:
            schema: { $ref: "#/components/schemas/ResetPasswordRequest" }
            examples:
              valid:
                value:
                  resetSessionToken: "rst_eyJ..."
                  newPassword: "NewAbcd1234"
                  confirmPassword: "NewAbcd1234"
      responses:
        "200":
          description: Password updated and existing sessions revoked
          content:
            application/json:
              schema: { $ref: "#/components/schemas/ResetPasswordResponse" }
              examples:
                ok:
                  value:
                    success: true
                    message: "Password has been reset"
        "400":
          description: Validation error (zod)
          content:
            application/json:
              schema: { $ref: "#/components/schemas/ValidationError" }
              examples:
                mismatch:
                  value:
                    code: VALIDATION_ERROR
                    details:
                      fieldErrors:
                        confirmPassword: [Passwords do not match]
        "401":
          description: Invalid/expired reset session
          content:
            application/json:
              schema: { $ref: "#/components/schemas/ErrorSimple" }
              examples:
                bad_token: { value: { code: RESET_SESSION_INVALID } }
        "500":
          $ref: "#/components/responses/InternalError"

  /auth/password/resend-otp:
    post:
      tags: ["Auth"]
      summary: Resend Password Reset OTP
      description: |
        Resends a fresh OTP for the **RESET_PASSWORD** flow in an **enumeration-safe** way.

        **Behavior**
        - Always returns **200** with a generic message.
        - If an **ACTIVE** user exists and cooldown/daily cap allow:
          overwrite the single `RESET_PASSWORD` OTP row (new hash + TTL), reset attempts, update timers, send email.

        **Rate limit**
        - **5 requests / 10 minutes** per **(IP + email)** → **429** thereafter.
      security: []  # public endpoint
      requestBody:
        required: true
        content:
          application/json:
            schema: { $ref: "#/components/schemas/EmailOnlyRequest" }
            examples:
              ok:
                value: { email: "jane@gmail.com" }
      responses:
        "200":
          description: Generic success (enumeration-safe)
          content:
            application/json:
              schema: { $ref: "#/components/schemas/ResetGenericOk" }
              examples:
                ok:
                  value:
                    success: true
                    message: "If this email exists, a new code has been sent."
        "400":
          description: Validation error (zod)
          content:
            application/json:
              schema: { $ref: "#/components/schemas/ValidationError" }
              examples:
                invalid_email:
                  value:
                    code: VALIDATION_ERROR
                    details:
                      fieldErrors:
                        email: [Invalid email]
        "429":
          description: "Too many requests (5 / 10 min per IP+email)"
          headers:
            X-RateLimit-Limit:     { schema: { type: string } }
            X-RateLimit-Remaining: { schema: { type: string } }
            X-RateLimit-Reset:     { schema: { type: string } }
          content:
            application/json:
              schema: { $ref: "#/components/schemas/ErrorSimple" }
              examples:
                too_many: { value: { code: TOO_MANY_REQUESTS } }
        "500":
          $ref: "#/components/responses/InternalError"

  /auth/password/cancel:
    post:
      tags: ["Auth"]
      summary: Cancel Password Reset
      description: |
        Cancels an in-progress password reset by clearing any active `RESET_PASSWORD` OTP.
        Always returns **200** (enumeration-safe), regardless of whether the email exists.
      security: []  # public endpoint
      requestBody:
        required: true
        content:
          application/json:
            schema: { $ref: "#/components/schemas/EmailOnlyRequest" }
            examples:
              ok:
                value: { email: "jane@gmail.com" }
      responses:
        "200":
          description: Generic success (enumeration-safe)
          content:
            application/json:
              schema: { $ref: "#/components/schemas/SuccessOnly" }
              examples:
                ok: { value: { success: true } }
        "400":
          description: Validation error (zod)
          content:
            application/json:
              schema: { $ref: "#/components/schemas/ValidationError" }
              examples:
                invalid_email:
                  value:
                    code: VALIDATION_ERROR
                    details:
                      fieldErrors:
                        email: [Invalid email]
        "429":
          description: "Too many requests (5 / 10 min per IP+email)"
          headers:
            X-RateLimit-Limit:     { schema: { type: string } }
            X-RateLimit-Remaining: { schema: { type: string } }
            X-RateLimit-Reset:     { schema: { type: string } }
          content:
            application/json:
              schema: { $ref: "#/components/schemas/ErrorSimple" }
              examples:
                too_many: { value: { code: TOO_MANY_REQUESTS } }
        "500":
          $ref: "#/components/responses/InternalError"

  /profile/me:
    get:
      tags: ["Profile"]
      summary: Get current user's profile core details
      description: |
        Returns the full profile record for the authenticated user (owner view; no visibility filtering).
        This allows users to view their own profile information.
        
        **Auth:** Bearer token required.
      security:
        - bearerAuth: []
      responses:
        "200":
          description: User profile retrieved successfully
          content:
            application/json:
              schema:
                $ref: "#/components/schemas/GetProfileOK"
              examples:
                complete_profile:
                  value:
                    id: "123e4567-e89b-12d3-a456-426614174000"
                    fullName: "Jane Doe"
                    handle: "janedoe"
                    photoUrl: "https://example.com/profile.jpg"
                    bannerUrl: "https://example.com/banner.jpg"
                    isIndonesian: true
                    program: "BE"
                    major: "Computer Science"
                    level: "undergrad"
                    yearStart: 2020
                    yearGrad: 2024
                    zid: "z1234567"
                    headline: "Software Engineer"
                    domicileCity: "Sydney"
                    domicileCountry: "AU"
                    citizenshipStatus: "Permanent Resident"
                    bio: "Passionate about building innovative software solutions."
                    socialLinks:
                      linkedin: "https://www.linkedin.com/in/janedoe"
                      github: "https://github.com/janedoe"
                      website: "https://janedoe.dev"
                    createdAt: "2024-01-15T10:30:00Z"
                    updatedAt: "2024-03-20T14:45:00Z"
        "401":
          description: Not authenticated
          content:
            application/json:
              schema:
                $ref: "#/components/schemas/ErrorSimple"
              examples:
                not_authenticated:
                  value:
                    code: NOT_AUTHENTICATED

  /profile:
    patch:
      tags: ["Profile"]
      summary: Update user profile basic details
      description: |
        Updates core profile fields for the authenticated user. Only provided fields are updated (partial update).
        Excludes photoUrl, handle, and socialLinks which have their own dedicated endpoints.
        
        **Validation:**
        - `level`: Must be one of foundation, diploma, undergrad, postgrad, phd
        - `yearStart`, `yearGrad`: Must be between 2000-2100
        - `yearGrad`: Must be after `yearStart` if both provided
        - `domicileCountry`: Must be ISO country code (2 uppercase letters)
        - `citizenshipStatus`: Must be either Citizen or Permanent Resident
        
        **Auth:** Bearer token required.
      security:
        - bearerAuth: []
      requestBody:
        required: true
        content:
          application/json:
            schema:
              $ref: "#/components/schemas/UpdateProfileRequest"
            examples:
              full_update:
                summary: Complete profile update
                value:
                  fullName: "Jane Doe"
                  headline: "Backend Engineer @ Acme | AI/ML"
                  isIndonesian: true
                  program: "BE"
                  major: "Software Engineering"
                  level: "undergrad"
                  yearStart: 2022
                  yearGrad: 2026
                  domicileCity: "Sydney"
                  domicileCountry: "AU"
                  citizenshipStatus: "Citizen"
                  bio: "I ship boring, reliable services."
              partial_update:
                summary: Partial update (only some fields)
                value:
                  fullName: "Updated Name"
                  bio: "Updated bio only"
      responses:
        "200":
          description: Profile updated successfully
          content:
            application/json:
              schema:
                $ref: "#/components/schemas/SuccessOnly"
              examples:
                success:
                  value:
                    success: true
        "400":
          description: Validation error; Invalid country code, invalid academic level enum, invalid year range
          content:
            application/json:
              schema:
                $ref: "#/components/schemas/ErrorSimple"
              examples:
                validation_error:
                  value:
                    code: VALIDATION_ERROR
        "401":
          description: Not authenticated
          content:
            application/json:
              schema:
                $ref: "#/components/schemas/ErrorSimple"
              examples:
                not_authenticated:
                  value:
                    code: NOT_AUTHENTICATED
        "500":
          description: Internal server error
          content:
            application/json:
              schema:
                $ref: "#/components/schemas/ErrorSimple"
              examples:
                internal_error:
                  value:
                    code: INTERNAL 

  /profile/skills:
    get:
      tags: ["Profile"]
      summary: List all skills for the authenticated user
      description: |
        Returns all skills linked to the authenticated user's profile via `profile_skills`.
        Names are deduped and sorted alphabetically.
        
        **Auth:** Bearer token required.
      security:
        - bearerAuth: []
      responses:
        "200":
          description: List of skills for the user (may be empty)
          content:
            application/json:
              schema:
                type: array
                items:
                  $ref: "#/components/schemas/Skill"
              examples:
                some_skills:
                  value:
                    - id: 12
                      name: Python
                    - id: 34
                      name: SQL
                no_skills:
                  value: []
        "401":
          description: Not authenticated
          content:
            application/json:
              schema:
                $ref: "#/components/schemas/ErrorSimple"
              examples:
                not_authenticated:
                  value:
                    code: NOT_AUTHENTICATED
                    details: "Invalid or expired token"
    post:
      tags: ["Profile"]
      summary: Add a skill to the authenticated user's profile
      description: |
        Adds a skill to the user's profile. The skill is normalized and ensured to exist in the skills lookup table. Association is idempotent.
        
        **Auth:** Bearer token required.
      security:
        - bearerAuth: []
      requestBody:
        required: true
        content:
          application/json:
            schema:
              type: object
              required: [skill]
              properties:
                skill:
                  type: string
                  example: Python
      responses:
        "201":
          description: Skill added to profile
          content:
            application/json:
              schema:
                type: object
                properties:
                  success:
                    type: boolean
                    example: true
                  id:
                    type: integer
                    example: 12
                  name:
                    type: string
                    example: Python
        "400":
          description: Validation error
          content:
            application/json:
              schema:
                $ref: "#/components/schemas/ValidationError"
              examples:
                validation_error:
                  value:
                    code: VALIDATION_ERROR
                    details:
                      skill: Skill is required
        "401":
          description: Not authenticated
          content:
            application/json:
              schema:
                $ref: "#/components/schemas/ErrorSimple"
              examples:
                not_authenticated:
                  value:
                    code: NOT_AUTHENTICATED

  /profile/skills/{id}:
    delete:
      tags: ["Profile"]
      summary: Remove a skill from the authenticated user's profile
      description: |
        Deletes the association between the authenticated user and the given skill by id.
        Idempotent: returns 200 even if the association does not exist.
        
        **Auth:** Bearer token required.
      security:
        - bearerAuth: []
      parameters:
        - name: id
          in: path
          required: true
          description: Skill ID to remove from the profile
          schema:
            type: integer
      responses:
        "200":
          description: Skill association removed (or already deleted)
          content:
            application/json:
              schema:
                type: object
                properties:
                  success:
                    type: boolean
                    example: true
              examples:
                deleted:
                  value:
                    success: true
        "401":
          description: Not authenticated
          content:
            application/json:
              schema:
                $ref: "#/components/schemas/ErrorSimple"
              examples:
                not_authenticated:
                  value:
                    code: NOT_AUTHENTICATED
        "404":
          description: Skill not found or not owned by user
          content:
            application/json:
              schema:
                $ref: "#/components/schemas/ErrorSimple"
              examples:
                not_found:
                  value:
                    code: NOT_FOUND

  /profile/educations:
    get:
      tags: ["Profile"]
      summary: List all educations for the authenticated user
      description: |
        Returns all educations for the authenticated user, sorted by:
        endYear DESC NULLS LAST, endMonth DESC NULLS LAST, startYear DESC, startMonth DESC.
        
        **Auth:** Bearer token required.
      security:
        - bearerAuth: []
      responses:
        "200":
          description: Successfully fetch all educations
          content:
            application/json:
              schema:
                type: array
                items:
                  $ref: "#/components/schemas/Education"
              examples:
                one_education:
                  value:
                    - id: "edu_123"
                      school: "UNSW"
                      program: "Bachelor of Engineering"
                      major: "Software Engineering"
                      startMonth: 2
                      startYear: 2022
                      endMonth: null
                      endYear: null
                no_educations:
                  value: []
        "401":
          description: Not authenticated
          content:
            application/json:
              schema:
                $ref: "#/components/schemas/ErrorSimple"
              examples:
                not_authenticated:
                  value:
                    code: NOT_AUTHENTICATED

    post:
      tags: ["Profile"]
      summary: Add an education to the authenticated user's profile
      description: |
        Creates a new education record for the authenticated user. 
        
        **Validation:**
        - `school`: Required, 1-30 characters
        - `startMonth`: Required, 1-12
        - `startYear`: Required, 1900-2100
        - `endMonth`, `endYear`: Both must be provided or both must be null
        - End date must be same as or after start date
        
        **Auth:** Bearer token required.
      security:
        - bearerAuth: []
      requestBody:
        required: true
        content:
          application/json:
            schema:
              $ref: "#/components/schemas/AddEducationRequest"
            examples:
              complete_education:
                summary: Current student (no end date)
                value:
                  school: "UNSW"
                  program: "Bachelor of Engineering"
                  major: "Software Engineering"
                  startMonth: 2
                  startYear: 2022
                  endMonth: 2
                  endYear: 2026
      responses:
        "201":
          description: Education added successfully
          content:
            application/json:
              schema:
                type: object
                required: [success, id]
                properties:
                  success:
                    type: boolean
                    example: true
                  id:
                    type: string
                    description: Unique education record identifier
                    example: "edu_456"
        "400":
          description: Validation error
          content:
            application/json:
              schema:
                $ref: "#/components/schemas/ValidationError"
              examples:
                validation_error:
                  value:
                    code: VALIDATION_ERROR
                    details:
                      school: ["Required"]
                      endMonth: ["If either endMonth or endYear is provided, both must be present"]
        "401":
          description: Not authenticated
          content:
            application/json:
              schema:
                $ref: "#/components/schemas/ErrorSimple"
              examples:
                not_authenticated:
                  value:
                    code: NOT_AUTHENTICATED

  /profile/educations/{id}:
    patch:
      tags: ["Profile"]
      summary: Update an education record
      description: |
        Updates an existing education record for the authenticated user.
        Only provided fields are updated (partial update).
        
        **Validation:**
        - `school`: 1-30 characters
        - `program`: valid string
        - `major`: valid string
        - `endMonth`, `endYear`: Both must be provided or both must be null
        - End date must be same as or after start date if both start and end are provided
        
        **Auth:** Bearer token required.
      security:
        - bearerAuth: []
      parameters:
        - name: id
          in: path
          required: true
          description: Education record ID to update
          schema:
            type: string
      requestBody:
        required: true
        content:
          application/json:
            schema:
              $ref: "#/components/schemas/UpdateEducationRequest"
            examples:
              complete_update:
                value:
                  school: "University of Sydney"
                  program: "Master of Information Technology"
                  major: "Cybersecurity"
                  endMonth: 12
                  endYear: 2024
      responses:
        "200":
          description: Education updated successfully
          content:
            application/json:
              schema:
                $ref: "#/components/schemas/SuccessOnly"
              examples:
                success:
                  value:
                    success: true
        "400":
          description: Validation error
          content:
            application/json:
              schema:
                $ref: "#/components/schemas/ErrorSimple"
              examples:
                validation_error:
                  value:
                    code: VALIDATION_ERROR
        "401":
          description: Not authenticated
          content:
            application/json:
              schema:
                $ref: "#/components/schemas/ErrorSimple"
              examples:
                not_authenticated:
                  value:
                    code: NOT_AUTHENTICATED
        "404":
          description: Education record not found or not owned by user
          content:
            application/json:
              schema:
                $ref: "#/components/schemas/ErrorSimple"
              examples:
                not_found:
                  value:
                    code: NOT_FOUND
    delete:
      tags: ["Profile"]
      summary: Delete an education record
      description: |
        Deletes an education record owned by the authenticated user.
        
        **Idempotent:** Returns 200 if education is already deleted.
        
        **Auth:** Bearer token required.
      security:
        - bearerAuth: []
      parameters:
        - name: id
          in: path
          required: true
          description: Education record ID to delete
          schema:
            type: string
      responses:
        "200":
          description: Education deleted successfully
          content:
            application/json:
              schema:
                $ref: "#/components/schemas/SuccessOnly"
              examples:
                success:
                  value:
                    success: true
        "401":
          description: Not authenticated
          content:
            application/json:
              schema:
                $ref: "#/components/schemas/ErrorSimple"
              examples:
                not_authenticated:
                  value:
                    code: NOT_AUTHENTICATED
        "404":
          description: Not found / not owned
          content:
            application/json:
              schema:
                $ref: "#/components/schemas/ErrorSimple"
              examples:
                not_authenticated:
                  value:
                    code: NOT_FOUND

  /profile/social-links:
    patch:
      tags: ["Profile"]
      summary: Update social links
      description: Replace entire `social_links` JSON with a validated object.
      security:
        - bearerAuth: []
      requestBody:
        required: true
        content:
          application/json:
            schema:
              type: object
              required: [socialLinks]
              properties:
                socialLinks:
                  type: object
                  additionalProperties: false
                  properties:
                    linkedin: { type: string, format: uri, example: "https://www.linkedin.com/in/janedoe" }
                    github:   { type: string, format: uri, example: "https://github.com/janedoe" }
                    x:        { type: string, format: uri, example: "https://x.com/janedoe" }
                    website:  { type: string, format: uri, example: "https://janedoe.dev" }
      responses:
        "200":
          description: Replaced successfully
          content:
            application/json:
              schema:
                type: object
                properties:
                  success: { type: boolean, example: true }
        "400":
          description: Validation error
          content:
            application/json:
              schema: { $ref: "#/components/schemas/ValidationError" }
        "401":
          description: Not authenticated
          content:
            application/json:
              schema: { $ref: "#/components/schemas/ErrorSimple" }
        "500":
          $ref: "#/components/responses/InternalError"

  /profile/experiences:
    get:
      tags: ["Profile"]
      summary: List all experiences for the authenticated user
      description: |
        Returns all experiences for the **authenticated** user.
        Sorted by:
        - `isCurrent` **DESC**
        - `endYear` **DESC** `NULLS LAST`
        - `endMonth` **DESC** `NULLS LAST`
        - `startYear` **DESC**
        - `startMonth` **DESC**
      security:
        - bearerAuth: []
      responses:
        "200":
          description: Experiences for the current user (returns [] if empty)
          content:
            application/json:
              schema:
                type: array
                items:
                  $ref: "#/components/schemas/Experience"
              examples:
                example:
                  value:
                    - id: "exp_123"
                      title: "Software Engineer"
                      company: "Acme Corp"
                      fieldOfWork: "Software Engineering"
                      startMonth: 2
                      startYear: 2023
                      endMonth: null
                      endYear: null
                      isCurrent: true
                      employmentType: "Full Time"
                      locationCity: "Sydney"
                      locationCountry: "AU"
                      locationType: "Hybrid"
                      description: "Backend APIs and auth services."
        "401":
          description: Not authenticated
          content:
            application/json:
              schema: { $ref: "#/components/schemas/ErrorSimple" }
              examples:
                no_auth: { value: { code: NOT_AUTHENTICATED } }
        "500":
          $ref: "#/components/responses/InternalError"

    post:
      tags: ["Profile"]
      summary: Add a new experience for the authenticated user
      description: |
        Create a new work/volunteer experience for the authenticated user.

        **Date rules**
        - If `isCurrent` is **true**, `endMonth` and `endYear` must be omitted.
        - If `isCurrent` is **false**, both `endMonth` and `endYear` are required.
        - `(endYear, endMonth)` must be the same month or after `(startYear, startMonth)`.
      security:
        - bearerAuth: []
      requestBody:
        required: true
        content:
          application/json:
            schema:
              $ref: "#/components/schemas/ExperienceCreateRequest"
            examples:
              valid:
                value:
                  roleTitle: "Backend Developer"
                  company: "Techify"
                  fieldOfWork: "Software Engineering"
                  employmentType: "internship"
                  locationCity: "Jakarta"
                  locationCountry: "ID"
                  locationType: "on_site"
                  startMonth: 6
                  startYear: 2022
                  endMonth: 1
                  endYear: 2023
                  isCurrent: false
                  description: "Worked on authentication and session services."
      responses:
        "201":
          description: Created
          content:
            application/json:
              schema:
                type: object
                required: [success, id]
                properties:
                  success: { type: boolean }
                  id: { type: string, description: "Experience id (uuid)" }
              examples:
                created:
                  value: { success: true, id: "exp_456" }
        "400":
          description: Validation error
          content:
            application/json:
              schema: { $ref: "#/components/schemas/ErrorSimple" }
              examples:
                bad_payload: { value: { code: VALIDATION_ERROR } }
        "401":
          description: Not authenticated
          content:
            application/json:
              schema: { $ref: "#/components/schemas/ErrorSimple" }
              examples:
                no_auth: { value: { code: NOT_AUTHENTICATED } }
        "500":
          $ref: "#/components/responses/InternalError"

  /profile/experiences/{id}:
    patch:
      tags: ["Profile"]
      summary: Update one existing experience for the authenticated user
      description: |
        Partial update for a single experience owned by the authenticated user.

        **Validation**
        - Same rules as create:
          - If `isCurrent` is **true**, `endMonth` and `endYear` must be omitted.
          - If `isCurrent` is **false**, both `endMonth` and `endYear` are required.
          - `(endYear, endMonth)` must be the same month or after `(startYear, startMonth)`.
      security:
        - bearerAuth: []
      parameters:
        - in: path
          name: id
          required: true
          schema: { type: string, description: "Experience id (uuid)" }
      requestBody:
        required: true
        content:
          application/json:
            schema:
              $ref: "#/components/schemas/ExperienceUpdateRequest"
            examples:
              sample:
                value:
                  roleTitle: "Senior Backend Developer"
                  isCurrent: true
                  endMonth: null
                  endYear: null
                  employmentType: "full_time"
                  locationType: "hybrid"
      responses:
        "200":
          description: Updated
          content:
            application/json:
              schema:
                type: object
                required: [success]
                properties:
                  success: { type: boolean }
              examples:
                ok: { value: { success: true } }
        "400":
          description: Validation error
          content:
            application/json:
              schema: { $ref: "#/components/schemas/ErrorSimple" }
              examples:
                bad: { value: { code: VALIDATION_ERROR } }
        "401":
          description: Not authenticated
          content:
            application/json:
              schema: { $ref: "#/components/schemas/ErrorSimple" }
              examples:
                no_auth: { value: { code: NOT_AUTHENTICATED } }
        "404":
          description: Experience not found or not owned
          content:
            application/json:
              schema: { $ref: "#/components/schemas/ErrorSimple" }
              examples:
                not_found: { value: { code: NOT_FOUND } }
        "500":
          $ref: "#/components/responses/InternalError"

    delete:
      tags: ["Profile"]
      summary: Delete one experience for the authenticated user
      description: >
        Deletes an experience by `id` if it belongs to the authenticated user.

        Idempotent: deleting an already-deleted `id` still returns 200.
      security:
        - bearerAuth: []
      parameters:
        - in: path
          name: id
          required: true
          schema: { type: string, description: "Experience id (uuid)" }
      responses:
        "200":
          description: Deleted (or already deleted)
          content:
            application/json:
              schema:
                type: object
                required: [success]
                properties:
                  success: { type: boolean }
              examples:
                ok: { value: { success: true } }
        "401":
          description: Not authenticated
          content:
            application/json:
              schema: { $ref: "#/components/schemas/ErrorSimple" }
              examples:
                no_auth: { value: { code: NOT_AUTHENTICATED } }
        "404":
          description: Not found or not owned
          content:
            application/json:
              schema: { $ref: "#/components/schemas/ErrorSimple" }
              examples:
                not_found: { value: { code: NOT_FOUND } }
        "500":
          $ref: "#/components/responses/InternalError"

  /profile/handle:
    patch:
      tags: ["Handles"]
      summary: Set or change profile handle (slug)
      description: >
        Claim or update a unique, public handle for the authenticated user.
        Must match `^[a-z0-9_.-]{3,30}$` and is unique case-insensitively.
      security:
        - bearerAuth: []
      requestBody:
        required: true
        content:
          application/json:
            schema:
              $ref: "#/components/schemas/HandleRequest"
            examples:
              ok: { value: { handle: "janedoe" } }
      responses:
        "200":
          description: Handle set successfully
          content:
            application/json:
              schema:
                $ref: "#/components/schemas/HandleOK"
              examples:
                ok: { value: { success: true, handle: "janedoe" } }
        "400":
          description: Invalid format or length
          content:
            application/json:
              schema: { $ref: "#/components/schemas/ErrorSimple" }
              examples:
                bad_format: { value: { code: VALIDATION_ERROR } }
        "401":
          description: Not authenticated
          content:
            application/json:
              schema: { $ref: "#/components/schemas/ErrorSimple" }
              examples:
                no_auth: { value: { code: NOT_AUTHENTICATED } }
        "409":
          description: Handle already taken
          content:
            application/json:
              schema: { $ref: "#/components/schemas/ErrorSimple" }
              examples:
                taken: { value: { code: HANDLE_TAKEN } }
        "500":
          $ref: "#/components/responses/InternalError"

  /handles/check:
    get:
      tags: ["Handles"]
      summary: Check handle availability
      description: >
        Validates format and checks if the handle is available (case-insensitive).
      parameters:
        - name: handle
          in: query
          required: true
          schema:
            type: string
            pattern: "^[a-z0-9_.-]{3,30}$"
          example: janedoe
      responses:
        "200":
          description: Availability result
          content:
            application/json:
              schema:
                $ref: "#/components/schemas/HandleAvailability"
              examples:
                free:  { value: { available: true } }
                taken: { value: { available: false } }
        "400":
          description: Invalid format
          content:
            application/json:
              schema: { $ref: "#/components/schemas/ErrorSimple" }
              examples:
                bad_format: { value: { code: VALIDATION_ERROR } }
        "500":
          $ref: "#/components/responses/InternalError"

  /directory/search:
    get:
      tags: ["Search"]
      summary: Search member directory
      description: |
        Returns a paginated list of public profiles matching the given filters.
        - **OR within** each list param (`major`, `companies`, `workFields`, `cities`, `citizenship`)
        - **AND across** different params (e.g., `major` AND `cities`)
        - `cities` must exactly match values from `/lookup/cities` (case-insensitive)
        - `citizenship` allow-list: `Citizen`, `Permanent Resident`
        - If `q` is absent and `sortBy=relevance`, treat as `name_asc`
      security:
        - bearerAuth: []
      parameters:
        - in: query
          name: q
          schema: { type: string }
          description: Case-insensitive partial match on full name
          example: "jane"
        - in: query
          name: major
          schema: { type: string }
          description: Comma-separated list of **major names** (case-insensitive exact; matches profile.major or any education.major)
          example: "Software Engineering,Mechanical Engineering"
        - in: query
          name: companies
          schema: { type: string }
          description: Comma-separated list of company names (case-insensitive exact; sourced from experiences)
          example: "Google,Grab"
        - in: query
          name: workFields
          schema: { type: string }
          description: Comma-separated list of predefined field-of-work names (case-insensitive; sourced from experiences)
          example: "Software Engineering,Data Science"
        - in: query
          name: cities
          schema: { type: string }
          description: Comma-separated list of domicile city names (case-insensitive **exact**; must come from `/lookup/cities`)
          example: "Jakarta,Medan"
        - in: query
          name: citizenship
          schema:
            type: string
            description: Comma-separated set from the allow-list
            example: "Citizen,Permanent Resident"
        - in: query
          name: page
          schema: { type: integer, minimum: 1, default: 1 }
        - in: query
          name: pageSize
          schema: { type: integer, minimum: 1, maximum: 100, default: 20 }
        - in: query
          name: sortBy
          schema:
            type: string
            enum: [relevance, name_asc, name_desc]
            default: relevance
          description: When `q` is absent, `relevance` behaves as `name_asc`.
      responses:
        "200":
          description: Search results
          content:
            application/json:
              schema:
                $ref: "#/components/schemas/DirectorySearchResponse"
              examples:
                sample:
                  value:
                    results:
                      - profileId: "usr_abc123"
                        fullName: "Jane Doe"
                        handle: "jane_doe"
                        photoUrl: "https://cdn.app.com/profiles/usr_abc123/photo.jpg"
                        headline: "Backend Engineer @ Acme | AI/ML"
                        domicileCity: "Jakarta"
                        domicileCountry: "ID"
                        citizenshipStatus: "Citizen"
                    pagination:
                      total: 150
                      page: 1
                      pageSize: 20
                      totalPages: 8
        "400":
          description: No filters provided or validation error
          content:
            application/json:
              schema: { $ref: "#/components/schemas/ErrorSimple" }
              examples:
                missing_filters:
                  value: { code: VALIDATION_ERROR }
        "401":
          description: Not authenticated
          content:
            application/json:
              schema: { $ref: "#/components/schemas/ErrorSimple" }
              examples:
                no_auth: { value: { code: NOT_AUTHENTICATED } }
        "500":
          $ref: "#/components/responses/InternalError"

  /lookup/majors:
    get:
      tags: ["Search"]
      summary: List all available majors
      description: |
        Returns all available majors from the majors table, sorted alphabetically by name. Used to populate filter UI in the directory.
        **Auth:** Bearer token required.
      security:
        - bearerAuth: []
      responses:
        "200":
          description: List of all majors
          content:
            application/json:
              schema:
                type: object
                properties:
                  majors:
                    type: array
                    items:
                      $ref: "#/components/schemas/Major"
              examples:
                majors:
                  value:
                    majors:
                      - id: 12
                        name: Mechanical Engineering
                      - id: 13
                        name: Software Engineering
        "401":
          description: Not authenticated
          content:
            application/json:
              schema:
                $ref: "#/components/schemas/ErrorSimple"
              examples:
                not_authenticated:
                  value:
                    code: NOT_AUTHENTICATED

  /lookup/companies:
    get:
      tags: ["Search"]
      summary: Lookup companies for autocomplete
      description: |
        Returns a list of companies that appear in user experiences.
        Supports an optional query parameter `q` for typeahead/autocomplete functionality.
      security:
        - bearerAuth: []
      parameters:
        - in: query
          name: q
          schema:
            type: string
          description: Optional search term to filter company names (case-insensitive)
      responses:
        '200':
          description: List of companies matching the query or all companies if no query is provided
          content:
            application/json:
              schema:
                type: array
                items:
                  $ref: '#/components/schemas/Company'
              examples:
                some_companies:
                  value:
                    - id: 12
                      name: Google
                    - id: 13
                      name: Grab
                no_companies:
                  value: []
        '401':
          description: Not authenticated or invalid token
          content:
            application/json:
              schema:
                $ref: '#/components/schemas/ErrorSimple'
              examples:
                not_authenticated:
                  value:
                    code: NOT_AUTHENTICATED
                    details: "Invalid or expired token"
        '500':
          $ref: "#/components/responses/InternalError"
  /lookup/work-fields:
    get:
      tags: ["Search"]
      summary: Get predefined list of Fields of Work
      description: Returns a predefined, alphabetically sorted list of work fields for filter UI.
      responses:
        '200':
          description: List of work fields
          content:
            application/json:
              schema:
                type: array
                items:
                  type: object
                  properties:
                    id:
                      type: integer
                      example: 12
                    name:
                      type: string
                      example: Data Science
        '401':
          description: Not authenticated
          content:
            application/json:
              schema:
                type: object
                properties:
                  code:
                    type: string
                    example: NOT_AUTHENTICATED
  /lookup/cities:
    get:
      tags: ["Search"]
      summary: List Indonesian cities from society members
      description: Returns distinct Indonesian cities where society members are located.
      security:
        - bearerAuth: []
      responses:
        "200":
          description: List of distinct Indonesian cities
          content:
            application/json:
              schema:
                type: array
                items:
                  type: object
                  required: [name]
                  properties:
                    name:
                      type: string
                      description: City name
                      example: "Jakarta"
              examples:
                with_cities:
                  value:
                    - name: "Bandung"
                    - name: "Jakarta" 
                    - name: "Surabaya"
                no_cities:
                  value: []
        "401":
          description: Not authenticated
          content:
            application/json:
              schema:
                $ref: "#/components/schemas/ErrorSimple"
              examples:
                not_authenticated:
                  value:
                    code: NOT_AUTHENTICATED
        "500":
          $ref: "#/components/responses/InternalError"
  /profile/picture:
    post:
      tags: ["Profile"]
      summary: Upload or replace profile picture
      description: |
        Upload a new profile picture or replace the existing one for the authenticated user.
        
        **File Requirements:**
        - Maximum file size: 5MB
        - Supported formats: JPEG, PNG, JPG
        - File is stored in profile-pictures bucket under profiles/{userId}/
        
        **Auth:** Bearer token required.
      security:
        - bearerAuth: []
      requestBody:
        required: true
        content:
          multipart/form-data:
            schema:
              type: object
              required:
                - profile_picture
              properties:
                profile_picture:
                  type: string
                  format: binary
                  description: Profile picture file (JPEG/PNG, max 5MB)
      responses:
        "200":
          description: Profile picture uploaded successfully
          content:
            application/json:
              schema:
                type: object
                required: [success, photoUrl]
                properties:
                  success:
                    type: boolean
                    example: true
                  photoUrl:
                    type: string
                    description: URL of the uploaded profile picture
                    example: "https://example.com/profile-pictures/profiles/550e8400-e29b-41d4-a716-446655440000/profile.jpg"
        "401":
          description: Not authenticated
          content:
            application/json:
              schema:
                $ref: "#/components/schemas/ErrorSimple"
              examples:
                not_authenticated:
                  value:
                    code: NOT_AUTHENTICATED
        "413":
          description: File too large
          content:
            application/json:
              schema:
                $ref: "#/components/schemas/ErrorSimple"
              examples:
                file_too_large:
                  value:
                    code: FILE_TOO_LARGE
        "415":
          description: Unsupported media type
          content:
            application/json:
              schema:
                $ref: "#/components/schemas/ErrorSimple"
              examples:
                unsupported_media:
                  value:
                    code: UNSUPPORTED_MEDIA_TYPE
        "500":
          description: Internal server error
          content:
            application/json:
              schema:
                $ref: "#/components/schemas/ErrorSimple"
              examples:
                internal_error:
                  value:
                    code: INTERNAL

    delete:
      tags: ["Profile"]
      summary: Remove profile picture
      description: |
        Remove the current profile picture for the authenticated user. Sets the photo_url to null in the database and attempts to delete the file from storage.
        
        **Auth:** Bearer token required.
      security:
        - bearerAuth: []
      responses:
        "200":
          description: Profile picture removed successfully
          content:
            application/json:
              schema:
                type: object
                required: [success]
                properties:
                  success:
                    type: boolean
                    example: true
        "401":
          description: Not authenticated
          content:
            application/json:
              schema:
                $ref: "#/components/schemas/ErrorSimple"
              examples:
                not_authenticated:
                  value:
                    code: NOT_AUTHENTICATED
        "500":
          description: Internal server error
          content:
            application/json:
              schema:
                $ref: "#/components/schemas/ErrorSimple"
              examples:
                internal_error:
                  value:
                    code: INTERNAL_ERROR

  /profile/banner:
    post:
      tags: ["Profile"]
      summary: Upload or replace banner image
      description: |
        Upload a new banner image or replace the existing one for the authenticated user.
        
        **File Requirements:**
        - Maximum file size: 5MB
        - Supported formats: JPEG, PNG, JPG
        - File is stored in profile-pictures bucket under banners/{userId}/
        
        **Auth:** Bearer token required.
      security:
        - bearerAuth: []
      requestBody:
        required: true
        content:
          multipart/form-data:
            schema:
              type: object
              required:
                - banner_image
              properties:
                banner_image:
                  type: string
                  format: binary
                  description: Banner image file (JPEG/PNG, max 5MB)
      responses:
        "200":
          description: Banner image uploaded successfully
          content:
            application/json:
              schema:
                type: object
                required: [success, bannerUrl]
                properties:
                  success:
                    type: boolean
                    example: true
                  bannerUrl:
                    type: string
                    description: URL of the uploaded banner image
                    example: "https://example.com/profile-pictures/banners/550e8400-e29b-41d4-a716-446655440000/banner.jpg"
        "401":
          description: Not authenticated
          content:
            application/json:
              schema:
                $ref: "#/components/schemas/ErrorSimple"
              examples:
                not_authenticated:
                  value:
                    code: NOT_AUTHENTICATED
        "413":
          description: File too large
          content:
            application/json:
              schema:
                $ref: "#/components/schemas/ErrorSimple"
              examples:
                file_too_large:
                  value:
                    code: FILE_TOO_LARGE
        "415":
          description: Unsupported media type
          content:
            application/json:
              schema:
                $ref: "#/components/schemas/ErrorSimple"
              examples:
                unsupported_media:
                  value:
                    code: UNSUPPORTED_MEDIA_TYPE
        "500":
          description: Internal server error
          content:
            application/json:
              schema:
                $ref: "#/components/schemas/ErrorSimple"
              examples:
                internal_error:
                  value:
                    code: INTERNAL

    delete:
      tags: ["Profile"]
      summary: Remove banner image
      description: |
        Remove the current banner image for the authenticated user. Sets the banner_url to null in the database and attempts to delete the file from storage.
        
        **Auth:** Bearer token required.
      security:
        - bearerAuth: []
      responses:
        "200":
          description: Banner image removed successfully
          content:
            application/json:
              schema:
                type: object
                required: [success, message]
                properties:
                  success:
                    type: boolean
                    example: true
                  message:
                    type: string
                    example: "Banner image removed successfully"
        "401":
          description: Not authenticated
          content:
            application/json:
              schema:
                $ref: "#/components/schemas/ErrorSimple"
              examples:
                not_authenticated:
                  value:
                    code: NOT_AUTHENTICATED
        "500":
          description: Internal server error
          content:
            application/json:
              schema:
                $ref: "#/components/schemas/ErrorSimple"
              examples:
                internal_error:
                  value:
                    code: INTERNAL

  /profile/{handle}/educations:
    get:
      tags: ["Profile"]
      summary: Get educations for a profile by handle
      description: |
        Retrieve all education records for a user profile identified by their handle.
        
        **Data returned:**
        - All education records for the specified profile
        - Sorted by: endYear DESC NULLS LAST, endMonth DESC NULLS LAST, startYear DESC, startMonth DESC
      security:
      - bearerAuth: []
      parameters:
        - in: path
          name: handle
          required: true
          schema:
            type: string
            pattern: '^[a-z0-9_.-]{3,30}$'
            example: "janedoe"
          description: The unique handle/username of the profile
      responses:
        "200":
          description: List of educations for the profile
          content:
            application/json:
              schema:
                type: array
                items:
                  $ref: "#/components/schemas/Education"
              examples:
                with_educations:
                  value:
                    - id: "edu_123"
                      school: "University of New South Wales"
                      program: "Bachelor of Engineering"
                      major: "Software Engineering"
                      startMonth: 2
                      startYear: 2021
                      endMonth: 11
                      endYear: 2024
                    - id: "edu_456"
                      school: "UNSW Sydney"
                      program: "Master of Information Technology"
                      major: "Artificial Intelligence"
                      startMonth: 3
                      startYear: 2025
                      endMonth: null
                      endYear: null
                empty_list:
                  value: []
        "400":
          description: Invalid handle format
          content:
            application/json:
              schema:
                $ref: "#/components/schemas/ErrorSimple"
              examples:
                validation_error:
                  value:
                    code: VALIDATION_ERROR
        "401":
          description: Not authenticated
          content:
            application/json:
              schema:
                $ref: "#/components/schemas/ErrorSimple"
              examples:
                not_authenticated:
                  value:
                    code: NOT_AUTHENTICATED
        "404":
          description: Profile not found for the given handle
          content:
            application/json:
              schema:
                $ref: "#/components/schemas/ErrorSimple"
              examples:
                not_found:
                  value:
                    code: NOT_FOUND
  /profile/{handle}/skills:
    get:
      tags: ["Profile"]
      summary: Get skills for a profile by handle
      description: |
        Retrieve all skills for a user profile identified by their handle.
        Names are deduped and sorted alphabetically.
        
        **Auth:** Bearer token required.
      security:
      - bearerAuth: []
      parameters:
        - in: path
          name: handle
          required: true
          schema:
            type: string
            pattern: '^[a-z0-9_.-]{3,30}$'
            example: "janedoe"
          description: The unique handle/username of the profile
      responses:
        "200":
          description: List of skills for the profile
          content:
            application/json:
              schema:
                type: array
                items:
                  $ref: "#/components/schemas/Skill"
              examples:
                with_skills:
                  value:
                    - id: 12
                      name: Python
                    - id: 34
                      name: SQL
                    - id: 56
                      name: JavaScript
                empty_list:
                  value: []
        "400":
          description: Invalid handle format
          content:
            application/json:
              schema:
                $ref: "#/components/schemas/ErrorSimple"
              examples:
                validation_error:
                  value:
                    code: VALIDATION_ERROR
        "401":
          description: Not authenticated
          content:
            application/json:
              schema:
                $ref: "#/components/schemas/ErrorSimple"
              examples:
                not_authenticated:
                  value:
                    code: NOT_AUTHENTICATED
        "404":
          description: Profile not found for the given handle
          content:
            application/json:
              schema:
                $ref: "#/components/schemas/ErrorSimple"
              examples:
                not_found:
                  value:
                    code: NOT_FOUND
  /profile/{handle}:
    get:
      tags: ["Profile"]
      summary: Get profile core details by user handle
      description: |
        Returns the full profile record for the given handle.
        This is a public endpoint that allows anyone to view profile information by handle.
        
        **Auth:** No authentication required.
      parameters:
        - in: path
          name: handle
          required: true
          schema: { type: string, description: "User handle" }
      responses:
        "200":
          description: User profile retrieved successfully
          content:
            application/json:
              schema:
                $ref: "#/components/schemas/GetProfileOK"
              examples:
                complete_profile:
                  value:
                    id: "123e4567-e89b-12d3-a456-426614174000"
                    fullName: "Jane Doe"
                    handle: "janedoe"
                    photoUrl: "https://example.com/profile.jpg"
                    bannerUrl: "https://example.com/banner.jpg"
                    isIndonesian: true
                    program: "BE"
                    major: "Computer Science"
                    level: "undergrad"
                    yearStart: 2020
                    yearGrad: 2024
                    zid: "z1234567"
                    headline: "Software Engineer"
                    domicileCity: "Sydney"
                    domicileCountry: "AU"
                    citizenshipStatus: "Citizen"
                    bio: "Passionate about building innovative software solutions."
                    socialLinks:
                      linkedin: "https://www.linkedin.com/in/janedoe"
                      github: "https://github.com/janedoe"
                      website: "https://janedoe.dev"
                    createdAt: "2024-01-15T10:30:00Z"
                    updatedAt: "2024-03-20T14:45:00Z"
        "401":
          description: Not authenticated
          content:
            application/json:
              schema:
                $ref: "#/components/schemas/ErrorSimple"
              examples:
                not_authenticated:
                  value:
                    code: NOT_AUTHENTICATED
        "404":
          description: Profile not found
          content:
            application/json:
              schema:
                $ref: "#/components/schemas/ErrorSimple"
              examples:
                profile_not_found:
                  value:
                    code: PROFILE_NOT_FOUND

  /connections/requests/{id}/cancel:
    post:
      tags: ["Connections"]
      summary: Cancel a pending connection request
      description: Withdraw a pending request.
      parameters:
        - in: path
          name: id
          required: true
          schema:
            type: string
            format: uuid
          description: UUID of the connection request to cancel
      responses:
        "200":
          description: Connection request successfully canceled (or was already canceled)
          content:
            application/json:
              schema:
                type: object
                properties:
                  success:
                    type: boolean
                    example: true
                required:
                  - success
        "401":
          description: Authentication required or invalid token
          content:
            application/json:
              schema:
                $ref: "#/components/schemas/ErrorSimple"
              examples:
                not_authenticated:
                  value:
                    code: NOT_AUTHENTICATED
        "404":
          description: Connection request not found or user is not the sender
          content:
            application/json:
              schema:
                $ref: "#/components/schemas/ErrorSimple"
              examples:
                not_found:
                  value:
                    code: NOT_FOUND
        "409":
          description: Connection request cannot be canceled in its current state
          content:
            application/json:
              schema:
                $ref: "#/components/schemas/ErrorSimple"
              examples:
                invalid_state:
                  value:
                    code: INVALID_STATE
        "500":
          description: Internal server error
          content:
            application/json:
              schema:
                $ref: "#/components/schemas/ErrorSimple"
              examples:
                internal_error:
                  value:
                    code: INTERNAL

components:
  securitySchemes:
    bearerAuth:
      type: http
      scheme: bearer
      bearerFormat: JWT
      
  responses:
    InternalError:
      description: Internal error
      content:
        application/json:
          schema:
            $ref: "#/components/schemas/ErrorSimple"
          examples:
            internal: { value: { code: INTERNAL } }

  requestBodies:
    LoginBody:
      required: true
      content:
        application/json:
          schema:
            type: object
            required: [email, password]
            properties:
              email:
                type: string
                format: email
                example: jane@gmail.com
              password:
                type: string
                minLength: 1
                example: Abcd1234

  schemas:
    RegisterRequest:
      type: object
      required:
        - fullName
        - zid
        - level
        - yearIntake
        - isIndonesian
        - program
        - major
        - email
        - password
        - confirmPassword
      properties:
        fullName: { type: string, minLength: 1 }
        zid:
          type: string
          pattern: "^z[0-9]{7}$"
          description: UNSW zID (lowercase z + 7 digits)
        level: { type: string, example: undergrad }
        yearIntake: { type: integer, minimum: 2000, maximum: 2100 }
        isIndonesian: { type: boolean }
        program: { type: string }
        major: { type: string }
        email: { type: string, format: email }
        password: { type: string, minLength: 8 }
        confirmPassword: { type: string, minLength: 8 }

    RegisterCreated:
      type: object
      required: [success, userId, resumeToken]
      properties:
        success: { type: boolean, example: true }
        userId:
          type: string
          description: The signup row ID (`user_signups.id`)
          example: "a3c5b2c1-7c21-4eaa-bf9e-2a90b6b3a111"
        resumeToken:
          type: string
          description: Short-lived token (30m) prefixed with `res_` used to continue the OTP flow
          example: "res_eyJhbGciOi..."

    PendingExists:
      type: object
      required: [code, resumeToken]
      properties:
        code:
          type: string
          enum: [PENDING_VERIFICATION_EXISTS]
        resumeToken:
          type: string
          description: Fresh 30-min token to resume OTP flow

    VerifyOtpRequest:
      type: object
      required: [resumeToken, otp]
      properties:
        resumeToken:
          type: string
          description: Short-lived token (prefixed `res_`) from /auth/register
          example: "res_eyJhbGciOi..."
        otp:
          type: string
          pattern: "^[0-9]{6}$"
          description: 6-digit numeric code
          example: "123456"

    VerifyOtpOK:
      type: object
      required: [success, message]
      properties:
        success: { type: boolean, example: true }
        message: { type: string, example: "Account verified successfully" }

    ResendOtpRequest:
      type: object
      required: [resumeToken]
      properties:
        resumeToken:
          type: string
          description: Short-lived token (prefixed `res_`) from /auth/register
          example: "res_eyJhbGciOi..."

    ResendOtpOK:
      type: object
      required: [success]
      properties:
        success: { type: boolean, example: true }

    LoginSuccess:
      type: object
      required: [success, userId, accessToken, expiresIn]
      properties:
        success: { type: boolean, example: true }
        userId: { type: string, example: "usr_abc123" }
        accessToken: { type: string, example: "jwt_eyJhbGciOi..." }
        expiresIn: { type: integer, example: 900 }

    RefreshSuccess:
      type: object
      required: [success, accessToken, expiresIn]
      properties:
        success: { type: boolean, example: true }
        accessToken: { type: string, example: "jwt_eyJhbGciOi..." }
        expiresIn: { type: integer, example: 900 }

    ChangeEmailPreVerifyRequest:
      type: object
      required:
        - resumeToken
        - newEmail
      properties:
        resumeToken:
          type: string
          description: Short-lived token (30m) prefixed with `res_` used to continue the OTP flow
          example: "res_eyJhbGciOi..."
        newEmail:
          type: string
          format: email

    ChangeEmailPreVerifyOK:
      type: object
      required:
        - success
        - resumeToken
      properties:
        success:
          type: boolean
        resumeToken:
          description: The new resume token bound to the new email
          example: "res_def456..."

    ChangeEmailRequest:
      type: object
      required:
        - newEmail
        - currentPassword
      properties:
        newEmail:
          type: string
          format: email
          description: The new email address to change to
          example: "john.new@gmail.com"
        currentPassword:
          type: string
          description: Current password for verification
          example: "MySecurePassword123"

    ChangeEmailRequestResponse:
      type: object
      required:
        - success
        - emailMasked
        - expiresInSeconds
      properties:
        success:
          type: boolean
          example: true
        emailMasked:
          type: string
          description: Masked version of the new email for privacy
          example: "j***@g***il.com"
        expiresInSeconds:
          type: integer
          description: OTP expiry time in seconds
          example: 600

    VerifyEmailChangeRequest:
      type: object
      required:
        - otp
      properties:
        otp:
          type: string
          pattern: "^[0-9]{6}$"
          description: 6-digit OTP received via email
          example: "123456"

    VerifyEmailChangeResponse:
      type: object
      required:
        - success
        - message
        - newAccessToken
      properties:
        success:
          type: boolean
          example: true
        message:
          type: string
          example: "Email updated successfully"
        newAccessToken:
          type: string
          description: New JWT access token (existing tokens are invalidated)
          example: "jwt_eyJhbGciOi..."

    ResendEmailOtpResponse:
      type: object
      required:
        - success
        - expiresInSeconds
      properties:
        success:
          type: boolean
          example: true
        expiresInSeconds:
          type: integer
          description: OTP expiry time in seconds
          example: 600

    EmailOnlyRequest:
      type: object
      required: [email]
      properties:
        email:
          type: string
          format: email

    ResetGenericOk:
      type: object
      required: [success, message]
      properties:
        success: { type: boolean, example: true }
        message: { type: string }

    SuccessOnly:
      type: object
      required: [success]
      properties:
        success: { type: boolean, example: true }

    VerifyPasswordResetOtpRequest:
      type: object
      required: [email, otp]
      properties:
        email:
          type: string
          format: email
        otp:
          type: string
          pattern: "^[0-9]{6}$"
          description: 6-digit numeric code

    VerifyPasswordResetOtpResponse:
      type: object
      required: [success, resetSessionToken, expiresIn]
      properties:
        success: { type: boolean, example: true }
        resetSessionToken:
          type: string
          description: Short-lived JWT that authorizes password reset
          example: "rst_eyJ..."
        expiresIn:
          type: integer
          description: Time-to-live in seconds
          example: 600

    ResetPasswordRequest:
      type: object
      required: [resetSessionToken, newPassword, confirmPassword]
      properties:
        resetSessionToken:
          type: string
          example: "rst_eyJ..."
        newPassword:
          type: string
          minLength: 8
        confirmPassword:
          type: string
          minLength: 8

    ResetPasswordResponse:
      type: object
      required: [success, message]
      properties:
        success: { type: boolean, example: true }
        message:
          type: string
          example: "Password has been reset"

    ErrorSimple:
      type: object
      required: [code]
      properties:
        code:
          type: string
          enum:
            - VALIDATION_ERROR
            - EMAIL_EXISTS
            - ZID_EXISTS
            - ZID_MISMATCH
            - PENDING_VERIFICATION_EXISTS
            - PENDING_NOT_FOUND
            - ALREADY_VERIFIED
            - RESUME_TOKEN_INVALID
            - OTP_INVALID
            - OTP_EXPIRED
            - OTP_LOCKED
            - OTP_COOLDOWN
            - OTP_RESEND_LIMIT
            - INVALID_CREDENTIALS
            - ACCOUNT_NOT_VERIFIED
            - NO_REFRESH_TOKEN
            - INVALID_REFRESH_TOKEN
            - NOT_AUTHENTICATED
            - USER_NOT_FOUND
            - NO_PENDING_EMAIL_CHANGE
            - TOO_MANY_REQUESTS
            - INTERNAL
            - HANDLE_TAKEN
            - FILE_TOO_LARGE              
            - UNSUPPORTED_MEDIA_TYPE      
            - INTERNAL_ERROR
            - NOT_FOUND
            - INVALID_STATE

        details:
          type: string
          description: Optional additional details about the error

    ValidationError:
      type: object
      required: [code, details]
      properties:
        code:
          type: string
          enum: [VALIDATION_ERROR]
        details:
          type: object
          description: Zod-flattened errors (shape may vary)
          properties:
            fieldErrors:
              type: object
    
    PendingContextOK:
      type: object
      required:
        - emailMasked
        - status
        - resend
      properties:
        emailMasked:
          type: string
          description: Masked email address for privacy
          example: "j***@u***.edu"
        status:
          type: string
          description: Current signup status
          example: "PENDING_VERIFICATION"
        resend:
          type: object
          required:
            - cooldownSeconds
            - remainingToday
          properties:
            cooldownSeconds:
              type: integer
              description: Seconds remaining before next OTP can be requested
            remainingToday:
              type: integer
              description: Number of OTP resends remaining today (daily limit is 5)
    
    HandleRequest:
      type: object
      required: [handle]
      properties:
        handle:
          type: string
          pattern: "^[a-z0-9_.-]{3,30}$"
          description: Lowercase slug; unique case-insensitively

    HandleOK:
      type: object
      required: [success, handle]
      properties:
        success: { type: boolean, example: true }
        handle:
          type: string
          example: "janedoe"

    HandleAvailability:
      type: object
      required: [available]
      properties:
        available:
          type: boolean
          example: true

    Skill:
      type: object
      required:
        - id
        - name
      properties:
        id:
          type: integer
        name:
          type: string

    GetProfileOK:
      type: object
      required:
        - id
        - fullName
        - isIndonesian
        - level
        - yearStart
        - zid
        - createdAt
        - updatedAt
      properties:
        id:
          type: string
          description: Unique profile identifier
        fullName:
          type: string
          description: User's full name
        handle:
          type: string
          description: User's unique handle/username
        photoUrl:
          type: string
          description: URL to user's profile photo
        bannerUrl:
          type: string
          description: URL to user's banner image
        isIndonesian:
          type: boolean
          description: Whether the user is Indonesian or not
        program:
          type: string
          description: the user's academic program or user's education program
        major:
          type: string
          description: the user's major or user's education major
        level:
          type: string
          description: Academic level
        yearStart:
          type: integer
          description: Year the user started their studies
        yearGrad:
          type: integer
          nullable: true
          description: Year the user graduated or will graduate
        zid:
          type: string
          description: UNSW student ID
        headline:
          type: string
          description: User's professional headline
        domicileCity:
          type: string
          description: User's city of residence
        domicileCountry:
          type: string
          description: User's country of residence (ISO 3166-1 alpha-2)
        bio:
          type: string
          description: User set bio
        socialLinks:
          type: object
          description: User's social media links
          properties:
            linkedin:
              type: string
              description: LinkedIn profile URL
            github:
              type: string
              description: GitHub profile URL
            website:
              type: string
              description: Personal website URL
        createdAt:
          type: string
          description: Profile creation timestamp
        updatedAt:
          type: string
          description: Profile last update timestamp
          
    Major:
        type: object
        required:
          - id
          - name
        properties:
          id:
            type: integer
            example: 12
          name:
            type: string
            example: "Software Engineering"

    Company:
      type: object
      required:
        - id
        - name
      properties:
        id:
          type: integer
          description: Unique identifier of the company
          example: 12
        name:
          type: string
          description: Name of the company
          example: Google

    UpdateProfileRequest:
      type: object
      properties:
        fullName:
          type: string
          description: User's full name
          example: "Jane Doe"
        headline:
          type: string
          nullable: true
          description: Professional headline or tagline
          example: "Backend Engineer @ Acme | AI/ML"
        isIndonesian:
          type: boolean
          description: Whether the user is Indonesian
          example: true
        program:
          type: string
          description: The user's academic program
          example: "BE"
        major:
          type: string
          description: The user's major
          example: "Software Engineering"
        level:
          type: string
          enum: [foundation, diploma, undergrad, postgrad, phd]
          description: Academic level
          example: "undergrad"
        yearStart:
          type: integer
          minimum: 2000
          maximum: 2100
          description: Year the user started their studies
          example: 2022
        yearGrad:
          type: integer
          nullable: true
          minimum: 2000
          maximum: 2100
          description: Year the user graduated or will graduate
          example: 2026
        domicileCity:
          type: string
          description: User's city of residence
          example: "Sydney"
        domicileCountry:
          type: string
          pattern: "^[A-Z]{2}$"
          description: User's country of residence (ISO 3166-1 alpha-2)
          example: "AU"
        bio:
          type: string
          nullable: true
          description: User's bio or about section
          example: "I ship boring, reliable services."

    AddEducationRequest:
      type: object
      required:
        - school
        - program
        - major
        - startMonth
        - startYear
      properties:
        school:
          type: string
          minLength: 1
          maxLength: 30
          description: Name of the school
          example: "UNSW"
        program:
          type: string
          minLength: 1
          description: Name of the academic program
          example: "Bachelor of Engineering"
        major:
          type: string
          minLength: 1
          description: Name of the major
          example: "Software Engineering"
        startMonth:
          type: integer
          minimum: 1
          maximum: 12
          description: Month when the education started
          example: 2
        startYear:
          type: integer
          minimum: 1900
          maximum: 2100
          description: Year when the education started
          example: 2022
        endMonth:
          type: integer
          minimum: 1
          maximum: 12
          nullable: true
          description: Month when the education ended
          example: null
        endYear:
          type: integer
          minimum: 1900
          maximum: 2100
          nullable: true
          description: Year when the education ended
          example: null

    UpdateEducationRequest:
      type: object
      properties:
        school:
          type: string
          minLength: 1
          maxLength: 30
          description: Name of the school
        program:
          type: string
          minLength: 1
          description: Name of the academic program
        major:
          type: string
          minLength: 1
          description: Name of the major
        endMonth:
          type: integer
          minimum: 1
          maximum: 12
          nullable: true
          description: Month when the education ended
        endYear:
          type: integer
          minimum: 1900
          maximum: 2100
          nullable: true
          description: Year when the education ended

    Education:
      type: object
      required:
        - id
        - school
        - program
        - major
        - startMonth
        - startYear
      properties:
        id:
          type: string
          description: Unique education record identifier
          example: "edu_123"
        school:
          type: string
          description: Name of the school
          example: "UNSW"
        program:
          type: string
          description: Name of the academic program
          example: "Bachelor of Engineering"
        major:
          type: string
          description: Name of the major
          example: "Software Engineering"
        startMonth:
          type: integer
          minimum: 1
          maximum: 12
          description: Month when the education started
          example: 2
        startYear:
          type: integer
          minimum: 1900
          maximum: 2100
          description: Year when the education started
          example: 2022
        endMonth:
          type: integer
          nullable: true
          minimum: 1
          maximum: 12
          description: Month when the education ended
          example: null
        endYear:
          type: integer
          nullable: true
          minimum: 1900
          maximum: 2100
          description: Year when the education ended
          example: null
    
    Experience:
          type: object
          required:
            - id
            - title
            - startMonth
            - startYear
            - isCurrent
          properties:
            id:            { type: string, description: "Experience id (uuid)" }
            title:         { type: string, description: "Role title" }
            company:       { type: string, nullable: true }
            fieldOfWork:   { type: string, nullable: true }
            startMonth:    { type: integer, minimum: 1, maximum: 12 }
            startYear:     { type: integer, minimum: 1900, maximum: 2100 }
            endMonth:      { type: integer, nullable: true, minimum: 1, maximum: 12 }
            endYear:       { type: integer, nullable: true, minimum: 1900, maximum: 2100 }
            isCurrent:     { type: boolean, description: "Is currently employed here?" }
            employmentType: { type: string, nullable: true, description: "Full Time, Part Time, Contract, Internship, etc." }
            locationCity:  { type: string, nullable: true }
            locationCountry: { type: string, nullable: true, minLength: 2, maxLength: 2 }
            locationType:  { type: string, nullable: true, description: "Onsite, Remote, Hybrid" }
            description:   { type: string, nullable: true }

    ExperienceCreateRequest:
      type: object
      required:
        - roleTitle
        - company
        - startMonth
        - startYear
        - isCurrent
      properties:
        roleTitle:
          type: string
          minLength: 1
          maxLength: 120
          description: "maps to experiences.role_title"
        company:
          type: string
          minLength: 1
          maxLength: 120
          description: "lookup → companies.id"
        fieldOfWork:
          type: string
          minLength: 1
          maxLength: 120
          nullable: true
          description: "lookup → fields_of_work.id (optional)"
        employmentType:
          type: string
          nullable: true
          enum: [full_time, part_time, contract, internship, temporary, volunteer, freelance]
        locationCity:
          type: string
          nullable: true
        locationCountry:
          type: string
          nullable: true
          minLength: 2
          maxLength: 2
          pattern: '^[A-Z]{2}$'
        locationType:
          type: string
          nullable: true
          enum: [on_site, remote, hybrid]
        startMonth:
          type: integer
          minimum: 1
          maximum: 12
        startYear:
          type: integer
          minimum: 1900
          maximum: 2100
        endMonth:
          type: integer
          nullable: true
          minimum: 1
          maximum: 12
        endYear:
          type: integer
          nullable: true
          minimum: 1900
          maximum: 2100
        isCurrent:
          type: boolean
          description: "Is currently employed here?"
        description:
          type: string
          nullable: true
          maxLength: 2000
    DirectorySearchResponse:
      type: object
      required: [results, pagination]
      properties:
        results:
          type: array
          items:
            $ref: "#/components/schemas/DirectorySearchResult"
        pagination:
          $ref: "#/components/schemas/Pagination"

    DirectorySearchResult:
      type: object
      required:
        - profileId
        - fullName
      properties:
        profileId:
          type: string
          description: Profile UUID
          example: "2abc8f8a-a7cc-4fbe-9628-55bc8bd24579"
        fullName:
          type: string
          example: "Jane Doe"
        handle:
          type: string
          nullable: true
          example: "jane_doe"
        photoUrl:
          type: string
          nullable: true
          example: "https://cdn.app.com/profiles/usr_abc123/photo.jpg"
        headline:
          type: string
          nullable: true
          example: "Backend Engineer @ Acme | AI/ML"
        domicileCity:
          type: string
          nullable: true
          example: "Jakarta"
        domicileCountry:
          type: string
          nullable: true
          example: "ID"
        citizenshipStatus:
          type: string
          nullable: true
          enum: ["Citizen", "Permanent Resident"]

    Pagination:
      type: object
      required: [total, page, pageSize, totalPages]
      properties:
        total:      { type: integer, example: 150 }
        page:       { type: integer, example: 1 }
        pageSize:   { type: integer, example: 20 }
        totalPages: { type: integer, example: 8 }<|MERGE_RESOLUTION|>--- conflicted
+++ resolved
@@ -21,13 +21,9 @@
   - name: Handles
     description: Public profile handles (unique slugs)
   - name: Search
-<<<<<<< HEAD
     description: User search and discovery
   - name: Connections
     description: Connection requests and networking
-=======
-    description: Directory search and lookups (majors, companies, fields, cities)
->>>>>>> c8d045ca
 
 paths:
   /auth/register:
