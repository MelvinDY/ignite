--- conflicted
+++ resolved
@@ -1509,7 +1509,50 @@
                   value:
                     code: NOT_FOUND
 
-<<<<<<< HEAD
+  /profile/educations:
+    get:
+      tags: ["Profile"]
+      summary: List all educations for the authenticated user
+      description: |
+        Returns all educations for the authenticated user, sorted by:
+        endYear DESC NULLS LAST, endMonth DESC NULLS LAST, startYear DESC, startMonth DESC.
+        
+        **Auth:** Bearer token required.
+      security:
+        - bearerAuth: []
+      responses:
+        "200":
+          description: Successfully fetch all educations
+          content:
+            application/json:
+              schema:
+                type: array
+                items:
+                  $ref: "#/components/schemas/Education"
+              examples:
+                one_education:
+                  value:
+                    - id: "edu_123"
+                      school: "UNSW"
+                      program: "Bachelor of Engineering"
+                      major: "Software Engineering"
+                      startMonth: 2
+                      startYear: 2022
+                      endMonth: null
+                      endYear: null
+                no_educations:
+                  value: []
+        "401":
+          description: Not authenticated
+          content:
+            application/json:
+              schema:
+                $ref: "#/components/schemas/ErrorSimple"
+              examples:
+                not_authenticated:
+                  value:
+                    code: NOT_AUTHENTICATED
+
   /profile/social-links:
     patch:
       tags: ["Profile"]
@@ -1547,57 +1590,13 @@
           content:
             application/json:
               schema: { $ref: "#/components/schemas/ValidationError" }
-=======
-  /profile/educations:
-    get:
-      tags: ["Profile"]
-      summary: List all educations for the authenticated user
-      description: |
-        Returns all educations for the authenticated user, sorted by:
-        endYear DESC NULLS LAST, endMonth DESC NULLS LAST, startYear DESC, startMonth DESC.
-        
-        **Auth:** Bearer token required.
-      security:
-        - bearerAuth: []
-      responses:
-        "200":
-          description: Successfully fetch all educations
-          content:
-            application/json:
-              schema:
-                type: array
-                items:
-                  $ref: "#/components/schemas/Education"
-              examples:
-                one_education:
-                  value:
-                    - id: "edu_123"
-                      school: "UNSW"
-                      program: "Bachelor of Engineering"
-                      major: "Software Engineering"
-                      startMonth: 2
-                      startYear: 2022
-                      endMonth: null
-                      endYear: null
-                no_educations:
-                  value: []
->>>>>>> 6e63e68b
         "401":
           description: Not authenticated
           content:
             application/json:
-<<<<<<< HEAD
               schema: { $ref: "#/components/schemas/ErrorSimple" }
         "500":
           $ref: "#/components/responses/InternalError"
-=======
-              schema:
-                $ref: "#/components/schemas/ErrorSimple"
-              examples:
-                not_authenticated:
-                  value:
-                    code: NOT_AUTHENTICATED
->>>>>>> 6e63e68b
 
   /profile/handle:
     patch:
