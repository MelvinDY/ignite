openapi: 3.0.3
info:
  title: Ignite Backend (Prototype)
  version: 0.2.0
  description: >
    Authentication endpoints for registration with OTP, verification, resend,
    passwordless resume tokens, login, and token refresh.

servers:
  - url: http://localhost:5000/api
    description: Local dev

security:
  - bearerAuth: []

tags:
  - name: Auth
    description: Authentication, verification, sessions
  - name: Profile
    description: Profile data, skills, media, and preferences
  - name: Handles
    description: Public profile handles (unique slugs)

paths:
  /auth/register:
    post:
      tags: ["Auth"]
      summary: Register new account
      description: |
        **Flow**
        1) Validate payload (email format, zID `^z[0-9]{7}$`, password ≥ 8, confirm matches).
        2) Reject if email already belongs to an **ACTIVE** user (`EMAIL_EXISTS`).
        3) Reject if zID is already used by an **ACTIVE** user (`ZID_EXISTS`).
        4) If a **PENDING** signup exists (same email or same zID), return **409 `PENDING_VERIFICATION_EXISTS`**
           with a **fresh 30-min resumeToken**.
        5) If an **EXPIRED** signup exists **for the same zID**, **revive** it to `PENDING_VERIFICATION`
           (updating `signup_email` if different), **send OTP**, and return 201 + resumeToken.
        6) Otherwise, create a new `PENDING_VERIFICATION` signup, **send OTP**, and return 201 + resumeToken.

        **Side effects**
        - Stores a hashed OTP (`otp_hash`) with **TTL +10m**, resets counters (`otp_attempts=0`, `resend_count=0`),
          and sets `last_otp_sent_at`.
        - Logs a registration event (no PII beyond `userId`).

        **Rate limit**
        - **10 requests/hour** per **(IP + email)** → **429** thereafter.

        **Notes**
        - The **resumeToken** is prefixed with `res_` and **expires in 30 minutes**.
        - Follows a **zID-first revival policy**. If an EXPIRED signup exists for the same **email** but **different zID**,
          return **409 `ZID_MISMATCH`**.
      requestBody:
        required: true
        content:
          application/json:
            schema:
              $ref: "#/components/schemas/RegisterRequest"
            examples:
              valid:
                value:
                  fullName: Jane Doe
                  zid: z1234567
                  level: undergrad
                  yearIntake: 2024
                  isIndonesian: true
                  program: BE
                  major: Software Engineering
                  email: jane@gmail.com
                  password: Abcd1234
                  confirmPassword: Abcd1234
      responses:
        "201":
          description: Created (new or revived PENDING signup; OTP email sent)
          content:
            application/json:
              schema:
                $ref: "#/components/schemas/RegisterCreated"
              examples:
                created_new:
                  value:
                    success: true
                    userId: "a3c5b2c1-7c21-4eaa-bf9e-2a90b6b3a111"
                    resumeToken: "res_eyJhbGciOi..."
                revived:
                  value:
                    success: true
                    userId: "3f1d6b22-6e22-45f8-8b9d-9bcbe0a1d222"
                    resumeToken: "res_eyJhbGciOi..."
        "400":
          description: Validation error (zod)
          content:
            application/json:
              schema:
                $ref: "#/components/schemas/ValidationError"
              examples:
                bad_email:
                  value:
                    code: VALIDATION_ERROR
                    details:
                      fieldErrors:
                        email: [Invalid email]
                password_mismatch:
                  value:
                    code: VALIDATION_ERROR
                    details:
                      fieldErrors:
                        confirmPassword: [Passwords do not match]
        "409":
          description: Conflict — active user exists or pending already created
          content:
            application/json:
              schema:
                oneOf:
                  - $ref: "#/components/schemas/ErrorSimple"
                  - $ref: "#/components/schemas/PendingExists"
              examples:
                email_exists: { value: { code: EMAIL_EXISTS } }
                zid_exists:   { value: { code: ZID_EXISTS } }
                pending_exists:
                  value:
                    code: PENDING_VERIFICATION_EXISTS
                    resumeToken: "res_eyJhbGciOi..."
                zid_mismatch: { value: { code: ZID_MISMATCH } }
        "429":
          description: "Too many requests (10 req/hour per IP+email)"
          headers:
            X-RateLimit-Limit:     { schema: { type: string } }
            X-RateLimit-Remaining: { schema: { type: string } }
            X-RateLimit-Reset:     { schema: { type: string } }
          content:
            application/json:
              schema:
                $ref: "#/components/schemas/ErrorSimple"
              examples:
                too_many: { value: { code: TOO_MANY_REQUESTS } }
        "500":
          $ref: "#/components/responses/InternalError"

  /auth/verify-otp:
    post:
      tags: ["Auth"]
      summary: Verify OTP (Activate account)
      description: |
        Verify the 6-digit OTP for a **PENDING_VERIFICATION** signup.
        On success, the account becomes **ACTIVE**, OTP row is deleted, and the resumeToken is invalidated.

        **Rules**
        - `resumeToken` must be valid and map to a pending signup.
        - OTP must match the stored hash, not be expired, and attempts must be < 5.

        **Side effects**
        - On success: `status=ACTIVE`, `email_verified_at=now`, delete OTP row, invalidate resume token.
        - On failure: increment attempts; at 5 attempts the OTP is locked.

        **Rate limit**
        - **10 requests / 10 minutes** per (IP + resumeToken) → 429 thereafter.
      requestBody:
        required: true
        content:
          application/json:
            schema:
              $ref: "#/components/schemas/VerifyOtpRequest"
            examples:
              valid:
                value: { resumeToken: "res_eyJhbGciOi...", otp: "123456" }
      responses:
        "200":
          description: OTP verified; account activated
          content:
            application/json:
              schema:
                $ref: "#/components/schemas/VerifyOtpOK"
              examples:
                ok: { value: { success: true, message: "Account verified successfully" } }
        "400":
          description: Bad/expired OTP or validation error
          content:
            application/json:
              schema:
                oneOf:
                  - $ref: "#/components/schemas/ErrorSimple"
                  - $ref: "#/components/schemas/ValidationError"
              examples:
                otp_invalid: { value: { code: OTP_INVALID } }
                otp_expired: { value: { code: OTP_EXPIRED } }
        "401":
          description: Invalid or expired resume token
          content:
            application/json:
              schema:
                $ref: "#/components/schemas/ErrorSimple"
              examples:
                bad_token: { value: { code: RESUME_TOKEN_INVALID } }
        "404":
          description: Pending signup or OTP not found
          content:
            application/json:
              schema:
                $ref: "#/components/schemas/ErrorSimple"
              examples:
                not_found: { value: { code: PENDING_NOT_FOUND } }
        "409":
          description: User already verified
          content:
            application/json:
              schema:
                $ref: "#/components/schemas/ErrorSimple"
              examples:
                already_verified: { value: { code: ALREADY_VERIFIED } }
        "423":
          description: OTP locked after too many failed attempts
          content:
            application/json:
              schema:
                $ref: "#/components/schemas/ErrorSimple"
              examples:
                locked: { value: { code: OTP_LOCKED } }
        "429":
          description: Too many requests (rate limit hit)
          headers:
            X-RateLimit-Limit:     { schema: { type: string } }
            X-RateLimit-Remaining: { schema: { type: string } }
            X-RateLimit-Reset:     { schema: { type: string } }
          content:
            application/json:
              schema:
                $ref: "#/components/schemas/ErrorSimple"
              examples:
                too_many: { value: { code: TOO_MANY_REQUESTS } }
        "500":
          $ref: "#/components/responses/InternalError"

  /auth/resend-otp:
    post:
      tags: ["Auth"]
      summary: Resend OTP for a pending signup
      description: |
        Issues a **new 6-digit OTP** (overwriting the previous one), resets attempts, and updates
        `last_otp_sent_at` + `resend_count`.

        **Rules**
        - Requires a valid `resumeToken`.
        - Signup must be `PENDING_VERIFICATION` (not ACTIVE/EXPIRED).
        - Enforces per-user cooldown and daily cap **before** sending:
          - Cooldown: **60s** between sends → `OTP_COOLDOWN` (429)
          - Daily cap: **5/day** → `OTP_RESEND_LIMIT` (429)

        **Rate limit**
        - Endpoint itself: **3 requests / minute** per (IP + resumeToken).
      requestBody:
        required: true
        content:
          application/json:
            schema:
              $ref: "#/components/schemas/ResendOtpRequest"
            examples:
              ok:
                value: { resumeToken: "res_eyJhbGciOi..." }
      responses:
        "200":
          description: OTP reissued and email sent
          content:
            application/json:
              schema:
                $ref: "#/components/schemas/ResendOtpOK"
              examples:
                success: { value: { success: true } }
        "400":
          description: Validation error (missing resumeToken)
          content:
            application/json:
              schema:
                $ref: "#/components/schemas/ErrorSimple"
              examples:
                bad_body: { value: { code: VALIDATION_ERROR } }
        "401":
          description: Invalid or expired resume token
          content:
            application/json:
              schema:
                $ref: "#/components/schemas/ErrorSimple"
              examples:
                bad_token: { value: { code: RESUME_TOKEN_INVALID } }
        "404":
          description: Pending signup not found
          content:
            application/json:
              schema:
                $ref: "#/components/schemas/ErrorSimple"
              examples:
                not_found: { value: { code: PENDING_NOT_FOUND } }
        "409":
          description: Already verified
          content:
            application/json:
              schema:
                $ref: "#/components/schemas/ErrorSimple"
              examples:
                already_verified: { value: { code: ALREADY_VERIFIED } }
        "429":
          description: Cooldown/cap hit or per-endpoint rate limit
          headers:
            X-RateLimit-Limit:     { schema: { type: string } }
            X-RateLimit-Remaining: { schema: { type: string } }
            X-RateLimit-Reset:     { schema: { type: string } }
          content:
            application/json:
              schema:
                $ref: "#/components/schemas/ErrorSimple"
              examples:
                cooldown: { value: { code: OTP_COOLDOWN } }
                daily_cap: { value: { code: OTP_RESEND_LIMIT } }
                too_many:  { value: { code: TOO_MANY_REQUESTS } }
        "500":
          $ref: "#/components/responses/InternalError"

  /auth/pending/email:
    patch:
      tags: ["Auth"]
      summary: Change Email (Pre-Verification)
      description: |
        Allows unverified users to fix a mistyped email before completing verification.

        **Flow**

        1) Validate `resumeToken` and `newEmail` format.
        2) Ensure no ACTIVE user already owns `newEmail` → **409 `EMAIL_EXISTS`**.
        3) Ensure user status = `PENDING_VERIFICATION` → **409 `ALREADY_VERIFIED`** if ACTIVE.
        4) Update user email in database.
        5) Invalidate all prior OTP + resumeToken.
        6) Rotate a new resumeToken bound to newEmail.
        7) Generate new OTP (+10m), reset counters (otp_attempts=0, otp_resend_count=0).
        8) Send new OTP email to the new address.

        **Side effects**
        - Updates `signup_email` in `user_signups` table
        - Clears existing OTP state (hash, expiry, attempts)
        - Invalidates the old resume token
        - Issues fresh resume token with 30min TTL
        - Sends new 6-digit OTP email with 10min TTL
      requestBody:
        required: true
        content:
          application/json:
            schema:
              $ref: '#/components/schemas/ChangeEmailPreVerifyRequest'
            examples:
              valid:
                value:
                  resumeToken: "res_eyJhbGciOi..."
                  newEmail: "jane.new@gmail.com"
      responses:
        '200':
          description: Email changed; Invalidates existing OTP & token; Sends new OTP & token
          content:
            application/json:
              schema:
                $ref: '#/components/schemas/ChangeEmailPreVerifyOK'
              examples:
                ok:
                  value:
                    success: true
                    resumeToken: "res_def456eyJbg..."
        '400':
          description: Validation error (zod)
          content:
            application/json:
              schema:
                $ref: '#/components/schemas/ErrorSimple'
              examples:
                validation_error:
                  value:
                    code: VALIDATION_ERROR
        '401':
          description: Invalid or expired resume token
          content:
            application/json:
              schema:
                $ref: '#/components/schemas/ErrorSimple'
              examples:
                bad_token:
                  value:
                    code: RESUME_TOKEN_INVALID
        '404':
          description: User not found
          content:
            application/json:
              schema:
                $ref: '#/components/schemas/ErrorSimple'
              examples:
                user_not_found:
                  value:
                    code: PENDING_NOT_FOUND
        '409':
          description: New email already used by active user or user is already verified
          content:
            application/json:
              schema:
                $ref: '#/components/schemas/ErrorSimple'
              examples:
                email_exists:
                  value:
                    code: EMAIL_EXISTS
                already_verified:
                  value:
                    code: ALREADY_VERIFIED

  /auth/pending/context?resumeToken=RES_xxx:
    get:
      tags: ["Auth"]
      summary: Get pending registration context
      description: |
        Return lightweight context for a pending signup using a secure resumeToken (issued by Story 1.1). 
        The Verify screen calls this to decide what to show (email mask, resend state), or to fail fast 
        if the signup is already verified/expired.

        **Validation & Logic**
        - Validate resumeToken (signature/TTL); locate user.
        - Only return context when status = PENDING_VERIFICATION.
        - Compute resend state from last_otp_sent_at, otp_resend_count (cooldown = 60s; daily cap = 5).
        - Do not leak PII: return masked email only (never raw email).
        - No OTP or sensitive fields should be returned.
      parameters:
        - name: resumeToken
          in: query
          required: true
          description: Resume token issued during registration
          schema:
            type: string
            example: 'res_xxxxx...'
      responses:
        '200':
          description: Pending context retrieved success
          content:
            application/json:
              schema:
                $ref: '#/components/schemas/PendingContextOK'
              examples:
                success:
                  value:
                    emailMasked: "j***@u***.edu"
                    status: "PENDING_VERIFICATION"
                    resend:
                      cooldownSeconds: 37
                      remainingToday: 3
        '401':
          description: Invalid token or expired token
          content:
            application/json:
              schema:
                $ref: '#/components/schemas/ErrorSimple'
              examples:
                bad_token:
                  value:
                    code: RESUME_TOKEN_INVALID
        '404':
          description: User expired/cleaned up or missing
          content:
            application/json:
              schema:
                $ref: '#/components/schemas/ErrorSimple'
              examples:
                expired_user:
                  value:
                    code: PENDING_NOT_FOUND
        '409':
          description: User already active
          content:
            application/json:
              schema:
                $ref: '#/components/schemas/ErrorSimple'
              examples:
                active_user:
                  value:
                    code: ALREADY_VERIFIED

  /auth/login:
    post:
      tags: ["Auth"]
      summary: Log in a user
      description: |
        Authenticates an **ACTIVE** user with their email and password.

        On success, returns a short-lived **accessToken** (~15 min) and sets a long-lived
        **refreshToken** (~7 days) in a `Secure`, `HttpOnly` cookie.
      requestBody:
        $ref: "#/components/requestBodies/LoginBody"
      responses:
        "200":
          description: Login successful
          headers:
            Set-Cookie:
              description: The refresh token cookie for maintaining sessions.
              schema:
                type: string
                example: refreshToken=rft_eyJhbGciOi...; Path=/; HttpOnly; Secure; SameSite=Lax; Max-Age=604800
          content:
            application/json:
              schema:
                $ref: "#/components/schemas/LoginSuccess"
              examples:
                success:
                  value:
                    success: true
                    userId: "usr_abc123"
                    accessToken: "jwt_eyJhbGciOi..."
                    expiresIn: 900
        "400":
          description: Validation error for missing or invalid fields.
          content:
            application/json:
              schema:
                $ref: "#/components/schemas/ErrorSimple"
              examples:
                missing_fields: { value: { code: VALIDATION_ERROR } }
        "401":
          description: Invalid credentials (unknown email or wrong password).
          content:
            application/json:
              schema:
                $ref: "#/components/schemas/ErrorSimple"
              examples:
                invalid: { value: { code: INVALID_CREDENTIALS } }
        "403":
          description: The user's account is not in an ACTIVE state.
          content:
            application/json:
              schema:
                $ref: "#/components/schemas/ErrorSimple"
              examples:
                not_active: { value: { code: ACCOUNT_NOT_VERIFIED } }
        "429":
          description: Too many failed login attempts (rate limit hit).
          content:
            application/json:
              schema:
                $ref: "#/components/schemas/ErrorSimple"
              examples:
                too_many: { value: { code: TOO_MANY_REQUESTS } }
        "500":
          $ref: "#/components/responses/InternalError"

  /auth/refresh:
    post:
      tags: ["Auth"]
      summary: Refresh access token
      description: >
        Issues a new `accessToken` using the `refreshToken` stored in the `HttpOnly` cookie.
      responses:
        "200":
          description: Token refreshed successfully.
          content:
            application/json:
              schema:
                $ref: "#/components/schemas/RefreshSuccess"
              examples:
                success:
                  value:
                    success: true
                    accessToken: "jwt_eyJhbGciOi..."
                    expiresIn: 900
        "401":
          description: Refresh token is missing, invalid, or expired.
          content:
            application/json:
              schema:
                $ref: "#/components/schemas/ErrorSimple"
              examples:
                no_token:      { value: { code: NO_REFRESH_TOKEN } }
                invalid_token: { value: { code: INVALID_REFRESH_TOKEN } }
        "500":
          $ref: "#/components/responses/InternalError"

  /auth/logout:
    post:
      tags: ["Auth"]
      summary: Log out user
      description: |
        Securely logs out the user by invalidating their refresh token and clearing the refresh token cookie.
        
        **Security Features:**
        - Invalidates the refresh token server-side by incrementing the token version
        - Clears the refresh token cookie from the browser
        - All existing access tokens become invalid immediately
        - Idempotent: safe to call multiple times
        
        **Token Invalidation:**
        - Uses token versioning to immediately invalidate all existing tokens
        - No database lookups required on subsequent requests
        - Scales efficiently with high traffic
      responses:
        "200":
          description: Logout successful.
          headers:
            Set-Cookie:
              description: Clears the refresh token cookie
              schema:
                type: string
                example: refreshToken=; HttpOnly; Secure; SameSite=Lax; Path=/; Expires=Thu, 01 Jan 1970 00:00:00 GMT
          content:
            application/json:
              schema:
                type: object
                required: [success]
                properties:
                  success:
                    type: boolean
                    example: true
              examples:
                success:
                  value:
                    success: true
        "401":
          description: No valid session or refresh token.
          content:
            application/json:
              schema:
                $ref: "#/components/schemas/ErrorSimple"
              examples:
                not_authenticated:
                  value: { code: NOT_AUTHENTICATED }
        "500":
          $ref: "#/components/responses/InternalError"

  /user/email/change-request:
    post:
      tags: ["Auth"]
      summary: Request email change for verified users
      description: |
        Allows verified users to request an email change by providing their current password and new email.
        
        **Flow**
        1) Validate JWT access token from Authorization header
        2) Validate new email format and current password
        3) Verify current password against stored hash
        4) Check that new email is not already used by another active user
        5) Generate OTP and create pending email change record
        6) Send OTP to new email address
        7) Return masked email and expiry information
        
        **Security Features**
        - Requires valid JWT access token
        - Requires current password verification
        - Prevents email takeover by checking existing users
        - OTP expires in 10 minutes (600 seconds)
        - Email address is masked in response for privacy
      security:
        - bearerAuth: []
      requestBody:
        required: true
        content:
          application/json:
            schema:
              $ref: '#/components/schemas/ChangeEmailRequest'
            examples:
              valid:
                value:
                  newEmail: "john.new@gmail.com"
                  currentPassword: "MySecurePassword123"
      responses:
        '200':
          description: Email change request created; OTP sent to new email
          content:
            application/json:
              schema:
                $ref: '#/components/schemas/ChangeEmailRequestResponse'
              examples:
                success:
                  value:
                    success: true
                    emailMasked: "j***@g***il.com"
                    expiresInSeconds: 600
        '400':
          description: Validation error or incorrect password
          content:
            application/json:
              schema:
                $ref: '#/components/schemas/ValidationError'
              examples:
                incorrect_password:
                  value:
                    code: VALIDATION_ERROR
                    details: "Incorrect password"
        '401':
          description: Not authenticated or invalid token
          content:
            application/json:
              schema:
                $ref: '#/components/schemas/ErrorSimple'
              examples:
                not_authenticated:
                  value:
                    code: NOT_AUTHENTICATED
                    details: "Invalid or expired token"
        '404':
          description: User not found
          content:
            application/json:
              schema:
                $ref: '#/components/schemas/ErrorSimple'
              examples:
                user_not_found:
                  value:
                    code: USER_NOT_FOUND
                    details: "User not found"
        '409':
          description: Email already exists
          content:
            application/json:
              schema:
                $ref: '#/components/schemas/ErrorSimple'
              examples:
                email_exists:
                  value:
                    code: EMAIL_EXISTS
                    details: "Given email is already used"
        '500':
          $ref: "#/components/responses/InternalError"

  /user/email/verify-change:
    post:
      tags: ["Auth"]
      summary: Verify email change with OTP
      description: |
        Verifies the email change using the OTP sent to the new email address.
        
        **Flow**
        1) Validate JWT access token
        2) Retrieve pending email change for user
        3) Verify OTP is valid, not expired, and not locked
        4) Complete the email change in database
        5) Invalidate refresh tokens (security measure)
        6) Issue new access and refresh tokens
        7) Set new refresh token cookie
        
        **Security Features**
        - OTP attempt limiting (5 attempts max, then locked)
        - OTP expiry (10 minutes)
        - Token rotation after email change
        - All existing sessions are invalidated
      security:
        - bearerAuth: []
      requestBody:
        required: true
        content:
          application/json:
            schema:
              $ref: '#/components/schemas/VerifyEmailChangeRequest'
            examples:
              valid:
                value:
                  otp: "123456"
      responses:
        '200':
          description: Email change verified successfully
          headers:
            Set-Cookie:
              description: New refresh token cookie
              schema:
                type: string
                example: refreshToken=rft_eyJhbGciOi...; Path=/; HttpOnly; Secure; SameSite=Lax; Max-Age=604800
          content:
            application/json:
              schema:
                $ref: '#/components/schemas/VerifyEmailChangeResponse'
              examples:
                success:
                  value:
                    success: true
                    message: "Email updated successfully"
                    newAccessToken: "jwt_eyJhbGciOi..."
        '400':
          description: Invalid or expired OTP
          content:
            application/json:
              schema:
                $ref: '#/components/schemas/ErrorSimple'
              examples:
                otp_invalid:
                  value:
                    code: OTP_INVALID
                otp_expired:
                  value:
                    code: OTP_EXPIRED
        '401':
          description: Not authenticated
          content:
            application/json:
              schema:
                $ref: "#/components/schemas/ErrorSimple"
              examples:
                not_authenticated:
                  value:
                    code: NOT_AUTHENTICATED
                    details: "Invalid or expired token"
        '404':
          description: No pending email change found
          content:
            application/json:
              schema:
                $ref: '#/components/schemas/ErrorSimple'
              examples:
                no_pending:
                  value:
                    code: NO_PENDING_EMAIL_CHANGE
        '423':
          description: OTP locked due to too many attempts
          content:
            application/json:
              schema:
                $ref: '#/components/schemas/ErrorSimple'
              examples:
                otp_locked:
                  value:
                    code: OTP_LOCKED

  /user/email/resend-otp:
    post:
      tags: ["Auth"]
      summary: Resend OTP for email change
      description: |
        Resends the OTP for pending email change with rate limiting and cooldown protection.
        
        **Rate Limiting**
        - 5 requests per day per (IP + email)
        - 60 second cooldown between requests
        - Maximum 5 resends per pending change
        
        **Flow**
        1) Validate JWT access token
        2) Check for pending email change
        3) Enforce cooldown and resend limits
        4) Generate new OTP
        5) Send OTP to pending email
        6) Update resend counters
      security:
        - bearerAuth: []
      responses:
        '200':
          description: OTP resent successfully
          content:
            application/json:
              schema:
                $ref: '#/components/schemas/ResendEmailOtpResponse'
              examples:
                success:
                  value:
                    success: true
                    expiresInSeconds: 600
        '401':
          description: Not authenticated
          content:
            application/json:
              schema:
                $ref: '#/components/schemas/ErrorSimple'
              examples:
                not_authenticated:
                  value:
                    code: NOT_AUTHENTICATED
                    details: "Invalid or expired token"
        '404':
          description: No pending email change found
          content:
            application/json:
              schema:
                $ref: '#/components/schemas/ErrorSimple'
              examples:
                no_pending:
                  value:
                    code: NO_PENDING_EMAIL_CHANGE
        '429':
          description: Rate limit exceeded or cooldown active
          headers:
            X-RateLimit-Limit:     { schema: { type: string } }
            X-RateLimit-Remaining: { schema: { type: string } }
            X-RateLimit-Reset:     { schema: { type: string } }
          content:
            application/json:
              schema:
                $ref: '#/components/schemas/ErrorSimple'
              examples:
                cooldown:
                  value:
                    code: OTP_COOLDOWN
                resend_limit:
                  value:
                    code: OTP_RESEND_LIMIT
        '500':
          $ref: "#/components/responses/InternalError"

  /user/email/cancel-change:
    delete:
      tags: ["Auth"]
      summary: Cancel pending email change
      description: |
        Cancels any pending email change for the authenticated user.
        
        **Flow**
        1) Validate JWT access token
        2) Delete pending email change record from database
        
        **Notes**
        - Idempotent operation (safe to call even if no pending change exists)
        - Does not require additional verification
      security:
        - bearerAuth: []
      responses:
        '200':
          description: Email change cancelled successfully
          content:
            application/json:
              schema:
                type: object
                required: [success]
                properties:
                  success:
                    type: boolean
                    example: true
              examples:
                success:
                  value:
                    success: true
        '401':
          description: Not authenticated
          content:
            application/json:
              schema:
                $ref: '#/components/schemas/ErrorSimple'
              examples:
                not_authenticated:
                  value:
                    code: NOT_AUTHENTICATED
        '500':
          $ref: "#/components/responses/InternalError"

  /auth/password/request-reset:
    post:
      tags: ["Auth"]
      summary: Request Password Reset (Start)
      description: |
        Starts the password-reset flow in an **enumeration-safe** way.

        **Behavior**
        - Always returns **200** with a generic message.
        - If an **ACTIVE** account exists for the email, create/overwrite a single `user_otps` row
          with `purpose="RESET_PASSWORD"` (hashed OTP, TTL +10m, attempts=0, resend_count=0, last_sent_at=now)
          and send the 6-digit code via email.
        - If the user is not ACTIVE (or does not exist), still respond **200** without sending an OTP.

        **Rate limit**
        - **5 requests / 10 minutes** per **(IP + email)** → **429** thereafter.

        **Enumeration safety**
        - Response body never reveals whether the email exists.
      security: []  # public endpoint
      requestBody:
        required: true
        content:
          application/json:
            schema: { $ref: "#/components/schemas/EmailOnlyRequest" }
            examples:
              ok:
                value: { email: "jane@gmail.com" }
      responses:
        "200":
          description: Generic success (enumeration-safe)
          content:
            application/json:
              schema: { $ref: "#/components/schemas/ResetGenericOk" }
              examples:
                ok:
                  value:
                    success: true
                    message: "If this email exists, a code has been sent."
        "400":
          description: Validation error (zod)
          content:
            application/json:
              schema: { $ref: "#/components/schemas/ValidationError" }
              examples:
                invalid_email:
                  value:
                    code: VALIDATION_ERROR
                    details:
                      fieldErrors:
                        email: [Invalid email]
        "429":
          description: "Too many requests (5 / 10 min per IP+email)"
          headers:
            X-RateLimit-Limit:     { schema: { type: string } }
            X-RateLimit-Remaining: { schema: { type: string } }
            X-RateLimit-Reset:     { schema: { type: string } }
          content:
            application/json:
              schema: { $ref: "#/components/schemas/ErrorSimple" }
              examples:
                too_many: { value: { code: TOO_MANY_REQUESTS } }
        "500":
          $ref: "#/components/responses/InternalError"

  /auth/password/verify-otp:
    post:
      tags: ["Auth"]
      summary: Verify Password Reset OTP (Create reset session)
      description: |
        Validates a 6-digit OTP for the **RESET_PASSWORD** flow. On success, returns a short-lived
        `resetSessionToken` (JWT, ~10 minutes) that authorizes setting a new password.

        **Errors are enumeration-safe**
        - For unknown/non-ACTIVE email or missing OTP row: respond with **400 `OTP_INVALID`**.
        - If attempts reach 5, OTP is **locked** → **423 `OTP_LOCKED`** (subsequent attempts).
      security: []  # public endpoint
      requestBody:
        required: true
        content:
          application/json:
            schema: { $ref: "#/components/schemas/VerifyPasswordResetOtpRequest" }
            examples:
              valid:
                value: { email: "jane@gmail.com", otp: "123456" }
      responses:
        "200":
          description: OTP verified; reset session created
          content:
            application/json:
              schema: { $ref: "#/components/schemas/VerifyPasswordResetOtpResponse" }
              examples:
                ok:
                  value:
                    success: true
                    resetSessionToken: "rst_eyJ..."
                    expiresIn: 600
        "400":
          description: Bad request — validation or OTP failure
          content:
            application/json:
              schema:
                oneOf:
                  - $ref: "#/components/schemas/ValidationError"
                  - $ref: "#/components/schemas/ErrorSimple"
              examples:
                otp_invalid: { value: { code: OTP_INVALID } }
                otp_expired: { value: { code: OTP_EXPIRED } }
        "423":
          description: OTP locked after too many attempts
          content:
            application/json:
              schema: { $ref: "#/components/schemas/ErrorSimple" }
              examples:
                locked: { value: { code: OTP_LOCKED } }
        "500":
          $ref: "#/components/responses/InternalError"

  /auth/password/reset:
    post:
      tags: ["Auth"]
      summary: Set New Password (Complete)
      description: |
        Sets a new password for the user identified by a valid `resetSessionToken`. Enforces password policy,
        updates the password hash, and **revokes all refresh tokens** (logs out other devices). No new tokens
        are issued automatically—user must log in again.

        **Errors**
        - **401 `RESET_SESSION_INVALID`** if token is bad/expired or not mapped to an ACTIVE signup.
      security: []  # public endpoint (auth via resetSessionToken, not bearer)
      requestBody:
        required: true
        content:
          application/json:
            schema: { $ref: "#/components/schemas/ResetPasswordRequest" }
            examples:
              valid:
                value:
                  resetSessionToken: "rst_eyJ..."
                  newPassword: "NewAbcd1234"
                  confirmPassword: "NewAbcd1234"
      responses:
        "200":
          description: Password updated and existing sessions revoked
          content:
            application/json:
              schema: { $ref: "#/components/schemas/ResetPasswordResponse" }
              examples:
                ok:
                  value:
                    success: true
                    message: "Password has been reset"
        "400":
          description: Validation error (zod)
          content:
            application/json:
              schema: { $ref: "#/components/schemas/ValidationError" }
              examples:
                mismatch:
                  value:
                    code: VALIDATION_ERROR
                    details:
                      fieldErrors:
                        confirmPassword: [Passwords do not match]
        "401":
          description: Invalid/expired reset session
          content:
            application/json:
              schema: { $ref: "#/components/schemas/ErrorSimple" }
              examples:
                bad_token: { value: { code: RESET_SESSION_INVALID } }
        "500":
          $ref: "#/components/responses/InternalError"

  /auth/password/resend-otp:
    post:
      tags: ["Auth"]
      summary: Resend Password Reset OTP
      description: |
        Resends a fresh OTP for the **RESET_PASSWORD** flow in an **enumeration-safe** way.

        **Behavior**
        - Always returns **200** with a generic message.
        - If an **ACTIVE** user exists and cooldown/daily cap allow:
          overwrite the single `RESET_PASSWORD` OTP row (new hash + TTL), reset attempts, update timers, send email.

        **Rate limit**
        - **5 requests / 10 minutes** per **(IP + email)** → **429** thereafter.
      security: []  # public endpoint
      requestBody:
        required: true
        content:
          application/json:
            schema: { $ref: "#/components/schemas/EmailOnlyRequest" }
            examples:
              ok:
                value: { email: "jane@gmail.com" }
      responses:
        "200":
          description: Generic success (enumeration-safe)
          content:
            application/json:
              schema: { $ref: "#/components/schemas/ResetGenericOk" }
              examples:
                ok:
                  value:
                    success: true
                    message: "If this email exists, a new code has been sent."
        "400":
          description: Validation error (zod)
          content:
            application/json:
              schema: { $ref: "#/components/schemas/ValidationError" }
              examples:
                invalid_email:
                  value:
                    code: VALIDATION_ERROR
                    details:
                      fieldErrors:
                        email: [Invalid email]
        "429":
          description: "Too many requests (5 / 10 min per IP+email)"
          headers:
            X-RateLimit-Limit:     { schema: { type: string } }
            X-RateLimit-Remaining: { schema: { type: string } }
            X-RateLimit-Reset:     { schema: { type: string } }
          content:
            application/json:
              schema: { $ref: "#/components/schemas/ErrorSimple" }
              examples:
                too_many: { value: { code: TOO_MANY_REQUESTS } }
        "500":
          $ref: "#/components/responses/InternalError"

  /auth/password/cancel:
    post:
      tags: ["Auth"]
      summary: Cancel Password Reset
      description: |
        Cancels an in-progress password reset by clearing any active `RESET_PASSWORD` OTP.
        Always returns **200** (enumeration-safe), regardless of whether the email exists.
      security: []  # public endpoint
      requestBody:
        required: true
        content:
          application/json:
            schema: { $ref: "#/components/schemas/EmailOnlyRequest" }
            examples:
              ok:
                value: { email: "jane@gmail.com" }
      responses:
        "200":
          description: Generic success (enumeration-safe)
          content:
            application/json:
              schema: { $ref: "#/components/schemas/SuccessOnly" }
              examples:
                ok: { value: { success: true } }
        "400":
          description: Validation error (zod)
          content:
            application/json:
              schema: { $ref: "#/components/schemas/ValidationError" }
              examples:
                invalid_email:
                  value:
                    code: VALIDATION_ERROR
                    details:
                      fieldErrors:
                        email: [Invalid email]
        "429":
          description: "Too many requests (5 / 10 min per IP+email)"
          headers:
            X-RateLimit-Limit:     { schema: { type: string } }
            X-RateLimit-Remaining: { schema: { type: string } }
            X-RateLimit-Reset:     { schema: { type: string } }
          content:
            application/json:
              schema: { $ref: "#/components/schemas/ErrorSimple" }
              examples:
                too_many: { value: { code: TOO_MANY_REQUESTS } }
        "500":
          $ref: "#/components/responses/InternalError"

  /profile/me:
    get:
      tags: ["Profile"]
      summary: Get current user's profile core details
      description: |
        Returns the full profile record for the authenticated user (owner view; no visibility filtering).
        This allows users to view their own profile information.
        
        **Auth:** Bearer token required.
      security:
        - bearerAuth: []
      responses:
        "200":
          description: User profile retrieved successfully
          content:
            application/json:
              schema:
                $ref: "#/components/schemas/GetProfileOK"
              examples:
                complete_profile:
                  value:
                    id: "123e4567-e89b-12d3-a456-426614174000"
                    fullName: "Jane Doe"
                    handle: "janedoe"
                    photoUrl: "https://example.com/profile.jpg"
                    isIndonesian: true
                    program: "BE"
                    major: "Computer Science"
                    level: "undergrad"
                    yearStart: 2020
                    yearGrad: 2024
                    zid: "z1234567"
                    headline: "Software Engineer"
                    domicileCity: "Sydney"
                    domicileCountry: "AU"
                    bio: "Passionate about building innovative software solutions."
                    socialLinks:
                      linkedin: "https://www.linkedin.com/in/janedoe"
                      github: "https://github.com/janedoe"
                      website: "https://janedoe.dev"
                    createdAt: "2024-01-15T10:30:00Z"
                    updatedAt: "2024-03-20T14:45:00Z"
        "401":
          description: Not authenticated
          content:
            application/json:
              schema:
                $ref: "#/components/schemas/ErrorSimple"
              examples:
                not_authenticated:
                  value:
                    code: NOT_AUTHENTICATED

  /profile:
    patch:
      tags: ["Profile"]
      summary: Update user profile basic details
      description: |
        Updates core profile fields for the authenticated user. Only provided fields are updated (partial update).
        Excludes photoUrl, handle, and socialLinks which have their own dedicated endpoints.
        
        **Validation:**
        - `level`: Must be one of foundation, diploma, undergrad, postgrad, phd
        - `yearStart`, `yearGrad`: Must be between 2000-2100
        - `yearGrad`: Must be after `yearStart` if both provided
        - `domicileCountry`: Must be ISO country code (2 uppercase letters)
        
        **Auth:** Bearer token required.
      security:
        - bearerAuth: []
      requestBody:
        required: true
        content:
          application/json:
            schema:
              $ref: "#/components/schemas/UpdateProfileRequest"
            examples:
              full_update:
                summary: Complete profile update
                value:
                  fullName: "Jane Doe"
                  headline: "Backend Engineer @ Acme | AI/ML"
                  isIndonesian: true
                  program: "BE"
                  major: "Software Engineering"
                  level: "undergrad"
                  yearStart: 2022
                  yearGrad: 2026
                  domicileCity: "Sydney"
                  domicileCountry: "AU"
                  bio: "I ship boring, reliable services."
              partial_update:
                summary: Partial update (only some fields)
                value:
                  fullName: "Updated Name"
                  bio: "Updated bio only"
      responses:
        "200":
          description: Profile updated successfully
          content:
            application/json:
              schema:
                $ref: "#/components/schemas/SuccessOnly"
              examples:
                success:
                  value:
                    success: true
        "400":
          description: Validation error; Invalid country code, invalid academic level enum, invalid year range
          content:
            application/json:
              schema:
                $ref: "#/components/schemas/ErrorSimple"
              examples:
                validation_error:
                  value:
                    code: VALIDATION_ERROR
        "401":
          description: Not authenticated
          content:
            application/json:
              schema:
                $ref: "#/components/schemas/ErrorSimple"
              examples:
                not_authenticated:
                  value:
                    code: NOT_AUTHENTICATED
        "500":
          description: Internal server error
          content:
            application/json:
              schema:
                $ref: "#/components/schemas/ErrorSimple"
              examples:
                internal_error:
                  value:
                    code: INTERNAL 

  /profile/skills:
    get:
      tags: ["Profile"]
      summary: List all skills for the authenticated user
      description: |
        Returns all skills linked to the authenticated user's profile via `profile_skills`.
        Names are deduped and sorted alphabetically.
        
        **Auth:** Bearer token required.
      security:
        - bearerAuth: []
      responses:
        "200":
          description: List of skills for the user (may be empty)
          content:
            application/json:
              schema:
                type: array
                items:
                  $ref: "#/components/schemas/Skill"
              examples:
                some_skills:
                  value:
                    - id: 12
                      name: Python
                    - id: 34
                      name: SQL
                no_skills:
                  value: []
        "401":
          description: Not authenticated
          content:
            application/json:
              schema:
                $ref: "#/components/schemas/ErrorSimple"
              examples:
                not_authenticated:
                  value:
                    code: NOT_AUTHENTICATED
                    details: "Invalid or expired token"
    post:
      tags: ["Profile"]
      summary: Add a skill to the authenticated user's profile
      description: |
        Adds a skill to the user's profile. The skill is normalized and ensured to exist in the skills lookup table. Association is idempotent.
        
        **Auth:** Bearer token required.
      security:
        - bearerAuth: []
      requestBody:
        required: true
        content:
          application/json:
            schema:
              type: object
              required: [skill]
              properties:
                skill:
                  type: string
                  example: Python
      responses:
        "201":
          description: Skill added to profile
          content:
            application/json:
              schema:
                type: object
                properties:
                  success:
                    type: boolean
                    example: true
                  id:
                    type: integer
                    example: 12
                  name:
                    type: string
                    example: Python
        "400":
          description: Validation error
          content:
            application/json:
              schema:
                $ref: "#/components/schemas/ValidationError"
              examples:
                validation_error:
                  value:
                    code: VALIDATION_ERROR
                    details:
                      skill: Skill is required
        "401":
          description: Not authenticated
          content:
            application/json:
              schema:
                $ref: "#/components/schemas/ErrorSimple"
              examples:
                not_authenticated:
                  value:
                    code: NOT_AUTHENTICATED

  /profile/skills/{id}:
    delete:
      tags: ["Profile"]
      summary: Remove a skill from the authenticated user's profile
      description: |
        Deletes the association between the authenticated user and the given skill by id.
        Idempotent: returns 200 even if the association does not exist.
        
        **Auth:** Bearer token required.
      security:
        - bearerAuth: []
      parameters:
        - name: id
          in: path
          required: true
          description: Skill ID to remove from the profile
          schema:
            type: integer
      responses:
        "200":
          description: Skill association removed (or already deleted)
          content:
            application/json:
              schema:
                type: object
                properties:
                  success:
                    type: boolean
                    example: true
              examples:
                deleted:
                  value:
                    success: true
        "401":
          description: Not authenticated
          content:
            application/json:
              schema:
                $ref: "#/components/schemas/ErrorSimple"
              examples:
                not_authenticated:
                  value:
                    code: NOT_AUTHENTICATED
        "404":
          description: Skill not found or not owned by user
          content:
            application/json:
              schema:
                $ref: "#/components/schemas/ErrorSimple"
              examples:
                not_found:
                  value:
                    code: NOT_FOUND

  /profile/educations:
    get:
      tags: ["Profile"]
      summary: List all educations for the authenticated user
      description: |
        Returns all educations for the authenticated user, sorted by:
        endYear DESC NULLS LAST, endMonth DESC NULLS LAST, startYear DESC, startMonth DESC.
        
        **Auth:** Bearer token required.
      security:
        - bearerAuth: []
      responses:
        "200":
          description: Successfully fetch all educations
          content:
            application/json:
              schema:
                type: array
                items:
                  $ref: "#/components/schemas/Education"
              examples:
                one_education:
                  value:
                    - id: "edu_123"
                      school: "UNSW"
                      program: "Bachelor of Engineering"
                      major: "Software Engineering"
                      startMonth: 2
                      startYear: 2022
                      endMonth: null
                      endYear: null
                no_educations:
                  value: []
        "401":
          description: Not authenticated
          content:
            application/json:
              schema:
                $ref: "#/components/schemas/ErrorSimple"
              examples:
                not_authenticated:
                  value:
                    code: NOT_AUTHENTICATED

<<<<<<< HEAD
  /profile/experiences:
    get:
      tags: ["Profile"]
      summary: List all experiences for the authenticated user
      description: |
        Returns all experiences for the **authenticated** user.

        Sorted by:
        - `isCurrent` **DESC**
        - `endYear` **DESC** `NULLS LAST`
        - `endMonth` **DESC** `NULLS LAST`
        - `startYear` **DESC**
        - `startMonth` **DESC**
      security:
        - bearerAuth: []
      responses:
        "200":
          description: Experiences for the current user (returns [] if empty)
          content:
            application/json:
              schema:
                type: array
                items:
                  $ref: "#/components/schemas/Experience"
              examples:
                example:
                  value:
                    - id: "exp_123"
                      title: "Software Engineer"
                      company: "Acme Corp"
                      fieldOfWork: "Software Engineering"
                      startMonth: 2
                      startYear: 2023
                      endMonth: null
                      endYear: null
                      isCurrent: true
                      employmentType: "Full Time"
                      locationCity: "Sydney"
                      locationCountry: "AU"
                      locationType: "Hybrid"
                      description: "Backend APIs and auth services."
=======
  /profile/social-links:
    patch:
      tags: ["Profile"]
      summary: Update social links
      description: Replace entire `social_links` JSON with a validated object.
      security:
        - bearerAuth: []
      requestBody:
        required: true
        content:
          application/json:
            schema:
              type: object
              required: [socialLinks]
              properties:
                socialLinks:
                  type: object
                  additionalProperties: false
                  properties:
                    linkedin: { type: string, format: uri, example: "https://www.linkedin.com/in/janedoe" }
                    github:   { type: string, format: uri, example: "https://github.com/janedoe" }
                    x:        { type: string, format: uri, example: "https://x.com/janedoe" }
                    website:  { type: string, format: uri, example: "https://janedoe.dev" }
      responses:
        "200":
          description: Replaced successfully
          content:
            application/json:
              schema:
                type: object
                properties:
                  success: { type: boolean, example: true }
        "400":
          description: Validation error
          content:
            application/json:
              schema: { $ref: "#/components/schemas/ValidationError" }
>>>>>>> e37ea313
        "401":
          description: Not authenticated
          content:
            application/json:
              schema: { $ref: "#/components/schemas/ErrorSimple" }
<<<<<<< HEAD
              examples:
                no_auth: { value: { code: NOT_AUTHENTICATED } }
=======
>>>>>>> e37ea313
        "500":
          $ref: "#/components/responses/InternalError"

  /profile/handle:
    patch:
      tags: ["Handles"]
      summary: Set or change profile handle (slug)
      description: >
        Claim or update a unique, public handle for the authenticated user.
        Must match `^[a-z0-9_.-]{3,30}$` and is unique case-insensitively.
      security:
        - bearerAuth: []
      requestBody:
        required: true
        content:
          application/json:
            schema:
              $ref: "#/components/schemas/HandleRequest"
            examples:
              ok: { value: { handle: "janedoe" } }
      responses:
        "200":
          description: Handle set successfully
          content:
            application/json:
              schema:
                $ref: "#/components/schemas/HandleOK"
              examples:
                ok: { value: { success: true, handle: "janedoe" } }
        "400":
          description: Invalid format or length
          content:
            application/json:
              schema: { $ref: "#/components/schemas/ErrorSimple" }
              examples:
                bad_format: { value: { code: VALIDATION_ERROR } }
        "401":
          description: Not authenticated
          content:
            application/json:
              schema: { $ref: "#/components/schemas/ErrorSimple" }
              examples:
                no_auth: { value: { code: NOT_AUTHENTICATED } }
        "409":
          description: Handle already taken
          content:
            application/json:
              schema: { $ref: "#/components/schemas/ErrorSimple" }
              examples:
                taken: { value: { code: HANDLE_TAKEN } }
        "500":
          $ref: "#/components/responses/InternalError"

  /handles/check:
    get:
      tags: ["Handles"]
      summary: Check handle availability
      description: >
        Validates format and checks if the handle is available (case-insensitive).
      parameters:
        - name: handle
          in: query
          required: true
          schema:
            type: string
            pattern: "^[a-z0-9_.-]{3,30}$"
          example: janedoe
      responses:
        "200":
          description: Availability result
          content:
            application/json:
              schema:
                $ref: "#/components/schemas/HandleAvailability"
              examples:
                free:  { value: { available: true } }
                taken: { value: { available: false } }
        "400":
          description: Invalid format
          content:
            application/json:
              schema: { $ref: "#/components/schemas/ErrorSimple" }
              examples:
                bad_format: { value: { code: VALIDATION_ERROR } }
        "500":
          $ref: "#/components/responses/InternalError"
          
  /lookup/majors:
    get:
      tags: ["Search"]
      summary: List all available majors
      description: |
        Returns all available majors from the majors table, sorted alphabetically by name. Used to populate filter UI in the directory.
        **Auth:** Bearer token required.
      security:
        - bearerAuth: []
      responses:
        "200":
          description: List of all majors
          content:
            application/json:
              schema:
                type: object
                properties:
                  majors:
                    type: array
                    items:
                      $ref: "#/components/schemas/Major"
              examples:
                majors:
                  value:
                    majors:
                      - id: 12
                        name: Mechanical Engineering
                      - id: 13
                        name: Software Engineering
        "401":
          description: Not authenticated
          content:
            application/json:
              schema:
                $ref: "#/components/schemas/ErrorSimple"
              examples:
                not_authenticated:
                  value:
                    code: NOT_AUTHENTICATED

  /lookup/companies:
    get:
      tags: ["Search"]
      summary: Lookup companies for autocomplete
      description: |
        Returns a list of companies that appear in user experiences.
        Supports an optional query parameter `q` for typeahead/autocomplete functionality.
      security:
        - bearerAuth: []
      parameters:
        - in: query
          name: q
          schema:
            type: string
          description: Optional search term to filter company names (case-insensitive)
      responses:
        '200':
          description: List of companies matching the query or all companies if no query is provided
          content:
            application/json:
              schema:
                type: array
                items:
                  $ref: '#/components/schemas/Company'
              examples:
                some_companies:
                  value:
                    - id: 12
                      name: Google
                    - id: 13
                      name: Grab
                no_companies:
                  value: []
        '401':
          description: Not authenticated or invalid token
          content:
            application/json:
              schema:
                $ref: '#/components/schemas/ErrorSimple'
              examples:
                not_authenticated:
                  value:
                    code: NOT_AUTHENTICATED
                    details: "Invalid or expired token"
        '500':
          $ref: "#/components/responses/InternalError"
  /lookup/work-fields:
    get:
      tags: ["Search"]
      summary: Get predefined list of Fields of Work
      description: Returns a predefined, alphabetically sorted list of work fields for filter UI.
      responses:
        '200':
          description: List of work fields
          content:
            application/json:
              schema:
                type: array
                items:
                  type: object
                  properties:
                    id:
                      type: integer
                      example: 12
                    name:
                      type: string
                      example: Data Science
        '401':
          description: Not authenticated
          content:
            application/json:
              schema:
                type: object
                properties:
                  code:
                    type: string
                    example: NOT_AUTHENTICATED



components:
  securitySchemes:
    bearerAuth:
      type: http
      scheme: bearer
      bearerFormat: JWT
      
  responses:
    InternalError:
      description: Internal error
      content:
        application/json:
          schema:
            $ref: "#/components/schemas/ErrorSimple"
          examples:
            internal: { value: { code: INTERNAL } }

  requestBodies:
    LoginBody:
      required: true
      content:
        application/json:
          schema:
            type: object
            required: [email, password]
            properties:
              email:
                type: string
                format: email
                example: jane@gmail.com
              password:
                type: string
                minLength: 1
                example: Abcd1234

  schemas:
    RegisterRequest:
      type: object
      required:
        - fullName
        - zid
        - level
        - yearIntake
        - isIndonesian
        - program
        - major
        - email
        - password
        - confirmPassword
      properties:
        fullName: { type: string, minLength: 1 }
        zid:
          type: string
          pattern: "^z[0-9]{7}$"
          description: UNSW zID (lowercase z + 7 digits)
        level: { type: string, example: undergrad }
        yearIntake: { type: integer, minimum: 2000, maximum: 2100 }
        isIndonesian: { type: boolean }
        program: { type: string }
        major: { type: string }
        email: { type: string, format: email }
        password: { type: string, minLength: 8 }
        confirmPassword: { type: string, minLength: 8 }

    RegisterCreated:
      type: object
      required: [success, userId, resumeToken]
      properties:
        success: { type: boolean, example: true }
        userId:
          type: string
          description: The signup row ID (`user_signups.id`)
          example: "a3c5b2c1-7c21-4eaa-bf9e-2a90b6b3a111"
        resumeToken:
          type: string
          description: Short-lived token (30m) prefixed with `res_` used to continue the OTP flow
          example: "res_eyJhbGciOi..."

    PendingExists:
      type: object
      required: [code, resumeToken]
      properties:
        code:
          type: string
          enum: [PENDING_VERIFICATION_EXISTS]
        resumeToken:
          type: string
          description: Fresh 30-min token to resume OTP flow

    VerifyOtpRequest:
      type: object
      required: [resumeToken, otp]
      properties:
        resumeToken:
          type: string
          description: Short-lived token (prefixed `res_`) from /auth/register
          example: "res_eyJhbGciOi..."
        otp:
          type: string
          pattern: "^[0-9]{6}$"
          description: 6-digit numeric code
          example: "123456"

    VerifyOtpOK:
      type: object
      required: [success, message]
      properties:
        success: { type: boolean, example: true }
        message: { type: string, example: "Account verified successfully" }

    ResendOtpRequest:
      type: object
      required: [resumeToken]
      properties:
        resumeToken:
          type: string
          description: Short-lived token (prefixed `res_`) from /auth/register
          example: "res_eyJhbGciOi..."

    ResendOtpOK:
      type: object
      required: [success]
      properties:
        success: { type: boolean, example: true }

    LoginSuccess:
      type: object
      required: [success, userId, accessToken, expiresIn]
      properties:
        success: { type: boolean, example: true }
        userId: { type: string, example: "usr_abc123" }
        accessToken: { type: string, example: "jwt_eyJhbGciOi..." }
        expiresIn: { type: integer, example: 900 }

    RefreshSuccess:
      type: object
      required: [success, accessToken, expiresIn]
      properties:
        success: { type: boolean, example: true }
        accessToken: { type: string, example: "jwt_eyJhbGciOi..." }
        expiresIn: { type: integer, example: 900 }

    ChangeEmailPreVerifyRequest:
      type: object
      required:
        - resumeToken
        - newEmail
      properties:
        resumeToken:
          type: string
          description: Short-lived token (30m) prefixed with `res_` used to continue the OTP flow
          example: "res_eyJhbGciOi..."
        newEmail:
          type: string
          format: email

    ChangeEmailPreVerifyOK:
      type: object
      required:
        - success
        - resumeToken
      properties:
        success:
          type: boolean
        resumeToken:
          description: The new resume token bound to the new email
          example: "res_def456..."

    ChangeEmailRequest:
      type: object
      required:
        - newEmail
        - currentPassword
      properties:
        newEmail:
          type: string
          format: email
          description: The new email address to change to
          example: "john.new@gmail.com"
        currentPassword:
          type: string
          description: Current password for verification
          example: "MySecurePassword123"

    ChangeEmailRequestResponse:
      type: object
      required:
        - success
        - emailMasked
        - expiresInSeconds
      properties:
        success:
          type: boolean
          example: true
        emailMasked:
          type: string
          description: Masked version of the new email for privacy
          example: "j***@g***il.com"
        expiresInSeconds:
          type: integer
          description: OTP expiry time in seconds
          example: 600

    VerifyEmailChangeRequest:
      type: object
      required:
        - otp
      properties:
        otp:
          type: string
          pattern: "^[0-9]{6}$"
          description: 6-digit OTP received via email
          example: "123456"

    VerifyEmailChangeResponse:
      type: object
      required:
        - success
        - message
        - newAccessToken
      properties:
        success:
          type: boolean
          example: true
        message:
          type: string
          example: "Email updated successfully"
        newAccessToken:
          type: string
          description: New JWT access token (existing tokens are invalidated)
          example: "jwt_eyJhbGciOi..."

    ResendEmailOtpResponse:
      type: object
      required:
        - success
        - expiresInSeconds
      properties:
        success:
          type: boolean
          example: true
        expiresInSeconds:
          type: integer
          description: OTP expiry time in seconds
          example: 600

    EmailOnlyRequest:
      type: object
      required: [email]
      properties:
        email:
          type: string
          format: email

    ResetGenericOk:
      type: object
      required: [success, message]
      properties:
        success: { type: boolean, example: true }
        message: { type: string }

    SuccessOnly:
      type: object
      required: [success]
      properties:
        success: { type: boolean, example: true }

    VerifyPasswordResetOtpRequest:
      type: object
      required: [email, otp]
      properties:
        email:
          type: string
          format: email
        otp:
          type: string
          pattern: "^[0-9]{6}$"
          description: 6-digit numeric code

    VerifyPasswordResetOtpResponse:
      type: object
      required: [success, resetSessionToken, expiresIn]
      properties:
        success: { type: boolean, example: true }
        resetSessionToken:
          type: string
          description: Short-lived JWT that authorizes password reset
          example: "rst_eyJ..."
        expiresIn:
          type: integer
          description: Time-to-live in seconds
          example: 600

    ResetPasswordRequest:
      type: object
      required: [resetSessionToken, newPassword, confirmPassword]
      properties:
        resetSessionToken:
          type: string
          example: "rst_eyJ..."
        newPassword:
          type: string
          minLength: 8
        confirmPassword:
          type: string
          minLength: 8

    ResetPasswordResponse:
      type: object
      required: [success, message]
      properties:
        success: { type: boolean, example: true }
        message:
          type: string
          example: "Password has been reset"

    ErrorSimple:
      type: object
      required: [code]
      properties:
        code:
          type: string
          enum:
            - VALIDATION_ERROR
            - EMAIL_EXISTS
            - ZID_EXISTS
            - ZID_MISMATCH
            - PENDING_VERIFICATION_EXISTS
            - PENDING_NOT_FOUND
            - ALREADY_VERIFIED
            - RESUME_TOKEN_INVALID
            - OTP_INVALID
            - OTP_EXPIRED
            - OTP_LOCKED
            - OTP_COOLDOWN
            - OTP_RESEND_LIMIT
            - INVALID_CREDENTIALS
            - ACCOUNT_NOT_VERIFIED
            - NO_REFRESH_TOKEN
            - INVALID_REFRESH_TOKEN
            - NOT_AUTHENTICATED
            - USER_NOT_FOUND
            - NO_PENDING_EMAIL_CHANGE
            - TOO_MANY_REQUESTS
            - INTERNAL
            - HANDLE_TAKEN

        details:
          type: string
          description: Optional additional details about the error

    ValidationError:
      type: object
      required: [code, details]
      properties:
        code:
          type: string
          enum: [VALIDATION_ERROR]
        details:
          type: object
          description: Zod-flattened errors (shape may vary)
          properties:
            fieldErrors:
              type: object
    
    PendingContextOK:
      type: object
      required:
        - emailMasked
        - status
        - resend
      properties:
        emailMasked:
          type: string
          description: Masked email address for privacy
          example: "j***@u***.edu"
        status:
          type: string
          description: Current signup status
          example: "PENDING_VERIFICATION"
        resend:
          type: object
          required:
            - cooldownSeconds
            - remainingToday
          properties:
            cooldownSeconds:
              type: integer
              description: Seconds remaining before next OTP can be requested
            remainingToday:
              type: integer
              description: Number of OTP resends remaining today (daily limit is 5)
    
    HandleRequest:
      type: object
      required: [handle]
      properties:
        handle:
          type: string
          pattern: "^[a-z0-9_.-]{3,30}$"
          description: Lowercase slug; unique case-insensitively

    HandleOK:
      type: object
      required: [success, handle]
      properties:
        success: { type: boolean, example: true }
        handle:
          type: string
          example: "janedoe"

    HandleAvailability:
      type: object
      required: [available]
      properties:
        available:
          type: boolean
          example: true

    Skill:
      type: object
      required:
        - id
        - name
      properties:
        id:
          type: integer
        name:
          type: string

    GetProfileOK:
      type: object
      required:
        - id
        - fullName
        - isIndonesian
        - level
        - yearStart
        - zid
        - createdAt
        - updatedAt
      properties:
        id:
          type: string
          description: Unique profile identifier
        fullName:
          type: string
          description: User's full name
        handle:
          type: string
          description: User's unique handle/username
        photoUrl:
          type: string
          description: URL to user's profile photo
        isIndonesian:
          type: boolean
          description: Whether the user is Indonesian or not
        program:
          type: string
          description: the user's academic program or user's education program
        major:
          type: string
          description: the user's major or user's education major
        level:
          type: string
          description: Academic level
        yearStart:
          type: integer
          description: Year the user started their studies
        yearGrad:
          type: integer
          nullable: true
          description: Year the user graduated or will graduate
        zid:
          type: string
          description: UNSW student ID
        headline:
          type: string
          description: User's professional headline
        domicileCity:
          type: string
          description: User's city of residence
        domicileCountry:
          type: string
          description: User's country of residence (ISO 3166-1 alpha-2)
        bio:
          type: string
          description: User set bio
        socialLinks:
          type: object
          description: User's social media links
          properties:
            linkedin:
              type: string
              description: LinkedIn profile URL
            github:
              type: string
              description: GitHub profile URL
            website:
              type: string
              description: Personal website URL
        createdAt:
          type: string
          description: Profile creation timestamp
        updatedAt:
          type: string
          description: Profile last update timestamp
          
    Major:
        type: object
        required:
          - id
          - name
        properties:
          id:
            type: integer
            example: 12
          name:
            type: string
            example: "Software Engineering"

    Company:
      type: object
      required:
        - id
        - name
      properties:
        id:
          type: integer
          description: Unique identifier of the company
          example: 12
        name:
          type: string
          description: Name of the company
          example: Google

    UpdateProfileRequest:
      type: object
      properties:
        fullName:
          type: string
          description: User's full name
          example: "Jane Doe"
        headline:
          type: string
          nullable: true
          description: Professional headline or tagline
          example: "Backend Engineer @ Acme | AI/ML"
        isIndonesian:
          type: boolean
          description: Whether the user is Indonesian
          example: true
        program:
          type: string
          description: The user's academic program
          example: "BE"
        major:
          type: string
          description: The user's major
          example: "Software Engineering"
        level:
          type: string
          enum: [foundation, diploma, undergrad, postgrad, phd]
          description: Academic level
          example: "undergrad"
        yearStart:
          type: integer
          minimum: 2000
          maximum: 2100
          description: Year the user started their studies
          example: 2022
        yearGrad:
          type: integer
          nullable: true
          minimum: 2000
          maximum: 2100
          description: Year the user graduated or will graduate
          example: 2026
        domicileCity:
          type: string
          description: User's city of residence
          example: "Sydney"
        domicileCountry:
          type: string
          pattern: "^[A-Z]{2}$"
          description: User's country of residence (ISO 3166-1 alpha-2)
          example: "AU"
        bio:
          type: string
          nullable: true
          description: User's bio or about section
          example: "I ship boring, reliable services."

    Education:
      type: object
      required:
        - id
        - school
        - program
        - major
        - startMonth
        - startYear
      properties:
        id:
          type: string
          description: Unique education record identifier
          example: "edu_123"
        school:
          type: string
          description: Name of the school
          example: "UNSW"
        program:
          type: string
          description: Name of the academic program
          example: "Bachelor of Engineering"
        major:
          type: string
          description: Name of the major
          example: "Software Engineering"
        startMonth:
          type: integer
          minimum: 1
          maximum: 12
          description: Month when the education started
          example: 2
        startYear:
          type: integer
          minimum: 1900
          maximum: 2100
          description: Year when the education started
          example: 2022
        endMonth:
          type: integer
          nullable: true
          minimum: 1
          maximum: 12
          description: Month when the education ended
          example: null
        endYear:
          type: integer
          nullable: true
          minimum: 1900
          maximum: 2100
          description: Year when the education ended
          example: null
    
    Experience:
          type: object
          required:
            - id
            - title
            - startMonth
            - startYear
            - isCurrent
          properties:
            id:            { type: string, description: "Experience id (uuid)" }
            title:         { type: string, description: "Role title" }
            company:       { type: string, nullable: true }
            fieldOfWork:   { type: string, nullable: true }
            startMonth:    { type: integer, minimum: 1, maximum: 12 }
            startYear:     { type: integer, minimum: 1900, maximum: 2100 }
            endMonth:      { type: integer, nullable: true, minimum: 1, maximum: 12 }
            endYear:       { type: integer, nullable: true, minimum: 1900, maximum: 2100 }
            isCurrent:     { type: boolean, description: "Is currently employed here" }
            employmentType: { type: string, nullable: true, description: "Full Time, Part Time, Contract, Internship, etc." }
            locationCity:  { type: string, nullable: true }
            locationCountry: { type: string, nullable: true, minLength: 2, maxLength: 2 }
            locationType:  { type: string, nullable: true, description: "Onsite, Remote, Hybrid" }
            description:   { type: string, nullable: true }<|MERGE_RESOLUTION|>--- conflicted
+++ resolved
@@ -1553,49 +1553,6 @@
                   value:
                     code: NOT_AUTHENTICATED
 
-<<<<<<< HEAD
-  /profile/experiences:
-    get:
-      tags: ["Profile"]
-      summary: List all experiences for the authenticated user
-      description: |
-        Returns all experiences for the **authenticated** user.
-
-        Sorted by:
-        - `isCurrent` **DESC**
-        - `endYear` **DESC** `NULLS LAST`
-        - `endMonth` **DESC** `NULLS LAST`
-        - `startYear` **DESC**
-        - `startMonth` **DESC**
-      security:
-        - bearerAuth: []
-      responses:
-        "200":
-          description: Experiences for the current user (returns [] if empty)
-          content:
-            application/json:
-              schema:
-                type: array
-                items:
-                  $ref: "#/components/schemas/Experience"
-              examples:
-                example:
-                  value:
-                    - id: "exp_123"
-                      title: "Software Engineer"
-                      company: "Acme Corp"
-                      fieldOfWork: "Software Engineering"
-                      startMonth: 2
-                      startYear: 2023
-                      endMonth: null
-                      endYear: null
-                      isCurrent: true
-                      employmentType: "Full Time"
-                      locationCity: "Sydney"
-                      locationCountry: "AU"
-                      locationType: "Hybrid"
-                      description: "Backend APIs and auth services."
-=======
   /profile/social-links:
     patch:
       tags: ["Profile"]
@@ -1633,17 +1590,61 @@
           content:
             application/json:
               schema: { $ref: "#/components/schemas/ValidationError" }
->>>>>>> e37ea313
         "401":
           description: Not authenticated
           content:
             application/json:
               schema: { $ref: "#/components/schemas/ErrorSimple" }
-<<<<<<< HEAD
+        "500":
+          $ref: "#/components/responses/InternalError"
+
+  /profile/experiences:
+    get:
+      tags: ["Profile"]
+      summary: List all experiences for the authenticated user
+      description: |
+        Returns all experiences for the **authenticated** user.
+        Sorted by:
+        - `isCurrent` **DESC**
+        - `endYear` **DESC** `NULLS LAST`
+        - `endMonth` **DESC** `NULLS LAST`
+        - `startYear` **DESC**
+        - `startMonth` **DESC**
+      security:
+        - bearerAuth: []
+      responses:
+        "200":
+          description: Experiences for the current user (returns [] if empty)
+          content:
+            application/json:
+              schema:
+                type: array
+                items:
+                  $ref: "#/components/schemas/Experience"
+              examples:
+                example:
+                  value:
+                    - id: "exp_123"
+                      title: "Software Engineer"
+                      company: "Acme Corp"
+                      fieldOfWork: "Software Engineering"
+                      startMonth: 2
+                      startYear: 2023
+                      endMonth: null
+                      endYear: null
+                      isCurrent: true
+                      employmentType: "Full Time"
+                      locationCity: "Sydney"
+                      locationCountry: "AU"
+                      locationType: "Hybrid"
+                      description: "Backend APIs and auth services."
+        "401":
+          description: Not authenticated
+          content:
+            application/json:
+              schema: { $ref: "#/components/schemas/ErrorSimple" }
               examples:
                 no_auth: { value: { code: NOT_AUTHENTICATED } }
-=======
->>>>>>> e37ea313
         "500":
           $ref: "#/components/responses/InternalError"
 
