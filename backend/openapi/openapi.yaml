--- conflicted
+++ resolved
@@ -2488,7 +2488,6 @@
                   value:
                     code: INTERNAL
 
-<<<<<<< HEAD
   /profile/{handle}/educations:
     get:
       tags: ["Profile"]
@@ -2501,22 +2500,10 @@
         - Sorted by: endYear DESC NULLS LAST, endMonth DESC NULLS LAST, startYear DESC, startMonth DESC
       security:
       - bearerAuth: []
-=======
-  /profile/{handle}:
-    get:
-      tags: ["Profile"]
-      summary: Get profile core details by user handle
-      description: |
-        Returns the full profile record for the given handle.
-        This is a public endpoint that allows anyone to view profile information by handle.
-        
-        **Auth:** No authentication required.
->>>>>>> 303cdc86
       parameters:
         - in: path
           name: handle
           required: true
-<<<<<<< HEAD
           schema:
             type: string
             pattern: '^[a-z0-9_.-]{3,30}$'
@@ -2554,7 +2541,27 @@
                   value: []
         "404":
           description: Profile not found for the given handle
-=======
+          content:
+            application/json:
+              schema:
+                $ref: "#/components/schemas/ErrorSimple"
+              examples:
+                not_found:
+                  value:
+                    code: NOT_FOUND
+  /profile/{handle}:
+    get:
+      tags: ["Profile"]
+      summary: Get profile core details by user handle
+      description: |
+        Returns the full profile record for the given handle.
+        This is a public endpoint that allows anyone to view profile information by handle.
+        
+        **Auth:** No authentication required.
+      parameters:
+        - in: path
+          name: handle
+          required: true
           schema: { type: string, description: "User handle" }
       responses:
         "200":
@@ -2600,21 +2607,14 @@
                     code: NOT_AUTHENTICATED
         "404":
           description: Profile not found
->>>>>>> 303cdc86
-          content:
-            application/json:
-              schema:
-                $ref: "#/components/schemas/ErrorSimple"
-              examples:
-<<<<<<< HEAD
-                not_found:
-                  value:
-                    code: NOT_FOUND
-=======
+          content:
+            application/json:
+              schema:
+                $ref: "#/components/schemas/ErrorSimple"
+              examples:
                 profile_not_found:
                   value:
                     code: PROFILE_NOT_FOUND
->>>>>>> 303cdc86
 
 components:
   securitySchemes:
