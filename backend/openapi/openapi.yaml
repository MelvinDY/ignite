--- conflicted
+++ resolved
@@ -2237,7 +2237,21 @@
             type: string
             example: "Software Engineering"
 
-<<<<<<< HEAD
+    Company:
+      type: object
+      required:
+        - id
+        - name
+      properties:
+        id:
+          type: integer
+          description: Unique identifier of the company
+          example: 12
+        name:
+          type: string
+          description: Name of the company
+          example: Google
+
     UpdateProfileRequest:
       type: object
       properties:
@@ -2293,20 +2307,4 @@
           type: string
           nullable: true
           description: User's bio or about section
-          example: "I ship boring, reliable services."
-=======
-    Company:
-      type: object
-      required:
-        - id
-        - name
-      properties:
-        id:
-          type: integer
-          description: Unique identifier of the company
-          example: 12
-        name:
-          type: string
-          description: Name of the company
-          example: Google
->>>>>>> 6dadcd5d
+          example: "I ship boring, reliable services."