--- conflicted
+++ resolved
@@ -4246,7 +4246,6 @@
         page:       { type: integer, example: 1 }
         pageSize:   { type: integer, example: 20 }
         totalPages: { type: integer, example: 8 }
-<<<<<<< HEAD
 
     ConnectionRequestCreate:
       type: object
@@ -4277,7 +4276,6 @@
           type: string
           enum: [pending]
           example: pending
-=======
     
     IncomingConnectionRequest:
       type: object
@@ -4375,5 +4373,4 @@
         - profileId
         - fullName
         - handle
-        - avatar_url
->>>>>>> 41b94f0f
+        - avatar_url