openapi: 3.0.3
info:
  title: Ignite Backend (Prototype)
  version: 0.2.0
  description: >
    Authentication endpoints for registration with OTP, verification, resend,
    passwordless resume tokens, login, and token refresh.

servers:
  - url: http://localhost:5000/docs
    description: Local dev

paths:
  /auth/register:
    post:
      summary: Register new account
      description: |
        **Flow**
        1) Validate payload (email format, zID `^z[0-9]{7}$`, password ≥ 8, confirm matches).
        2) Reject if email already belongs to an **ACTIVE** user (`EMAIL_EXISTS`).
        3) Reject if zID is already used by an **ACTIVE** user (`ZID_EXISTS`).
        4) If a **PENDING** signup exists (same email or same zID), return **409 `PENDING_VERIFICATION_EXISTS`**
           with a **fresh 30-min resumeToken**.
        5) If an **EXPIRED** signup exists **for the same zID**, **revive** it to `PENDING_VERIFICATION`
           (updating `signup_email` if different), **send OTP**, and return 201 + resumeToken.
        6) Otherwise, create a new `PENDING_VERIFICATION` signup, **send OTP**, and return 201 + resumeToken.

        **Side effects**
        - Stores a hashed OTP (`otp_hash`) with **TTL +10m**, resets counters (`otp_attempts=0`, `resend_count=0`),
          and sets `last_otp_sent_at`.
        - Logs a registration event (no PII beyond `userId`).

        **Rate limit**
        - **10 requests/hour** per **(IP + email)** → **429** thereafter.

        **Notes**
        - The **resumeToken** is prefixed with `res_` and **expires in 30 minutes**.
        - Follows a **zID-first revival policy**. If an EXPIRED signup exists for the same **email** but **different zID**,
          return **409 `ZID_MISMATCH`**.
      requestBody:
        required: true
        content:
          application/json:
            schema:
              $ref: "#/components/schemas/RegisterRequest"
            examples:
              valid:
                value:
                  fullName: Jane Doe
                  zid: z1234567
                  level: undergrad
                  yearIntake: 2024
                  isIndonesian: true
                  program: BE
                  major: Software Engineering
                  email: jane@gmail.com
                  password: Abcd1234
                  confirmPassword: Abcd1234
      responses:
        "201":
          description: Created (new or revived PENDING signup; OTP email sent)
          content:
            application/json:
              schema:
                $ref: "#/components/schemas/RegisterCreated"
              examples:
                created_new:
                  value:
                    success: true
                    userId: "a3c5b2c1-7c21-4eaa-bf9e-2a90b6b3a111"
                    resumeToken: "res_eyJhbGciOi..."
                revived:
                  value:
                    success: true
                    userId: "3f1d6b22-6e22-45f8-8b9d-9bcbe0a1d222"
                    resumeToken: "res_eyJhbGciOi..."
        "400":
          description: Validation error (zod)
          content:
            application/json:
              schema: { $ref: "#/components/schemas/ValidationError" }
              examples:
                bad_email:
                  value:
                    code: VALIDATION_ERROR
                    details:
                      fieldErrors:
                        email: [Invalid email]
                password_mismatch:
                  value:
                    code: VALIDATION_ERROR
                    details:
                      fieldErrors:
                        confirmPassword: [Passwords do not match]
        "409":
          description: Conflict — active user exists or pending already created
          content:
            application/json:
              oneOf:
                - $ref: "#/components/schemas/ErrorSimple"
                - $ref: "#/components/schemas/PendingExists"
              examples:
                email_exists: { value: { code: EMAIL_EXISTS } }
                zid_exists:   { value: { code: ZID_EXISTS } }
                pending_exists:
                  value:
                    code: PENDING_VERIFICATION_EXISTS
                    resumeToken: "res_eyJhbGciOi..."
                zid_mismatch: { value: { code: ZID_MISMATCH } }
        "429":
          description: "Too many requests (10 req/hour per IP+email)"
          headers:
            X-RateLimit-Limit:     { schema: { type: string } }
            X-RateLimit-Remaining: { schema: { type: string } }
            X-RateLimit-Reset:     { schema: { type: string } }
          content:
            application/json:
              schema: { $ref: "#/components/schemas/ErrorSimple" }
              examples:
                too_many: { value: { code: TOO_MANY_REQUESTS } }
        "500":
          $ref: "#/components/responses/InternalError"

  /auth/verify-otp:
    post:
      summary: Verify OTP (Activate account)
      description: |
        Verify the 6-digit OTP for a **PENDING_VERIFICATION** signup.
        On success, the account becomes **ACTIVE**, OTP row is deleted, and the resumeToken is invalidated.

        **Rules**
        - `resumeToken` must be valid and map to a pending signup.
        - OTP must match the stored hash, not be expired, and attempts must be < 5.

        **Side effects**
        - On success: `status=ACTIVE`, `email_verified_at=now`, delete OTP row, invalidate resume token.
        - On failure: increment attempts; at 5 attempts the OTP is locked.

        **Rate limit**
        - **10 requests / 10 minutes** per (IP + resumeToken) → 429 thereafter.
      requestBody:
        required: true
        content:
          application/json:
            schema: { $ref: "#/components/schemas/VerifyOtpRequest" }
            examples:
              valid:
                value: { resumeToken: "res_eyJhbGciOi...", otp: "123456" }
      responses:
        "200":
          description: OTP verified; account activated
          content:
            application/json:
              schema: { $ref: "#/components/schemas/VerifyOtpOK" }
              examples:
                ok: { value: { success: true, message: "Account verified successfully" } }
        "400":
          description: Bad/expired OTP or validation error
          content:
            application/json:
              oneOf:
                - $ref: "#/components/schemas/ErrorSimple"
                - $ref: "#/components/schemas/ValidationError"
              examples:
                otp_invalid: { value: { code: OTP_INVALID } }
                otp_expired: { value: { code: OTP_EXPIRED } }
        "401":
          description: Invalid or expired resume token
          content:
            application/json:
              schema: { $ref: "#/components/schemas/ErrorSimple" }
              examples:
                bad_token: { value: { code: RESUME_TOKEN_INVALID } }
        "404":
          description: Pending signup or OTP not found
          content:
            application/json:
              schema: { $ref: "#/components/schemas/ErrorSimple" }
              examples:
                not_found: { value: { code: PENDING_NOT_FOUND } }
        "409":
          description: User already verified
          content:
            application/json:
              schema: { $ref: "#/components/schemas/ErrorSimple" }
              examples:
                already_verified: { value: { code: ALREADY_VERIFIED } }
        "423":
          description: OTP locked after too many failed attempts
          content:
            application/json:
              schema: { $ref: "#/components/schemas/ErrorSimple" }
              examples:
                locked: { value: { code: OTP_LOCKED } }
        "429":
          description: Too many requests (rate limit hit)
          headers:
            X-RateLimit-Limit:     { schema: { type: string } }
            X-RateLimit-Remaining: { schema: { type: string } }
            X-RateLimit-Reset:     { schema: { type: string } }
          content:
            application/json:
              schema: { $ref: "#/components/schemas/ErrorSimple" }
              examples:
                too_many: { value: { code: TOO_MANY_REQUESTS } }
        "500":
          $ref: "#/components/responses/InternalError"

  /auth/resend-otp:
    post:
      summary: Resend OTP for a pending signup
      description: |
        Issues a **new 6-digit OTP** (overwriting the previous one), resets attempts, and updates
        `last_otp_sent_at` + `resend_count`.

        **Rules**
        - Requires a valid `resumeToken`.
        - Signup must be `PENDING_VERIFICATION` (not ACTIVE/EXPIRED).
        - Enforces per-user cooldown and daily cap **before** sending:
          - Cooldown: **60s** between sends → `OTP_COOLDOWN` (429)
          - Daily cap: **5/day** → `OTP_RESEND_LIMIT` (429)

        **Rate limit**
        - Endpoint itself: **3 requests / minute** per (IP + resumeToken).
      requestBody:
        required: true
        content:
          application/json:
            schema: { $ref: "#/components/schemas/ResendOtpRequest" }
            examples:
              ok:
                value: { resumeToken: "res_eyJhbGciOi..." }
      responses:
        "200":
          description: OTP reissued and email sent
          content:
            application/json:
              schema: { $ref: "#/components/schemas/ResendOtpOK" }
              examples:
                success: { value: { success: true } }
        "400":
          description: Validation error (missing resumeToken)
          content:
            application/json:
              schema: { $ref: "#/components/schemas/ErrorSimple" }
              examples:
                bad_body: { value: { code: VALIDATION_ERROR } }
        "401":
          description: Invalid or expired resume token
          content:
            application/json:
              schema: { $ref: "#/components/schemas/ErrorSimple" }
              examples:
                bad_token: { value: { code: RESUME_TOKEN_INVALID } }
        "404":
          description: Pending signup not found
          content:
            application/json:
              schema: { $ref: "#/components/schemas/ErrorSimple" }
              examples:
                not_found: { value: { code: PENDING_NOT_FOUND } }
        "409":
          description: Already verified
          content:
            application/json:
              schema: { $ref: "#/components/schemas/ErrorSimple" }
              examples:
                already_verified: { value: { code: ALREADY_VERIFIED } }
        "429":
          description: Cooldown/cap hit or per-endpoint rate limit
          headers:
            X-RateLimit-Limit:     { schema: { type: string } }
            X-RateLimit-Remaining: { schema: { type: string } }
            X-RateLimit-Reset:     { schema: { type: string } }
          content:
            application/json:
              schema: { $ref: "#/components/schemas/ErrorSimple" }
              examples:
                cooldown: { value: { code: OTP_COOLDOWN } }
                daily_cap: { value: { code: OTP_RESEND_LIMIT } }
                too_many:  { value: { code: TOO_MANY_REQUESTS } }
        "500":
          $ref: "#/components/responses/InternalError"

  /auth/pending/email:
    patch:
      summary: Change Email (Pre-Verification)
      description: |
        Allows unverified users to fix a mistyped email before completing verification.

        **Flow**

        1) Validate `resumeToken` and `newEmail` format.
        2) Ensure no ACTIVE user already owns `newEmail` → **409 `EMAIL_EXISTS`**.
        3) Ensure user status = `PENDING_VERIFICATION` → **409 `ALREADY_VERIFIED`** if ACTIVE.
        4) Update user email in database.
        5) Invalidate all prior OTP + resumeToken.
        6) Rotate a new resumeToken bound to newEmail.
        7) Generate new OTP (+10m), reset counters (otp_attempts=0, otp_resend_count=0).
        8) Send new OTP email to the new address.

        **Side effects**
        - Updates `signup_email` in `user_signups` table
        - Clears existing OTP state (hash, expiry, attempts)
        - Invalidates the old resume token
        - Issues fresh resume token with 30min TTL
        - Sends new 6-digit OTP email with 10min TTL
      requestBody:
        required: true
        content:
          application/json:
            schema:
              $ref: '#/components/schemas/ChangeEmailPreVerifyRequest'
            examples:
              valid:
                value:
                  resumeToken: "res_eyJhbGciOi..."
                  newEmail: "jane.new@gmail.com"
      responses:
        '200':
          description: Email changed; Invalidates existing OTP & token; Sends new OTP & token
          content:
            application/json:
              schema:
                $ref: '#/components/schemas/ChangeEmailPreVerifyOK'
              examples:
                ok:
                  value:
                    success: true
                    resumeToken: "res_def456eyJbg..."
        '400':
          description: Validation error (zod)
          content:
            application/json:
              schema:
                $ref: '#/components/schemas/ErrorSimple'
              examples:
                validation_error:
                  value:
                    code: VALIDATION_ERROR
        '401':
          description: Invalid or expired resume token
          content:
            application/json:
              schema:
                $ref: '#/components/schemas/ErrorSimple'
              examples:
                bad_token:
                  value:
                    code: RESUME_TOKEN_INVALID
        '404':
          description: User not found
          content:
            application/json:
              schema:
                $ref: '#/components/schemas/ErrorSimple'
              examples:
                user_not_found:
                  value:
                    code: PENDING_NOT_FOUND
        '409':
          description: New email already used by active user or user is already verified
          content:
            application/json:
              schema:
                $ref: '#/components/schemas/ErrorSimple'
              examples:
                email_exists:
                  value:
                    code: EMAIL_EXISTS
                already_verified:
                  value:
                    code: ALREADY_VERIFIED

  /auth/pending/context?resumeToken=RES_xxx:
    get:
      summary: Get pending registration context
      description: |
        Return lightweight context for a pending signup using a secure resumeToken (issued by Story 1.1). 
        The Verify screen calls this to decide what to show (email mask, resend state), or to fail fast 
        if the signup is already verified/expired.

        **Validation & Logic**
        - Validate resumeToken (signature/TTL); locate user.
        - Only return context when status = PENDING_VERIFICATION.
        - Compute resend state from last_otp_sent_at, otp_resend_count (cooldown = 60s; daily cap = 5).
        - Do not leak PII: return masked email only (never raw email).
        - No OTP or sensitive fields should be returned.
      parameters:
        - name: resumeToken
          in: query
          required: true
          description: Resume token issued during registration
          schema:
            type: string
            example: 'res_xxxxx...'
      responses:
        '200':
          description: Pending context retrieved success
          content:
            application/json:
              schema:
                $ref: '#/components/schemas/PendingContextOK'
              examples:
                success:
                  value:
                    emailMasked: "j***@u***.edu"
                    status: "PENDING_VERIFICATION"
                    resend:
                      cooldownSeconds: 37
                      remainingToday: 3
        '401':
          description: Invalid token or expired token
          content:
            application/json:
              schema:
                $ref: '#/components/schemas/ErrorSimple'
              examples:
                bad_token:
                  value:
                    code: RESUME_TOKEN_INVALID
        '404':
          description: User expired/cleaned up or missing
          content:
            application/json:
              schema:
                $ref: '#/components/schemas/ErrorSimple'
              examples:
                expired_user:
                  value:
                    code: PENDING_NOT_FOUND
        '409':
          description: User already active
          content:
            application/json:
              schema:
                $ref: '#/components/schemas/ErrorSimple'
              examples:
                active_user:
                  value:
                    code: ALREADY_VERIFIED

  /auth/login:
    post:
      summary: Log in a user
      description: |
        Authenticates an **ACTIVE** user with their email and password.

        On success, returns a short-lived **accessToken** (~15 min) and sets a long-lived
        **refreshToken** (~7 days) in a `Secure`, `HttpOnly` cookie.
      requestBody:
        $ref: "#/components/requestBodies/LoginBody"
      responses:
        "200":
          description: Login successful
          headers:
            Set-Cookie:
              description: The refresh token cookie for maintaining sessions.
              schema:
                type: string
                example: refreshToken=rft_eyJhbGciOi...; Path=/; HttpOnly; Secure; SameSite=Lax; Max-Age=604800
          content:
            application/json:
              schema: { $ref: "#/components/schemas/LoginSuccess" }
              examples:
                success:
                  value:
                    success: true
                    userId: "usr_abc123"
                    accessToken: "jwt_eyJhbGciOi..."
                    expiresIn: 900
        "400":
          description: Validation error for missing or invalid fields.
          content:
            application/json:
              schema: { $ref: "#/components/schemas/ErrorSimple" }
              examples:
                missing_fields: { value: { code: VALIDATION_ERROR } }
        "401":
          description: Invalid credentials (unknown email or wrong password).
          content:
            application/json:
              schema: { $ref: "#/components/schemas/ErrorSimple" }
              examples:
                invalid: { value: { code: INVALID_CREDENTIALS } }
        "403":
          description: The user's account is not in an ACTIVE state.
          content:
            application/json:
              schema: { $ref: "#/components/schemas/ErrorSimple" }
              examples:
                not_active: { value: { code: ACCOUNT_NOT_VERIFIED } }
        "429":
          description: Too many failed login attempts (rate limit hit).
          content:
            application/json:
              schema: { $ref: "#/components/schemas/ErrorSimple" }
              examples:
                too_many: { value: { code: TOO_MANY_REQUESTS } }
        "500":
          $ref: "#/components/responses/InternalError"

  /auth/refresh:
    post:
      summary: Refresh access token
      description: >
        Issues a new `accessToken` using the `refreshToken` stored in the `HttpOnly` cookie.
      responses:
        "200":
          description: Token refreshed successfully.
          content:
            application/json:
              schema: { $ref: "#/components/schemas/RefreshSuccess" }
              examples:
                success:
                  value:
                    success: true
                    accessToken: "jwt_eyJhbGciOi..."
                    expiresIn: 900
        "401":
          description: Refresh token is missing, invalid, or expired.
          content:
            application/json:
              schema: { $ref: "#/components/schemas/ErrorSimple" }
              examples:
                no_token:      { value: { code: NO_REFRESH_TOKEN } }
                invalid_token: { value: { code: INVALID_REFRESH_TOKEN } }
        "500":
          $ref: "#/components/responses/InternalError"

  /auth/logout:
    post:
      summary: Log out user
      description: |
        Securely logs out the user by invalidating their refresh token and clearing the refresh token cookie.
        
        **Security Features:**
        - Invalidates the refresh token server-side by incrementing the token version
        - Clears the refresh token cookie from the browser
        - All existing access tokens become invalid immediately
        - Idempotent: safe to call multiple times
        
        **Token Invalidation:**
        - Uses token versioning to immediately invalidate all existing tokens
        - No database lookups required on subsequent requests
        - Scales efficiently with high traffic
      responses:
        "200":
          description: Logout successful.
          headers:
            Set-Cookie:
              description: Clears the refresh token cookie
              schema:
                type: string
                example: refreshToken=; HttpOnly; Secure; SameSite=Lax; Path=/; Expires=Thu, 01 Jan 1970 00:00:00 GMT
          content:
            application/json:
              schema:
                type: object
                required: [success]
                properties:
                  success:
                    type: boolean
                    example: true
              examples:
                success:
                  value:
                    success: true
        "401":
          description: No valid session or refresh token.
          content:
            application/json:
              schema:
                $ref: "#/components/schemas/ErrorSimple"
              examples:
                not_authenticated:
                  value: { code: NOT_AUTHENTICATED }
        "500":
          $ref: "#/components/responses/InternalError"

  /user/email/change-request:
    post:
      summary: Request email change for verified users
      description: |
        Allows verified users to request an email change by providing their current password and new email.
        
        **Flow**
        1) Validate JWT access token from Authorization header
        2) Validate new email format and current password
        3) Verify current password against stored hash
        4) Check that new email is not already used by another active user
        5) Generate OTP and create pending email change record
        6) Send OTP to new email address
        7) Return masked email and expiry information
        
        **Security Features**
        - Requires valid JWT access token
        - Requires current password verification
        - Prevents email takeover by checking existing users
        - OTP expires in 10 minutes (600 seconds)
        - Email address is masked in response for privacy
      security:
        - bearerAuth: []
      requestBody:
        required: true
        content:
          application/json:
            schema:
              $ref: '#/components/schemas/ChangeEmailRequest'
            examples:
              valid:
                value:
                  newEmail: "john.new@gmail.com"
                  currentPassword: "MySecurePassword123"
      responses:
        '200':
          description: Email change request created; OTP sent to new email
          content:
            application/json:
              schema:
                $ref: '#/components/schemas/ChangeEmailRequestResponse'
              examples:
                success:
                  value:
                    success: true
                    emailMasked: "j***@g***il.com"
                    expiresInSeconds: 600
        '400':
          description: Validation error or incorrect password
          content:
            application/json:
              schema:
                $ref: '#/components/schemas/ValidationError'
              examples:
                incorrect_password:
                  value:
                    code: VALIDATION_ERROR
                    details: "Incorrect password"
        '401':
          description: Not authenticated or invalid token
          content:
            application/json:
              schema:
                $ref: '#/components/schemas/ErrorSimple'
              examples:
                not_authenticated:
                  value:
                    code: NOT_AUTHENTICATED
                    details: "Invalid or expired token"
        '404':
          description: User not found
          content:
            application/json:
              schema:
                $ref: '#/components/schemas/ErrorSimple'
              examples:
                user_not_found:
                  value:
                    code: USER_NOT_FOUND
                    details: "User not found"
        '409':
          description: Email already exists
          content:
            application/json:
              schema:
                $ref: '#/components/schemas/ErrorSimple'
              examples:
                email_exists:
                  value:
                    code: EMAIL_EXISTS
                    details: "Given email is already used"
        '500':
          $ref: "#/components/responses/InternalError"

  /user/email/verify-change:
    post:
      summary: Verify email change with OTP
      description: |
        Verifies the email change using the OTP sent to the new email address.
        
        **Flow**
        1) Validate JWT access token
        2) Retrieve pending email change for user
        3) Verify OTP is valid, not expired, and not locked
        4) Complete the email change in database
        5) Invalidate refresh tokens (security measure)
        6) Issue new access and refresh tokens
        7) Set new refresh token cookie
        
        **Security Features**
        - OTP attempt limiting (5 attempts max, then locked)
        - OTP expiry (10 minutes)
        - Token rotation after email change
        - All existing sessions are invalidated
      security:
        - bearerAuth: []
      requestBody:
        required: true
        content:
          application/json:
            schema:
              $ref: '#/components/schemas/VerifyEmailChangeRequest'
            examples:
              valid:
                value:
                  otp: "123456"
      responses:
        '200':
          description: Email change verified successfully
          headers:
            Set-Cookie:
              description: New refresh token cookie
              schema:
                type: string
                example: refreshToken=rft_eyJhbGciOi...; Path=/; HttpOnly; Secure; SameSite=Lax; Max-Age=604800
          content:
            application/json:
              schema:
                $ref: '#/components/schemas/VerifyEmailChangeResponse'
              examples:
                success:
                  value:
                    success: true
                    message: "Email updated successfully"
                    newAccessToken: "jwt_eyJhbGciOi..."
        '400':
          description: Invalid or expired OTP
          content:
            application/json:
              schema:
                $ref: '#/components/schemas/ErrorSimple'
              examples:
                otp_invalid:
                  value:
                    code: OTP_INVALID
                otp_expired:
                  value:
                    code: OTP_EXPIRED
        '401':
          description: Not authenticated
          content:
            application/json:
              schema:
                $ref: '#/components/schemas/ErrorSimple'
              examples:
                not_authenticated:
                  value:
                    code: NOT_AUTHENTICATED
                    details: "Invalid or expired token"
        '404':
          description: No pending email change found
          content:
            application/json:
              schema:
                $ref: '#/components/schemas/ErrorSimple'
              examples:
                no_pending:
                  value:
                    code: NO_PENDING_EMAIL_CHANGE
        '423':
          description: OTP locked due to too many attempts
          content:
            application/json:
              schema:
                $ref: '#/components/schemas/ErrorSimple'
              examples:
                otp_locked:
                  value:
                    code: OTP_LOCKED
        '500':
          $ref: "#/components/responses/InternalError"

  /user/email/resend-otp:
    post:
      summary: Resend OTP for email change
      description: |
        Resends the OTP for pending email change with rate limiting and cooldown protection.
        
        **Rate Limiting**
        - 5 requests per day per (IP + email)
        - 60 second cooldown between requests
        - Maximum 5 resends per pending change
        
        **Flow**
        1) Validate JWT access token
        2) Check for pending email change
        3) Enforce cooldown and resend limits
        4) Generate new OTP
        5) Send OTP to pending email
        6) Update resend counters
      security:
        - bearerAuth: []
      responses:
        '200':
          description: OTP resent successfully
          content:
            application/json:
              schema:
                $ref: '#/components/schemas/ResendEmailOtpResponse'
              examples:
                success:
                  value:
                    success: true
                    expiresInSeconds: 600
        '401':
          description: Not authenticated
          content:
            application/json:
              schema:
                $ref: '#/components/schemas/ErrorSimple'
              examples:
                not_authenticated:
                  value:
                    code: NOT_AUTHENTICATED
                    details: "Invalid or expired token"
        '404':
          description: No pending email change found
          content:
            application/json:
              schema:
                $ref: '#/components/schemas/ErrorSimple'
              examples:
                no_pending:
                  value:
                    code: NO_PENDING_EMAIL_CHANGE
        '429':
          description: Rate limit exceeded or cooldown active
          headers:
            X-RateLimit-Limit:     { schema: { type: string } }
            X-RateLimit-Remaining: { schema: { type: string } }
            X-RateLimit-Reset:     { schema: { type: string } }
          content:
            application/json:
              schema:
                $ref: '#/components/schemas/ErrorSimple'
              examples:
                cooldown:
                  value:
                    code: OTP_COOLDOWN
                resend_limit:
                  value:
                    code: OTP_RESEND_LIMIT
        '500':
          $ref: "#/components/responses/InternalError"

  /user/email/cancel-change:
    delete:
      summary: Cancel pending email change
      description: |
        Cancels any pending email change for the authenticated user.
        
        **Flow**
        1) Validate JWT access token
        2) Delete pending email change record from database
        
        **Notes**
        - Idempotent operation (safe to call even if no pending change exists)
        - Does not require additional verification
      security:
        - bearerAuth: []
      responses:
        '200':
          description: Email change cancelled successfully
          content:
            application/json:
              schema:
                type: object
                required: [success]
                properties:
                  success:
                    type: boolean
                    example: true
              examples:
                success:
                  value:
                    success: true
        '401':
          description: Not authenticated
          content:
            application/json:
              schema:
                $ref: '#/components/schemas/ErrorSimple'
              examples:
                not_authenticated:
                  value:
                    code: NOT_AUTHENTICATED
        '500':
          $ref: "#/components/responses/InternalError"

components:
  securitySchemes:
    bearerAuth:
      type: http
      scheme: bearer
      bearerFormat: JWT

  responses:
    InternalError:
      description: Internal error
      content:
        application/json:
          schema: { $ref: "#/components/schemas/ErrorSimple" }
          examples:
            internal: { value: { code: INTERNAL } }

  requestBodies:
    LoginBody:
      required: true
      content:
        application/json:
          schema:
            type: object
            required: [email, password]
            properties:
              email:
                type: string
                format: email
                example: jane@gmail.com
              password:
                type: string
                minLength: 1
                example: Abcd1234

  schemas:
    RegisterRequest:
      type: object
      required:
        - fullName
        - zid
        - level
        - yearIntake
        - isIndonesian
        - program
        - major
        - email
        - password
        - confirmPassword
      properties:
        fullName: { type: string, minLength: 1 }
        zid:
          type: string
          pattern: "^z[0-9]{7}$"
          description: UNSW zID (lowercase z + 7 digits)
        level: { type: string, example: undergrad }
        yearIntake: { type: integer, minimum: 2000, maximum: 2100 }
        isIndonesian: { type: boolean }
        program: { type: string }
        major: { type: string }
        email: { type: string, format: email }
        password: { type: string, minLength: 8 }
        confirmPassword: { type: string, minLength: 8 }

    RegisterCreated:
      type: object
      required: [success, userId, resumeToken]
      properties:
        success: { type: boolean, example: true }
        userId:
          type: string
          description: The signup row ID (`user_signups.id`)
          example: "a3c5b2c1-7c21-4eaa-bf9e-2a90b6b3a111"
        resumeToken:
          type: string
          description: Short-lived token (30m) prefixed with `res_` used to continue the OTP flow
          example: "res_eyJhbGciOi..."

    PendingExists:
      type: object
      required: [code, resumeToken]
      properties:
        code:
          type: string
          enum: [PENDING_VERIFICATION_EXISTS]
        resumeToken:
          type: string
          description: Fresh 30-min token to resume OTP flow

    VerifyOtpRequest:
      type: object
      required: [resumeToken, otp]
      properties:
        resumeToken:
          type: string
          description: Short-lived token (prefixed `res_`) from /auth/register
          example: "res_eyJhbGciOi..."
        otp:
          type: string
          pattern: "^[0-9]{6}$"
          description: 6-digit numeric code
          example: "123456"

    VerifyOtpOK:
      type: object
      required: [success, message]
      properties:
        success: { type: boolean, example: true }
        message: { type: string, example: "Account verified successfully" }

    ResendOtpRequest:
      type: object
      required: [resumeToken]
      properties:
        resumeToken:
          type: string
          description: Short-lived token (prefixed `res_`) from /auth/register
          example: "res_eyJhbGciOi..."

    ResendOtpOK:
      type: object
      required: [success]
      properties:
        success: { type: boolean, example: true }

    LoginSuccess:
      type: object
      required: [success, userId, accessToken, expiresIn]
      properties:
        success: { type: boolean, example: true }
        userId: { type: string, example: "usr_abc123" }
        accessToken: { type: string, example: "jwt_eyJhbGciOi..." }
        expiresIn: { type: integer, example: 900 }

    RefreshSuccess:
      type: object
      required: [success, accessToken, expiresIn]
      properties:
        success: { type: boolean, example: true }
        accessToken: { type: string, example: "jwt_eyJhbGciOi..." }
        expiresIn: { type: integer, example: 900 }

    ChangeEmailPreVerifyRequest:
      type: object
      required:
        - resumeToken
        - newEmail
      properties:
        resumeToken:
          type: string
          description: Short-lived token (30m) prefixed with `res_` used to continue the OTP flow
          example: "res_eyJhbGciOi..."
        newEmail:
          type: string
          format: email

    ChangeEmailPreVerifyOK:
      type: object
      required:
        - success
        - resumeToken
      properties:
        success:
          type: boolean
        resumeToken:
          description: The new resume token bound to the new email
          example: "res_def456..."

    ChangeEmailRequest:
      type: object
      required:
        - newEmail
        - currentPassword
      properties:
        newEmail:
          type: string
          format: email
          description: The new email address to change to
          example: "john.new@gmail.com"
        currentPassword:
          type: string
          description: Current password for verification
          example: "MySecurePassword123"

    ChangeEmailRequestResponse:
      type: object
      required:
        - success
        - emailMasked
        - expiresInSeconds
      properties:
        success:
          type: boolean
          example: true
        emailMasked:
          type: string
          description: Masked version of the new email for privacy
          example: "j***@g***il.com"
        expiresInSeconds:
          type: integer
          description: OTP expiry time in seconds
          example: 600

    VerifyEmailChangeRequest:
      type: object
      required:
        - otp
      properties:
        otp:
          type: string
          pattern: "^[0-9]{6}$"
          description: 6-digit OTP received via email
          example: "123456"

    VerifyEmailChangeResponse:
      type: object
      required:
        - success
        - message
        - newAccessToken
      properties:
        success:
          type: boolean
          example: true
        message:
          type: string
          example: "Email updated successfully"
        newAccessToken:
          type: string
          description: New JWT access token (existing tokens are invalidated)
          example: "jwt_eyJhbGciOi..."

    ResendEmailOtpResponse:
      type: object
      required:
        - success
        - expiresInSeconds
      properties:
        success:
          type: boolean
          example: true
        expiresInSeconds:
          type: integer
          description: OTP expiry time in seconds
          example: 600

    ErrorSimple:
      type: object
      required: [code]
      properties:
        code:
          type: string
          enum:
            - VALIDATION_ERROR
            - EMAIL_EXISTS
            - ZID_EXISTS
            - ZID_MISMATCH
            - PENDING_VERIFICATION_EXISTS
            - PENDING_NOT_FOUND
            - ALREADY_VERIFIED
            - RESUME_TOKEN_INVALID
            - OTP_INVALID
            - OTP_EXPIRED
            - OTP_LOCKED
            - OTP_COOLDOWN
            - OTP_RESEND_LIMIT
            - INVALID_CREDENTIALS
            - ACCOUNT_NOT_VERIFIED
            - NO_REFRESH_TOKEN
            - INVALID_REFRESH_TOKEN
            - NOT_AUTHENTICATED
            - USER_NOT_FOUND
            - NO_PENDING_EMAIL_CHANGE
            - TOO_MANY_REQUESTS
            - INTERNAL
        details:
          type: string
          description: Optional additional details about the error

    ValidationError:
      type: object
      required: [code, details]
      properties:
        code:
          type: string
          enum: [VALIDATION_ERROR]
        details:
          type: object
          description: Zod-flattened errors (shape may vary)
          properties:
            fieldErrors:
<<<<<<< HEAD
              type: object
=======
              type: object

    ChangeEmailPreVerifyRequest:
      type: object
      required:
        - resumeToken
        - newEmail
      properties:
        resumeToken:
          type: string
          description: Short-lived token (30m) prefixed with `res_` used to continue the OTP flow
          example: "res_eyJhbGciOi..."
        newEmail:
          type: string
          format: email

    ChangeEmailPreVerifyOK:
      type: object
      required:
        - success
        - resumeToken
      properties:
        success:
          type: boolean
        resumeToken:
          description: The new resume token bound to the new email
          example: "res_def456..."

    PendingContextOK:
      type: object
      required:
        - emailMasked
        - status
        - resend
      properties:
        emailMasked:
          type: string
          description: Masked email address for privacy
          example: "j***@u***.edu"
        status:
          type: string
          description: Current signup status
          example: "PENDING_VERIFICATION"
        resend:
          type: object
          required:
            - cooldownSeconds
            - remainingToday
          properties:
            cooldownSeconds:
              type: integer
              description: Seconds remaining before next OTP can be requested
            remainingToday:
              type: integer
              description: Number of OTP resends remaining today (daily limit is 5)
  
>>>>>>> cdd156a4
<|MERGE_RESOLUTION|>--- conflicted
+++ resolved
@@ -1177,37 +1177,7 @@
           description: Zod-flattened errors (shape may vary)
           properties:
             fieldErrors:
-<<<<<<< HEAD
               type: object
-=======
-              type: object
-
-    ChangeEmailPreVerifyRequest:
-      type: object
-      required:
-        - resumeToken
-        - newEmail
-      properties:
-        resumeToken:
-          type: string
-          description: Short-lived token (30m) prefixed with `res_` used to continue the OTP flow
-          example: "res_eyJhbGciOi..."
-        newEmail:
-          type: string
-          format: email
-
-    ChangeEmailPreVerifyOK:
-      type: object
-      required:
-        - success
-        - resumeToken
-      properties:
-        success:
-          type: boolean
-        resumeToken:
-          description: The new resume token bound to the new email
-          example: "res_def456..."
-
     PendingContextOK:
       type: object
       required:
@@ -1235,5 +1205,4 @@
             remainingToday:
               type: integer
               description: Number of OTP resends remaining today (daily limit is 5)
-  
->>>>>>> cdd156a4
+  