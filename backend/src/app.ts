--- conflicted
+++ resolved
@@ -21,11 +21,7 @@
   const app = express();
   // Configure CORS to allow frontend origin with credentials
   app.use(cors({
-<<<<<<< HEAD
-    origin: ['http://localhost:3000', 'http://127.0.0.1:3000', 'http://localhost:3002', 'http://127.0.0.1:3002'],
-=======
     origin: ['http://localhost:3000', 'http://127.0.0.1:3000', 'http://localhost:3003', 'http://127.0.0.1:3002', 'http://localhost:3002', 'http://127.0.0.1:3003'],
->>>>>>> 32d119d7
     credentials: true,
     methods: ['GET', 'POST', 'PUT', 'PATCH', 'DELETE', 'OPTIONS'],
     allowedHeaders: ['Content-Type', 'Authorization', 'Cookie'],
