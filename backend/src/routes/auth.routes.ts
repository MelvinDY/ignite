--- conflicted
+++ resolved
@@ -12,28 +12,27 @@
   hashResumeToken,
   makeResumeToken,
   resumeExpiryISO,
+  verifyResumeToken,
+  invalidateResumeToken,
   generateAccessToken,
   generateRefreshToken,
-  verifyResumeToken,
-  invalidateResumeToken
+  verifyResumeTokenStrict,
+  rotateResumeToken
 } from "../utils/tokens";
-import { bumpAttemptsOrLock, deleteSignupOtp, getSignupOtp, issueSignupOtp } from "../services/otp.service";
 import { rateLimit } from "../middlewares/rateLimit";
 import {
   loadPendingSignup,
   hashOtp,
   activateUser,
+  bumpAttemptsOrLock,
+  deleteSignupOtp,
+  getSignupOtp,
+  issueSignupOtp,
 } from "../services/otp.service";
 import { ensureProfileForSignup } from "../services/profile.service";
-
 import * as jwt from "jsonwebtoken";
 import { validateUserCredentials } from "../services/auth.service";
-<<<<<<< HEAD
-import { generateAccessToken, generateRefreshToken } from "../utils/tokens";
-import { verifyResumeTokenStrict, rotateResumeToken } from '../utils/tokens';
-=======
-
->>>>>>> 7c915479
+
 const router = Router();
 
 // 10 requests / hour per (IP+email)
@@ -494,7 +493,7 @@
       .eq('id', userId);
     // 6. Invalidate all prior OTP + resumeToken
     await invalidateResumeToken(userId);
-    await clearOtpState(userId);
+    await deleteSignupOtp(userId);
     // 7. Rotate a new resumeToken for new email
     const newResumeToken = makeResumeToken(userId);
     await supabase
