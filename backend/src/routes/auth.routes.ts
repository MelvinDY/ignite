// src/routes/auth.routes.ts

import { Router } from "express";
import { compare as bcryptCompare } from 'bcryptjs';
import { supabase } from "../lib/supabase";
import {
  ChangeEmailPreVerifySchema,
  RegisterSchema,
  VerifyOtpSchema,
  loginSchema,
} from "../validation/auth.schemas";
import { hashPassword } from "../utils/crypto";
import {
  hashResumeToken,
  makeResumeToken,
  resumeExpiryISO,
  verifyResumeToken,
  invalidateResumeToken,
  generateAccessToken,
  generateRefreshToken,
  verifyResumeTokenStrict,
  rotateResumeToken
} from "../utils/tokens";
import { rateLimit } from "../middlewares/rateLimit";
import {
  loadPendingSignup,
  hashOtp,
  activateUser,
  bumpAttemptsOrLock,
  deleteSignupOtp,
  getSignupOtp,
  issueSignupOtp,
} from "../services/otp.service";
import { ensureProfileForSignup } from "../services/profile.service";
<<<<<<< HEAD
import * as jwt from "jsonwebtoken";
import { validateUserCredentials } from "../services/auth.service";
=======
>>>>>>> f61eca01

const router = Router();

// 10 requests / hour per (IP+email)
const registerLimiter = rateLimit({
  windowMs: 60 * 60 * 1000,
  max: 10,
  keyGenerator: (req) => {
    const emailLower = (req.body?.email || '').toLowerCase();
    // If body is empty/malformed, still bucket by IP so it doesn’t bypass
    return `${req.ip}:${emailLower}`;
  },
});

// 10 attempts / 10 min per (IP+resumeToken)
const verifyLimiter = rateLimit({
  windowMs: 10 * 60 * 1000,
  max: 10,
  keyGenerator: (req) => `${req.ip}:${req.body?.resumeToken || ''}`,
});


/**
 * User Stories 1.1: User Registration
 */
router.post('/auth/register', registerLimiter, async (req, res) => {
  // 1) validate
  const parsed = RegisterSchema.safeParse(req.body);
  if (!parsed.success) {
    return res.status(400).json({ code: 'VALIDATION_ERROR', details: parsed.error.flatten() });
  }

  const {
    fullName, zid, level, yearIntake, isIndonesian, program, major, email, password,
  } = parsed.data;
  const emailLower = email.toLowerCase();

  try {
    // 2) reject if email already belongs to an ACTIVE user in profiles
    const { data: byEmailActive } = await supabase
      .from('profiles').select('id')
      .eq('status', 'ACTIVE')
      .eq('email', emailLower)  // emails stored in lowercase
      .maybeSingle();
    if (byEmailActive) return res.status(409).json({ code: 'EMAIL_EXISTS' });

    // 3) zID already ACTIVE? (profiles = ACTIVE only)
    const { data: activeByZid } = await supabase
      .from('profiles').select('id')
      .eq('status', 'ACTIVE')
      .eq('zid', zid)
      .maybeSingle();
    if (activeByZid) return res.status(409).json({ code: 'ZID_EXISTS' });

    // 4) pending exists (email or zid) in user_signups
    const { data: pendingByEmail } = await supabase
      .from('user_signups')
      .select('id, zid')
      .eq('signup_email', emailLower)
      .eq('status', 'PENDING_VERIFICATION')
      .maybeSingle();

    if (pendingByEmail) {
      // If email is already bound to a different zID, block with ZID_MISMATCH
      if (pendingByEmail.zid !== zid) {
        return res.status(409).json({ code: 'ZID_MISMATCH' });
      }
      // Same person resuming signup
      const resumeToken = await rotateResumeToken(pendingByEmail.id);
      return res.status(409).json({ code: 'PENDING_VERIFICATION_EXISTS', resumeToken });
    }

    // No pending-by-email → try pending-by-zid (normal resume path)
    const { data: pendingByZid } = await supabase
      .from('user_signups')
      .select('id')
      .eq('zid', zid)
      .eq('status', 'PENDING_VERIFICATION')
      .maybeSingle();

    if (pendingByZid) {
      const resumeToken = await rotateResumeToken(pendingByZid.id);
      return res.status(409).json({ code: 'PENDING_VERIFICATION_EXISTS', resumeToken });
    }

    // 5) revival: EXPIRED by zID (zID is the true identifier)
    const { data: expiredByZid } = await supabase
      .from('user_signups')
      .select('id, signup_email')
      .eq('zid', zid)
      .eq('status', 'EXPIRED')
      .maybeSingle();

    if (expiredByZid) {
      const { data: revived, error: reviveErr } = await supabase
        .from('user_signups')
        .update({
          signup_email: emailLower,
          full_name: fullName,
          level,
          year_intake: yearIntake,
          is_indonesian: isIndonesian,
          program,
          major,
          password_hash: await hashPassword(password),
          status: 'PENDING_VERIFICATION',
          email_verified_at: null,
          updated_at: new Date().toISOString(),
        })
        .eq('id', expiredByZid.id)
        .select('id')
        .single();
      if (reviveErr) throw reviveErr;

      await issueSignupOtp(revived.id, emailLower, fullName);
      const resumeToken = await rotateResumeToken(revived.id);
      console.info('registration.created', { userId: revived.id });
      return res.status(201).json({ success: true, userId: revived.id, resumeToken });
    }

    // 5b) Guard: EXPIRED row with same email but different zID
    const { data: expiredByEmail } = await supabase
      .from('user_signups')
      .select('id, zid')
      .eq('signup_email', emailLower)
      .eq('status', 'EXPIRED')
      .maybeSingle();
    if (expiredByEmail && expiredByEmail.zid !== zid) {
      return res.status(409).json({ code: 'ZID_MISMATCH' });
    }

    // 6) fresh PENDING row in user_signups
    const { data: created, error: insertErr } = await supabase
      .from('user_signups')
      .insert({
        signup_email: emailLower,
        full_name: fullName,
        zid,
        level,
        year_intake: yearIntake,
        is_indonesian: isIndonesian,
        program,
        major,
        password_hash: await hashPassword(password),
        status: 'PENDING_VERIFICATION',
        email_verified_at: null,
      })
      .select('id')
      .single();
    if (insertErr) throw insertErr;

    // sending otp
    await issueSignupOtp(created.id, emailLower, fullName);

    const resumeToken = makeResumeToken(created.id);
      await supabase
        .from('user_signups')
        .update({
          resume_token_hash: hashResumeToken(resumeToken),
          resume_token_expires_at: resumeExpiryISO(),
          updated_at: new Date().toISOString(),
        })
        .eq('id', created.id);

    // logging
    console.info('registration.created', { userId: created.id });

    return res.status(201).json({
      success: true,
      userId: created.id,
      resumeToken: resumeToken,
    });
  } catch (err: any) {
    console.error('register.error', err?.message || err);
    return res.status(500).json({ code: 'INTERNAL' });
  }
});

/**
 * User Story 1.2: Verify OTP (Activate account)
 */
router.post('/auth/verify-otp', verifyLimiter, async (req, res) => {
  const parsed = VerifyOtpSchema.safeParse(req.body);
  if (!parsed.success) {
    return res.status(400).json({ code: 'VALIDATION_ERROR', details: parsed.error.flatten() });
  }

  const { resumeToken, otp } = parsed.data;

  try {
    // 1) Verify resumeToken signature/claims (JWT) and extract userId
    let userId: string;
    try {
      ({ userId } = await verifyResumeTokenStrict(resumeToken));
    } catch {
      return res.status(401).json({ code: 'RESUME_TOKEN_INVALID' });
    }

    // 2) Load pending signup (status gate)
const { data: row, error } = await loadPendingSignup(userId);
if (error || !row) return res.status(404).json({ code: 'PENDING_NOT_FOUND' });
if (row.status === 'ACTIVE') return res.status(409).json({ code: 'ALREADY_VERIFIED' });
if (row.status !== 'PENDING_VERIFICATION') return res.status(404).json({ code: 'PENDING_NOT_FOUND' });

// 3) Load OTP from user_otps
const { data: otpRow } = await getSignupOtp(userId);
if (!otpRow) return res.status(404).json({ code: 'PENDING_NOT_FOUND' });
if (otpRow.locked_at) return res.status(423).json({ code: 'OTP_LOCKED' });

// 4) Expiry
if (!otpRow.expires_at || new Date(otpRow.expires_at) < new Date()) {
  await bumpAttemptsOrLock(otpRow.id, otpRow.attempts ?? 0);
  return res.status(400).json({ code: 'OTP_EXPIRED' });
}

// 5) Compare hashes
const ok = otpRow.otp_hash && hashOtp(otp) === otpRow.otp_hash;
if (!ok) {
  const after = await bumpAttemptsOrLock(otpRow.id, otpRow.attempts ?? 0);
  if (after >= 5) return res.status(423).json({ code: 'OTP_LOCKED' });
  return res.status(400).json({ code: 'OTP_INVALID' });
}

// 6) Success → activate, delete OTP, invalidate resume token
const profileId = await ensureProfileForSignup(userId);
await activateUser(userId);
await deleteSignupOtp(userId);
await invalidateResumeToken(userId);

console.info('registration.verified', { userId });
return res.status(200).json({ success: true, message: 'Account verified successfully' });
  } catch (err: any) {
    console.error("verify-otp.error", err?.message || err);
    return res.status(500).json({ code: "INTERNAL" });
  }
});

const resendLimiter = rateLimit({
  windowMs: 60 * 1000, // soft outer throttle
  max: 3,
  keyGenerator: (req) => `${req.ip}:${req.body?.resumeToken || ''}`,
});

router.post('/auth/resend-otp', resendLimiter, async (req, res) => {
  const { resumeToken } = req.body || {};
  if (!resumeToken) return res.status(400).json({ code: 'VALIDATION_ERROR' });

  try {
    let userId: string;
    try {
      ({ userId } = await verifyResumeTokenStrict(resumeToken));
    } catch {
      return res.status(401).json({ code: 'RESUME_TOKEN_INVALID' });
    }

    // must be pending
    const { data: row } = await loadPendingSignup(userId);
    if (!row) return res.status(404).json({ code: 'PENDING_NOT_FOUND' });
    if (row.status === 'ACTIVE') return res.status(409).json({ code: 'ALREADY_VERIFIED' });
    if (row.status !== 'PENDING_VERIFICATION') return res.status(404).json({ code: 'PENDING_NOT_FOUND' });

    // get current OTP row for cooldown + cap
    const { data: otpRow } = await getSignupOtp(userId);
    const now = new Date();
    const COOLDOWN_MS = 60 * 1000;
    const DAILY_CAP = 5;

    if (otpRow?.last_sent_at) {
      const last = new Date(otpRow.last_sent_at).getTime();
      if (now.getTime() - last < COOLDOWN_MS) {
        return res.status(429).json({ code: 'OTP_COOLDOWN' });
      }
      if ((otpRow.resend_count ?? 0) >= DAILY_CAP) {
        return res.status(429).json({ code: 'OTP_RESEND_LIMIT' });
      }
    }

    // fetch email+name for sending
    type SignupRow = { signup_email: string; full_name: string };

    const { data: signup, error: sErr } = await supabase
      .from('user_signups')
      .select('signup_email, full_name')
      .eq('id', userId)
      .maybeSingle<SignupRow>(); // <- maybeSingle so TS knows null is possible

    if (sErr) {
      console.error('resend-otp.lookup.error', sErr);
      return res.status(500).json({ code: 'INTERNAL' });
    }
    if (!signup) {
      return res.status(404).json({ code: 'PENDING_NOT_FOUND' });
    }

    // issue fresh code (overwrites row; resets attempts)
    await issueSignupOtp(userId, signup.signup_email, signup.full_name);

    return res.status(200).json({ success: true });
  } catch (err) {
    console.error('resend-otp.error', err);
    return res.status(500).json({ code: 'INTERNAL' });
  }
});


const loginLimiter = rateLimit({
  windowMs: 15 * 60 * 1000, // 15 minutes
  max: 5, // 5 failed attempts per window
  keyGenerator: (req) => `${req.ip}:${(req.body?.email || "").toLowerCase()}`,
});

/**
 * User Story 1.8: User Login 
 */
router.post('/auth/login', loginLimiter, async (req, res) => {
  const parsed = loginSchema.safeParse(req.body);
  if (!parsed.success) {
    return res.status(400).json({ code: 'VALIDATION_ERROR', details: parsed.error.flatten() });
  }

  const { email, password } = parsed.data;
  const emailLower = email.toLowerCase();

  try {
    console.info('login.attempt', { email: emailLower, ip: req.ip });
    const { data: row } = await supabase
      .from('user_signups')
      .select('id, status, password_hash')
      .eq('signup_email', emailLower)
      .maybeSingle();

    if (!row) {
      console.warn('login.no_user', { email: emailLower });
      return res.status(401).json({ code: 'INVALID_CREDENTIALS' });
    }

    if (row.status === 'PENDING_VERIFICATION' || row.status === 'EXPIRED') {
      console.warn('login.not_active', { userId: row.id, status: row.status });
      return res.status(403).json({ code: 'ACCOUNT_NOT_VERIFIED' });
    }

    const hashed = ((row as any)?.password_hash as string | undefined) || ((row as any)?.user?.encrypted_password as string | undefined);
    const hashSource = (row as any)?.password_hash
      ? 'user_signups.password_hash'
      : ((row as any)?.user?.encrypted_password ? 'auth.users.encrypted_password' : 'none');
    console.info('login.hash_source', { userId: row.id, source: hashSource, hasHash: Boolean(hashed) });
    const ok = hashed ? await bcryptCompare(password, hashed) : false;
    if (!ok) {
      console.warn('login.bad_password', { userId: row.id });
      return res.status(401).json({ code: 'INVALID_CREDENTIALS' });
    }

    const accessToken = generateAccessToken(row.id);
    const refreshToken = generateRefreshToken(row.id);

    // Set refresh token cookie (HttpOnly, Secure, SameSite=Lax)
    res.cookie('refreshToken', refreshToken, {
      httpOnly: true,
      secure: true,
      sameSite: 'lax',
      path: '/',
      maxAge: 7 * 24 * 60 * 60 * 1000, // 7 days
    });

    console.info('login.success', { userId: row.id });
    return res.status(200).json({
      success: true,
      userId: row.id,
      accessToken,
      expiresIn: 60 * 15,
    });
  } catch (err: any) {
    console.error('login.error', err?.message || err);
    return res.status(500).json({ code: 'INTERNAL' });
  }
});

/**
 * Token refresh: issues new access token using HttpOnly refresh cookie
 */
router.post('/auth/refresh', async (req, res) => {
  try {
    const refreshToken = req.cookies?.refreshToken as string | undefined;
    if (!refreshToken) return res.status(401).json({ code: 'INVALID_CREDENTIALS' });

    const jwt = await import('jsonwebtoken');
    let payload: any;
    try {
      payload = jwt.verify(refreshToken, process.env.JWT_SECRET!);
    } catch {
      return res.status(401).json({ code: 'INVALID_CREDENTIALS' });
    }

    const userId = payload?.sub as string | undefined;
    if (!userId) return res.status(401).json({ code: 'INVALID_CREDENTIALS' });

    const accessToken = generateAccessToken(userId);
    return res.status(200).json({ success: true, accessToken, expiresIn: 60 * 15 });
  } catch (err: any) {
    console.error('refresh.error', err?.message || err);
    return res.status(500).json({ code: 'INTERNAL' });
  }
});

/**
 * User Stories 1.4: Change Email (Pre-Verification)
 */
router.patch('/auth/pending/email', async (req, res) => {
  // 1. Validate input
  const parsed = ChangeEmailPreVerifySchema.safeParse(req.body);
  if (!parsed.success) {
    return res.status(400).json({ code: 'VALIDATION_ERROR', details: parsed.error.flatten() });
  }
  const { resumeToken, newEmail } = parsed.data;
  const newEmailLower = newEmail.toLowerCase();

  try {
    // 2. Verify resumeToken and extract userId
    let userId: string;
    try {
      ({ userId } = verifyResumeToken(resumeToken));
    } catch {
      return res.status(401).json({ code: 'RESUME_TOKEN_INVALID' });
    }
    // 3. Ensures newEmail is not used by an active user
    const { data: byEmailActive, error: emailErr } = await supabase
      .from('profiles')
      .select('id')
      .eq('email', newEmailLower)
      .maybeSingle();

    if (emailErr) {
      console.error('change-email-pre-verify.email_check.error', emailErr);
    }
    if (byEmailActive) {
      return res.status(409).json({ code: 'EMAIL_EXISTS' });
    }
    // 4. Load pending signup & status of user is PENDING_VERIFICATION
    const { data: userSignup, error: signupErr } = await supabase
      .from('user_signups')
      .select('id, status, full_name')
      .eq('id', userId)
      .maybeSingle();

    // User not found
    if (signupErr || !userSignup) {
      return res.status(404).json({ code: 'PENDING_NOT_FOUND' });
    }
    // Rejects active user
    if (userSignup.status === 'ACTIVE') {
      return res.status(409).json({ code: 'ALREADY_VERIFIED' });
    }
    // Rejects expired user
    if (userSignup.status === 'EXPIRED') {
      return res.status(404).json({ code: 'PENDING_NOT_FOUND' });
    }
    // 5. Update user email
    await supabase
      .from('user_signups')
      .update({
        signup_email: newEmailLower,
        updated_at: new Date().toISOString(),
      })
      .eq('id', userId);
    // 6. Invalidate all prior OTP + resumeToken
    await invalidateResumeToken(userId);
    await deleteSignupOtp(userId);
    // 7. Rotate a new resumeToken for new email
    const newResumeToken = makeResumeToken(userId);
    await supabase
      .from('user_signups')
      .update({
        resume_token_hash: hashResumeToken(newResumeToken),
        resume_token_expires_at: resumeExpiryISO(),
        updated_at: new Date().toISOString(),
      })
      .eq('id', userId);
    // 8. Generate & send new OTP
    await issueSignupOtp(userId, newEmailLower, userSignup.full_name);
    
    console.info('change-email-pre-verify.success', { userId, newEmail: newEmailLower });
    return res.status(200).json({
      success: true,
      resumeToken: newResumeToken,
    });
   } catch (err: any) {
    console.error('change-email-pre-verify.error', err?.message || err);
    return res.status(500).json({ code: 'INTERNAL' });
   }
});

export default router;<|MERGE_RESOLUTION|>--- conflicted
+++ resolved
@@ -32,11 +32,6 @@
   issueSignupOtp,
 } from "../services/otp.service";
 import { ensureProfileForSignup } from "../services/profile.service";
-<<<<<<< HEAD
-import * as jwt from "jsonwebtoken";
-import { validateUserCredentials } from "../services/auth.service";
-=======
->>>>>>> f61eca01
 
 const router = Router();
 
