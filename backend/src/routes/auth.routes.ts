// src/routes/auth.routes.ts

import { Router } from "express";
import { compare as bcryptCompare } from "bcryptjs";
import { supabase } from "../lib/supabase";
import {
  ChangeEmailPreVerifySchema,
  ChangeEmailRequestSchema,
  RegisterSchema,
  VerifyEmailChangeSchema,
  VerifyOtpSchema,
  loginSchema,
} from "../validation/auth.schemas";
import { hashPassword } from "../utils/crypto";
import {
  hashResumeToken,
  makeResumeToken,
  resumeExpiryISO,
  verifyResumeToken,
  invalidateResumeToken,
  generateAccessToken,
  generateRefreshToken,
  verifyResumeTokenStrict,
  rotateResumeToken,
  invalidateRefreshToken,
  verifyTokenVersion,
} from "../utils/tokens";
import { rateLimit } from "../middlewares/rateLimit";
import {
  loadPendingSignup,
  hashOtp,
  activateUser,
  bumpAttemptsOrLock,
  deleteSignupOtp,
  getSignupOtp,
  issueSignupOtp,
  generateOtp,
} from "../services/otp.service";
import { applyProgramAndMajorFromSignupToProfile, ensureProfileForSignup } from "../services/profile.service";
import * as jwt from "jsonwebtoken";
import {
  completePendingEmailChange,
  createPendingEmailChange,
  getPendingEmailChange,
  updateEmailChangeAttempts,
  resendEmailChangeOtp,
} from "../services/email.service";
<<<<<<< HEAD
import { getProfileSkills } from "../services/skills.service";
=======
import { maskEmail } from "../utils/email";
>>>>>>> cdd156a4

const router = Router();

// 10 requests / hour per (IP+email)
const registerLimiter = rateLimit({
  windowMs: 60 * 60 * 1000,
  max: 10,
  keyGenerator: (req) => {
    const emailLower = (req.body?.email || "").toLowerCase();
    // If body is empty/malformed, still bucket by IP so it doesn’t bypass
    return `${req.ip}:${emailLower}`;
  },
});

// 10 attempts / 10 min per (IP+resumeToken)
const verifyLimiter = rateLimit({
  windowMs: 10 * 60 * 1000,
  max: 10,
  keyGenerator: (req) => `${req.ip}:${req.body?.resumeToken || ""}`,
});

/**
 * User Stories 1.1: User Registration
 */
router.post("/auth/register", registerLimiter, async (req, res) => {
  // 1) validate
  const parsed = RegisterSchema.safeParse(req.body);
  if (!parsed.success) {
    return res
      .status(400)
      .json({ code: "VALIDATION_ERROR", details: parsed.error.flatten() });
  }

  const {
    fullName,
    zid,
    level,
    yearIntake,
    isIndonesian,
    program,
    major,
    email,
    password,
  } = parsed.data;
  const emailLower = email.toLowerCase();

  try {
    // 2) reject if email already belongs to an ACTIVE user in profiles
    const { data: byEmailActive } = await supabase
      .from("profiles")
      .select("id")
      .eq("status", "ACTIVE")
      .eq("email", emailLower) // emails stored in lowercase
      .maybeSingle();
    if (byEmailActive) return res.status(409).json({ code: "EMAIL_EXISTS" });

    // 3) zID already ACTIVE? (profiles = ACTIVE only)
    const { data: activeByZid } = await supabase
      .from("profiles")
      .select("id")
      .eq("status", "ACTIVE")
      .eq("zid", zid)
      .maybeSingle();
    if (activeByZid) return res.status(409).json({ code: "ZID_EXISTS" });

    // 4) pending exists (email or zid) in user_signups
    const { data: pendingByEmail } = await supabase
      .from("user_signups")
      .select("id, zid")
      .eq("signup_email", emailLower)
      .eq("status", "PENDING_VERIFICATION")
      .maybeSingle();

    if (pendingByEmail) {
      // If email is already bound to a different zID, block with ZID_MISMATCH
      if (pendingByEmail.zid !== zid) {
        return res.status(409).json({ code: "ZID_MISMATCH" });
      }
      // Same person resuming signup
      const resumeToken = await rotateResumeToken(pendingByEmail.id);
      return res
        .status(409)
        .json({ code: "PENDING_VERIFICATION_EXISTS", resumeToken });
    }

    // No pending-by-email → try pending-by-zid (normal resume path)
    const { data: pendingByZid } = await supabase
      .from("user_signups")
      .select("id")
      .eq("zid", zid)
      .eq("status", "PENDING_VERIFICATION")
      .maybeSingle();

    if (pendingByZid) {
      const resumeToken = await rotateResumeToken(pendingByZid.id);
      return res
        .status(409)
        .json({ code: "PENDING_VERIFICATION_EXISTS", resumeToken });
    }

    // 5) revival: EXPIRED by zID (zID is the true identifier)
    const { data: expiredByZid } = await supabase
      .from("user_signups")
      .select("id, signup_email")
      .eq("zid", zid)
      .eq("status", "EXPIRED")
      .maybeSingle();

    if (expiredByZid) {
      const { data: revived, error: reviveErr } = await supabase
        .from("user_signups")
        .update({
          signup_email: emailLower,
          full_name: fullName,
          level,
          year_intake: yearIntake,
          is_indonesian: isIndonesian,
          program,
          major,
          password_hash: await hashPassword(password),
          status: "PENDING_VERIFICATION",
          email_verified_at: null,
          updated_at: new Date().toISOString(),
        })
        .eq("id", expiredByZid.id)
        .select("id")
        .single();
      if (reviveErr) throw reviveErr;

      await issueSignupOtp(revived.id, emailLower, fullName);
      const resumeToken = await rotateResumeToken(revived.id);
      console.info("registration.created", { userId: revived.id });
      return res
        .status(201)
        .json({ success: true, userId: revived.id, resumeToken });
    }

    // 5b) Guard: EXPIRED row with same email but different zID
    const { data: expiredByEmail } = await supabase
      .from("user_signups")
      .select("id, zid")
      .eq("signup_email", emailLower)
      .eq("status", "EXPIRED")
      .maybeSingle();
    if (expiredByEmail && expiredByEmail.zid !== zid) {
      return res.status(409).json({ code: "ZID_MISMATCH" });
    }

    // 6) fresh PENDING row in user_signups
    const { data: created, error: insertErr } = await supabase
      .from("user_signups")
      .insert({
        signup_email: emailLower,
        full_name: fullName,
        zid,
        level,
        year_intake: yearIntake,
        is_indonesian: isIndonesian,
        program,
        major,
        password_hash: await hashPassword(password),
        status: "PENDING_VERIFICATION",
        email_verified_at: null,
      })
      .select("id")
      .single();
    if (insertErr) throw insertErr;

    // sending otp
    await issueSignupOtp(created.id, emailLower, fullName);

    const resumeToken = makeResumeToken(created.id);
    await supabase
      .from("user_signups")
      .update({
        resume_token_hash: hashResumeToken(resumeToken),
        resume_token_expires_at: resumeExpiryISO(),
        updated_at: new Date().toISOString(),
      })
      .eq("id", created.id);

    // logging
    console.info("registration.created", { userId: created.id });

    return res.status(201).json({
      success: true,
      userId: created.id,
      resumeToken: resumeToken,
    });
  } catch (err: any) {
    console.error("register.error", err?.message || err);
    return res.status(500).json({ code: "INTERNAL" });
  }
});

/**
 * User Story 1.2: Verify OTP (Activate account)
 */
router.post("/auth/verify-otp", verifyLimiter, async (req, res) => {
  const parsed = VerifyOtpSchema.safeParse(req.body);
  if (!parsed.success) {
    return res
      .status(400)
      .json({ code: "VALIDATION_ERROR", details: parsed.error.flatten() });
  }

  const { resumeToken, otp } = parsed.data;

  try {
    // 1) Verify resumeToken signature/claims (JWT) and extract userId
    let userId: string;
    try {
      ({ userId } = await verifyResumeTokenStrict(resumeToken));
    } catch {
      return res.status(401).json({ code: "RESUME_TOKEN_INVALID" });
    }

    // 2) Load pending signup (status gate)
    const { data: row, error } = await loadPendingSignup(userId);
    if (error || !row)
      return res.status(404).json({ code: "PENDING_NOT_FOUND" });
    if (row.status === "ACTIVE")
      return res.status(409).json({ code: "ALREADY_VERIFIED" });
    if (row.status !== "PENDING_VERIFICATION")
      return res.status(404).json({ code: "PENDING_NOT_FOUND" });

    // 3) Load OTP from user_otps
    const { data: otpRow } = await getSignupOtp(userId);
    if (!otpRow) return res.status(404).json({ code: "PENDING_NOT_FOUND" });
    if (otpRow.locked_at) return res.status(423).json({ code: "OTP_LOCKED" });

    // 4) Expiry
    if (!otpRow.expires_at || new Date(otpRow.expires_at) < new Date()) {
      await bumpAttemptsOrLock(otpRow.id, otpRow.attempts ?? 0);
      return res.status(400).json({ code: "OTP_EXPIRED" });
    }

    // 5) Compare hashes
    const ok = otpRow.otp_hash && hashOtp(otp) === otpRow.otp_hash;
    if (!ok) {
      const after = await bumpAttemptsOrLock(otpRow.id, otpRow.attempts ?? 0);
      if (after >= 5) return res.status(423).json({ code: "OTP_LOCKED" });
      return res.status(400).json({ code: "OTP_INVALID" });
    }

    // 6) Success → activate, delete OTP, invalidate resume token
    const profileId = await ensureProfileForSignup(userId);
    await activateUser(userId);
    await deleteSignupOtp(userId);
    await invalidateResumeToken(userId);

    console.info("registration.verified", { userId });
    return res
      .status(200)
      .json({ success: true, message: "Account verified successfully" });
  } catch (err: any) {
    console.error("verify-otp.error", err?.message || err);
    return res.status(500).json({ code: "INTERNAL" });
  }
});

const resendLimiter = rateLimit({
  windowMs: 60 * 1000, // soft outer throttle
  max: 3,
  keyGenerator: (req) => `${req.ip}:${req.body?.resumeToken || ""}`,
});

router.post("/auth/resend-otp", resendLimiter, async (req, res) => {
  const { resumeToken } = req.body || {};
  if (!resumeToken) return res.status(400).json({ code: "VALIDATION_ERROR" });

  try {
    let userId: string;
    try {
      ({ userId } = await verifyResumeTokenStrict(resumeToken));
    } catch {
      return res.status(401).json({ code: "RESUME_TOKEN_INVALID" });
    }

    // must be pending
    const { data: row } = await loadPendingSignup(userId);
    if (!row) return res.status(404).json({ code: "PENDING_NOT_FOUND" });
    if (row.status === "ACTIVE")
      return res.status(409).json({ code: "ALREADY_VERIFIED" });
    if (row.status !== "PENDING_VERIFICATION")
      return res.status(404).json({ code: "PENDING_NOT_FOUND" });

    // get current OTP row for cooldown + cap
    const { data: otpRow } = await getSignupOtp(userId);
    const now = new Date();
    const COOLDOWN_MS = 60 * 1000;
    const DAILY_CAP = 5;

    if (otpRow?.last_sent_at) {
      const last = new Date(otpRow.last_sent_at).getTime();
      if (now.getTime() - last < COOLDOWN_MS) {
        return res.status(429).json({ code: "OTP_COOLDOWN" });
      }
      if ((otpRow.resend_count ?? 0) >= DAILY_CAP) {
        return res.status(429).json({ code: "OTP_RESEND_LIMIT" });
      }
    }

    // fetch email+name for sending
    type SignupRow = { signup_email: string; full_name: string };

    const { data: signup, error: sErr } = await supabase
      .from("user_signups")
      .select("signup_email, full_name")
      .eq("id", userId)
      .maybeSingle<SignupRow>(); // <- maybeSingle so TS knows null is possible

    if (sErr) {
      console.error("resend-otp.lookup.error", sErr);
      return res.status(500).json({ code: "INTERNAL" });
    }
    if (!signup) {
      return res.status(404).json({ code: "PENDING_NOT_FOUND" });
    }

    // issue fresh code (overwrites row; resets attempts)
    await issueSignupOtp(userId, signup.signup_email, signup.full_name);

    return res.status(200).json({ success: true });
  } catch (err) {
    console.error("resend-otp.error", err);
    return res.status(500).json({ code: "INTERNAL" });
  }
});

const loginLimiter = rateLimit({
  windowMs: 15 * 60 * 1000, // 15 minutes
  max: 5, // 5 failed attempts per window
  keyGenerator: (req) => `${req.ip}:${(req.body?.email || "").toLowerCase()}`,
});

/**
 * User Story 1.8: User Login
 */
router.post("/auth/login", loginLimiter, async (req, res) => {
  const parsed = loginSchema.safeParse(req.body);
  if (!parsed.success) {
    return res
      .status(400)
      .json({ code: "VALIDATION_ERROR", details: parsed.error.flatten() });
  }

  const { email, password } = parsed.data;
  const emailLower = email.toLowerCase();

  try {
    console.info("login.attempt", { email: emailLower, ip: req.ip });
    // 1. Find signup row
    const { data: row } = await supabase
      .from("user_signups")
      .select("id, status, password_hash, profile_id, zid")
      .eq("signup_email", emailLower)
      .maybeSingle();

    if (!row) {
      console.warn("login.no_user", { email: emailLower });
      return res.status(401).json({ code: "INVALID_CREDENTIALS" });
    }

    if (row.status === "PENDING_VERIFICATION" || row.status === "EXPIRED") {
      console.warn("login.not_active", { userId: row.id, status: row.status });
      return res.status(403).json({ code: "ACCOUNT_NOT_VERIFIED" });
    }

    const hashed =
      ((row as any)?.password_hash as string | undefined) ||
      ((row as any)?.user?.encrypted_password as string | undefined);
    const hashSource = (row as any)?.password_hash
      ? "user_signups.password_hash"
      : (row as any)?.user?.encrypted_password
      ? "auth.users.encrypted_password"
      : "none";
    console.info("login.hash_source", {
      userId: row.id,
      source: hashSource,
      hasHash: Boolean(hashed),
    });
    const ok = hashed ? await bcryptCompare(password, hashed) : false;
    if (!ok) {
      console.warn("login.bad_password", { userId: row.id });
      return res.status(401).json({ code: "INVALID_CREDENTIALS" });
    }

    // 2. Find profile row (canonical user id)
    let profileId = row.profile_id;
    if (!profileId) {
      // fallback: lookup by signup zID (should not happen if ensureProfileForSignup is used)
      const { data: profile } = await supabase
        .from("profiles")
        .select("id")
        .eq("zid", row.zid)
        .maybeSingle();
      profileId = profile?.id;
    }
    if (!profileId) {
      console.error("login.no_profile", { signupId: row.id });
      return res.status(500).json({ code: "INTERNAL", details: "No profile found for user" });
    }

    const accessToken = await generateAccessToken(profileId);
    const refreshToken = await generateRefreshToken(profileId);

    // Set refresh token cookie (HttpOnly, Secure, SameSite=Lax)
    res.cookie("refreshToken", refreshToken, {
      httpOnly: true,
      secure: true,
      sameSite: "lax",
      path: "/",
      maxAge: 7 * 24 * 60 * 60 * 1000, // 7 days
    });

    console.info("login.success", { userId: profileId });
    return res.status(200).json({
      success: true,
      userId: profileId,
      accessToken,
      expiresIn: 60 * 15,
    });
  } catch (err: any) {
    console.error("login.error", err?.message || err);
    return res.status(500).json({ code: "INTERNAL" });
  }
});

/**
 * Token refresh: issues new access token using HttpOnly refresh cookie
 */
router.post("/auth/refresh", async (req, res) => {
  try {
    const refreshToken = req.cookies?.refreshToken as string | undefined;
    if (!refreshToken)
      return res.status(401).json({ code: "INVALID_CREDENTIALS" });

    let payload: any;
    try {
      // If this is not working, possible issues:
      // 1. process.env.JWT_SECRET is undefined or not set correctly.
      // 2. The refreshToken is malformed or not a valid JWT.
      // 3. The jwt.verify function is not being called correctly (e.g., wrong import).
      // 4. The code is being run in a test environment where jwt.verify is mocked or behaves differently.
      // For debugging, log the secret and token (do not do this in production!):
      console.log("JWT_SECRET:", process.env.JWT_SECRET);
      console.log("refreshToken:", refreshToken);
      payload = jwt.verify(refreshToken, process.env.JWT_SECRET!);
    } catch (err) {
      console.error("decode error:", err);
      return res.status(401).json({ code: "INVALID_CREDENTIALS" });
    }

    const userId = payload?.sub as string | undefined;
    const tokenVersion = payload?.tokenVersion as number | undefined;
    console.log("userId", userId);
    console.log("tokenVersion", tokenVersion);
    if (!userId || !tokenVersion)
      return res.status(401).json({ code: "INVALID_CREDENTIALS" });

    // Verify token version is still valid
    const isTokenValid = await verifyTokenVersion(userId, tokenVersion);
    if (!isTokenValid) {
      return res.status(401).json({ code: "INVALID_CREDENTIALS" });
    }

    const accessToken = await generateAccessToken(userId);
    return res
      .status(200)
      .json({ success: true, accessToken, expiresIn: 60 * 15 });
  } catch (err: any) {
    console.error("refresh.error", err?.message || err);
    return res.status(500).json({ code: "INTERNAL" });
  }
});

/**
 * User Story: User Logout
 */
router.post("/auth/logout", async (req, res) => {
  try {
    const refreshToken = req.cookies?.refreshToken as string | undefined;

    // If no refresh token, return 401
    if (!refreshToken) {
      return res.status(401).json({ code: "NOT_AUTHENTICATED" });
    }

    // Verify the refresh token to get userId
    let payload: any;
    try {
      payload = jwt.verify(refreshToken, process.env.JWT_SECRET!);
    } catch {
      return res.status(401).json({ code: "NOT_AUTHENTICATED" });
    }

    const userId = payload?.sub as string | undefined;
    const tokenVersion = payload?.tokenVersion as number | undefined;

    if (!userId || !tokenVersion) {
      return res.status(401).json({ code: "NOT_AUTHENTICATED" });
    }

    // Verify token version is still valid (not already invalidated)
    const isTokenValid = await verifyTokenVersion(userId, tokenVersion);
    if (!isTokenValid) {
      // Token already invalidated, but we still clear the cookie and return success (idempotent)
      res.clearCookie("refreshToken", {
        httpOnly: true,
        secure: true,
        sameSite: "lax",
        path: "/",
      });
      return res.status(200).json({ success: true });
    }

    // Invalidate the refresh token by incrementing token version
    await invalidateRefreshToken(userId);

    // Clear the refresh token cookie
    res.clearCookie("refreshToken", {
      httpOnly: true,
      secure: true,
      sameSite: "lax",
      path: "/",
    });

    console.info("logout.success", { userId });
    return res.status(200).json({ success: true });
  } catch (err: any) {
    console.error("logout.error", err?.message || err);
    return res.status(500).json({ code: "INTERNAL" });
  }
});

/**
 * User Stories 1.4: Change Email (Pre-Verification)
 */
router.patch("/auth/pending/email", async (req, res) => {
  // 1. Validate input
  const parsed = ChangeEmailPreVerifySchema.safeParse(req.body);
  if (!parsed.success) {
    return res
      .status(400)
      .json({ code: "VALIDATION_ERROR", details: parsed.error.flatten() });
  }
  const { resumeToken, newEmail } = parsed.data;
  const newEmailLower = newEmail.toLowerCase();

  try {
    // 2. Verify resumeToken and extract userId
    let userId: string;
    try {
      ({ userId } = verifyResumeToken(resumeToken));
    } catch {
      return res.status(401).json({ code: "RESUME_TOKEN_INVALID" });
    }
    // 3. Ensures newEmail is not used by an active user
    const { data: byEmailActive, error: emailErr } = await supabase
      .from("profiles")
      .select("id")
      .eq("email", newEmailLower)
      .maybeSingle();

    if (emailErr) {
      console.error("change-email-pre-verify.email_check.error", emailErr);
    }
    if (byEmailActive) {
      return res.status(409).json({ code: "EMAIL_EXISTS" });
    }
    // 4. Load pending signup & status of user is PENDING_VERIFICATION
    const { data: userSignup, error: signupErr } = await supabase
      .from("user_signups")
      .select("id, status, full_name")
      .eq("id", userId)
      .maybeSingle();

    // User not found
    if (signupErr || !userSignup) {
      return res.status(404).json({ code: "PENDING_NOT_FOUND" });
    }
    // Rejects active user
    if (userSignup.status === "ACTIVE") {
      return res.status(409).json({ code: "ALREADY_VERIFIED" });
    }
    // Rejects expired user
    if (userSignup.status === "EXPIRED") {
      return res.status(404).json({ code: "PENDING_NOT_FOUND" });
    }
    // 5. Update user email
    await supabase
      .from("user_signups")
      .update({
        signup_email: newEmailLower,
        updated_at: new Date().toISOString(),
      })
      .eq("id", userId);
    // 6. Invalidate all prior OTP + resumeToken
    await invalidateResumeToken(userId);
    await deleteSignupOtp(userId);
    // 7. Rotate a new resumeToken for new email
    const newResumeToken = makeResumeToken(userId);
    await supabase
      .from("user_signups")
      .update({
        resume_token_hash: hashResumeToken(newResumeToken),
        resume_token_expires_at: resumeExpiryISO(),
        updated_at: new Date().toISOString(),
      })
      .eq("id", userId);
    // 8. Generate & send new OTP
    await issueSignupOtp(userId, newEmailLower, userSignup.full_name);

    console.info("change-email-pre-verify.success", {
      userId,
      newEmail: newEmailLower,
    });
    return res.status(200).json({
      success: true,
      resumeToken: newResumeToken,
    });
   } catch (err: any) {
    console.error('change-email-pre-verify.error', err?.message || err);
    return res.status(500).json({ code: 'INTERNAL' });
   }
});

/**
 * User Story 1.5: Get pending registration context
 */
router.get('/auth/pending/context', async (req, res) => {
  const resumeToken = req.query.resumeToken as string;

  try {
    // 1. Validate resumeToken, get user id
    let userId: string;
    try {
      ({ userId } = await verifyResumeTokenStrict(resumeToken));
    } catch {
      return res.status(401).json({ code: 'RESUME_TOKEN_INVALID' });
    }

    // 2. Get sign up data from id
    const { data: userSignup, error: signupErr } = await supabase
      .from('user_signups')
      .select('id, signup_email, status')
      .eq('id', userId)
      .maybeSingle();

    const { data: userOtp } = await supabase
      .from('user_otps')
      .select('last_sent_at, resend_count')
      .eq('owner_id', userId)
      .maybeSingle();

    if (!userSignup || signupErr) {
      return res.status(404).json({ code: 'PENDING_NOT_FOUND' });
    }

    // 3. Ensures status = PENDING_VERIFICATION
    if (userSignup.status === 'ACTIVE') {
      return res.status(409).json({ code: 'ALREADY_VERIFIED' });
    }

    if (userSignup.status === 'EXPIRED') {
      return res.status(404).json({ code: 'PENDING_NOT_FOUND' });
    }

    // 4. Calculate resend states
    const now = new Date();
    let cooldownSeconds = 0;
    let remainingToday = 5;

    if (userOtp?.last_sent_at) {
      const lastSentAt = new Date(userOtp.last_sent_at);
      // Calculates time since last sent OTP in seconds
      const timeSinceLastSent = Math.floor((now.getTime() - lastSentAt.getTime()) / 1000);
      cooldownSeconds = Math.max(0, 60 - timeSinceLastSent);
    }

    if (userOtp?.resend_count !== undefined) {
      // Calculates the remaining OTP attempts for today (5 OTP attempts a day)
      remainingToday = Math.max(5 - userOtp.resend_count, 0);
    }
    // 5. Mask email for privacy
    const emailMasked = maskEmail(userSignup.signup_email);
    // 6. Return the context
    return res.status(200).json({
      emailMasked,
      status: userSignup.status,
      resend: {
        cooldownSeconds,
        remainingToday
      }
    });
  } catch (err: any) {
    console.error('pending-context.error', err?.message || err);
    return res.status(500).json({ code: 'INTERNAL' });
  }     
});

/**
 * User Story 1.10: Change Email (Start)
 */
router.post("/user/email/change-request", async (req, res) => {
  const parsed = ChangeEmailRequestSchema.safeParse(req.body);

  if (!parsed.success) {
    return res
      .status(400)
      .json({ code: "VALIDATION_ERROR", details: parsed.error.issues });
  }

  const { newEmail, currentPassword } = parsed.data;
  const newEmailLowered = newEmail.toLowerCase();

  const accessToken = req.headers.authorization?.split(" ")[1];

  if (!accessToken) {
    return res
      .status(401)
      .json({ code: "NOT_AUTHENTICATED", details: "Invalid or expired token" });
  }

  try {
    const decoded = jwt.verify(accessToken, process.env.JWT_SECRET!) as any;
    const userId = decoded.sub;

    const { data: userRow } = await supabase
      .from("user_signups")
      .select("password_hash, full_name")
      .eq("id", userId)
      .single();

    if (!userRow) {
      return res
        .status(404)
        .json({ code: "USER_NOT_FOUND", details: "User not found" });
    }

    const checkPassword = await bcryptCompare(
      currentPassword,
      userRow.password_hash
    );

    if (!checkPassword) {
      return res
        .status(400)
        .json({ code: "VALIDATION_ERROR", details: "Incorrect password" });
    }

    const { data: existingUser } = await supabase
      .from("profiles")
      .select("id")
      .eq("email", newEmailLowered)
      .eq("status", "ACTIVE")
      .maybeSingle();

    if (existingUser) {
      return res
        .status(409)
        .json({ code: "EMAIL_EXISTS", details: "Given email is already used" });
    }

    const otp = generateOtp();
    await createPendingEmailChange(userId, newEmailLowered, otp);

    if (!userRow.full_name) {
      return res
        .status(404)
        .json({ code: "USER_NOT_FOUND", details: "User has no full name" });
    }

    await issueSignupOtp(userId, newEmailLowered, userRow.full_name);
    const emailParts = newEmailLowered.split("@");
    const localPart = emailParts[0];
    const domain = emailParts[1];
    const maskedLocal =
      localPart[0] +
      "*".repeat(Math.max(0, localPart.length - 2)) +
      localPart.slice(-1);
    const maskedDomain =
      domain[0] + "*".repeat(Math.max(0, domain.length - 4)) + domain.slice(-3);
    const emailMasked = `${maskedLocal}@${maskedDomain}`;

    console.info("email-change.requested", {
      userId,
      newEmail: newEmailLowered,
    });

    return res.status(200).json({
      success: true,
      emailMasked,
      expiresInSeconds: 600,
    });
  } catch (err: any) {
    console.error("email-change-request.error", err?.message || err);
    return res.status(500).json({ code: "INTERNAL" });
  }
});

/**
 * User Story 1.11: Verify email change (Complete)
 */
router.post("/user/email/verify-change", async (req, res) => {
  const parsed = VerifyEmailChangeSchema.safeParse(req.body);

  if (!parsed.success) {
    return res
      .status(400)
      .json({ code: "VALIDATION_ERROR", details: parsed.error.issues });
  }

  const { otp } = parsed.data;

  const accessToken = req.headers.authorization?.split(" ")[1];

  if (!accessToken) {
    return res
      .status(401)
      .json({ code: "NOT_AUTHENTICATED", details: "Invalid or expired token" });
  }

  try {
    const decoded = jwt.verify(accessToken, process.env.JWT_SECRET!) as any;
    const userId = decoded.sub;

    const pendingChange = await getPendingEmailChange(userId);

    if (!pendingChange) {
      return res.status(404).json({ code: "NO_PENDING_EMAIL_CHANGE" });
    }

    if (pendingChange.locked_at) {
      return res.status(423).json({ code: "OTP_LOCKED" });
    }

    if (new Date(pendingChange.otp_expires_at) < new Date()) {
      return res.status(400).json({ code: "OTP_EXPIRED" });
    }

    if (!(hashOtp(otp) === pendingChange.otp_hash)) {
      const newAttempts = pendingChange.otp_attempts + 1;

      await updateEmailChangeAttempts(userId, newAttempts, newAttempts >= 5);

      if (newAttempts >= 5) {
        return res.status(423).json({ code: "OTP_LOCKED" });
      }

      return res.status(400).json({ code: "OTP_INVALID" });
    }

    const newEmail = await completePendingEmailChange(userId);
    await invalidateRefreshToken(userId);

    const newAccessToken = await generateAccessToken(userId);
    const newRefreshToken = await generateRefreshToken(userId);

    res.cookie("refreshToken", newRefreshToken, {
      httpOnly: true,
      secure: true,
      sameSite: "lax",
      path: "/",
      maxAge: 7 * 24 * 60 * 60 * 1000, // 7 days
    });

    console.info("email-change.completed", { userId, newEmail });
    return res.status(200).json({
      success: true,
      message: "Email updated successfully",
      newAccessToken,
    });
  } catch (err: any) {
    console.error("verify-email-change.error", err?.message || err);
    return res.status(500).json({ code: "INTERNAL" });
  }
});

const emailChangeResendLimiter = rateLimit({
  windowMs: 24 * 60 * 60 * 1000, // 1 day
  max: 5,
  keyGenerator: (req) => {
    const emailLower = (req.body?.email || "").toLowerCase();
    return `${req.ip}:${emailLower}`;
  },
});

router.post(
  "/user/email/resend-otp",
  emailChangeResendLimiter,
  async (require, res) => {
    const accessToken = require.headers.authorization?.split(" ")[1];

    if (!accessToken) {
      return res
        .status(401)
        .json({
          code: "NOT_AUTHENTICATED",
          details: "Invalid or expired token",
        });
    }

    const decoded = jwt.verify(accessToken, process.env.JWT_SECRET!) as any;
    const userId = decoded.sub;

    try {
      const pendingChange = await getPendingEmailChange(userId);

      if (!pendingChange) {
        return res.status(404).json({ code: "NO_PENDING_EMAIL_CHANGE" });
      }

      const lastSent = new Date(pendingChange.last_otp_sent_at).getTime();
      const now = Date.now();
      const cooldownMs = 60 * 1000;

      if (now - lastSent < cooldownMs) {
        return res.status(429).json({ code: "OTP_COOLDOWN" });
      }

      if (pendingChange.resend_count >= 5) {
        return res.status(429).json({ code: "OTP_RESEND_LIMIT" });
      }

      const otp = Math.floor(100000 + Math.random() * 900000).toString();
      await resendEmailChangeOtp(userId, otp);

      const { data: profile } = await supabase
        .from("profiles")
        .select("full_name")
        .eq("id", userId)
        .single();

      await issueSignupOtp(
        pendingChange.pending_email,
        profile?.full_name || "User",
        otp
      );

      console.info("email-change.otp-resent", { userId });
      return res.status(200).json({
        success: true,
        expiresInSeconds: 600,
      });
    } catch (err: any) {
      console.error("resend-email-change-otp.error", err?.message || err);
      return res.status(500).json({ code: "INTERNAL" });
    }
  }
);

router.delete("/user/email/cancel-change", async (req, res) => {
  const accessToken = req.headers.authorization?.split(" ")[1];

  if (!accessToken) {
    return res.status(401).json({ code: "NOT_AUTHENTICATED" });
  }

  const decoded = jwt.verify(accessToken, process.env.JWT_SECRET!) as any;
  const userId = decoded.sub;

  try {
    // Delete the pending instance from the database
    await supabase
      .from("pending_email_changes")
      .delete()
      .eq("user_id", userId);
    return res.status(200).json({ success: true });
  } catch (err: any) {
    console.error("resend-email-change-otp.error", err?.message || err);
    return res.status(500).json({ code: "INTERNAL" });
  }
}); 

export default router;<|MERGE_RESOLUTION|>--- conflicted
+++ resolved
@@ -45,11 +45,7 @@
   updateEmailChangeAttempts,
   resendEmailChangeOtp,
 } from "../services/email.service";
-<<<<<<< HEAD
-import { getProfileSkills } from "../services/skills.service";
-=======
 import { maskEmail } from "../utils/email";
->>>>>>> cdd156a4
 
 const router = Router();
 
