--- conflicted
+++ resolved
@@ -36,8 +36,7 @@
   issueSignupOtp,
   generateOtp,
 } from "../services/otp.service";
-<<<<<<< HEAD
-import { ensureProfileForSignup } from "../services/profile.service";
+import { applyProgramAndMajorFromSignupToProfile, ensureProfileForSignup } from "../services/profile.service";
 import * as jwt from "jsonwebtoken";
 import {
   completePendingEmailChange,
@@ -46,10 +45,6 @@
   updateEmailChangeAttempts,
   resendEmailChangeOtp,
 } from "../services/email.service";
-=======
-import { applyProgramAndMajorFromSignupToProfile, ensureProfileForSignup } from "../services/profile.service";
-import * as jwt from 'jsonwebtoken';
->>>>>>> 78f598ea
 
 const router = Router();
 
@@ -269,7 +264,6 @@
 
     // 2) Load pending signup (status gate)
     const { data: row, error } = await loadPendingSignup(userId);
-<<<<<<< HEAD
     if (error || !row)
       return res.status(404).json({ code: "PENDING_NOT_FOUND" });
     if (row.status === "ACTIVE")
@@ -281,60 +275,31 @@
     const { data: otpRow } = await getSignupOtp(userId);
     if (!otpRow) return res.status(404).json({ code: "PENDING_NOT_FOUND" });
     if (otpRow.locked_at) return res.status(423).json({ code: "OTP_LOCKED" });
-=======
-    if (error || !row) return res.status(404).json({ code: 'PENDING_NOT_FOUND' });
-    if (row.status === 'ACTIVE') return res.status(409).json({ code: 'ALREADY_VERIFIED' });
-    if (row.status !== 'PENDING_VERIFICATION') return res.status(404).json({ code: 'PENDING_NOT_FOUND' });
-
-    // 3) Load OTP from user_otps
-    const { data: otpRow } = await getSignupOtp(userId);
-    if (!otpRow) return res.status(404).json({ code: 'PENDING_NOT_FOUND' });
-    if (otpRow.locked_at) return res.status(423).json({ code: 'OTP_LOCKED' });
->>>>>>> 78f598ea
 
     // 4) Expiry
     if (!otpRow.expires_at || new Date(otpRow.expires_at) < new Date()) {
       await bumpAttemptsOrLock(otpRow.id, otpRow.attempts ?? 0);
-<<<<<<< HEAD
       return res.status(400).json({ code: "OTP_EXPIRED" });
-=======
-      return res.status(400).json({ code: 'OTP_EXPIRED' });
->>>>>>> 78f598ea
     }
 
     // 5) Compare hashes
     const ok = otpRow.otp_hash && hashOtp(otp) === otpRow.otp_hash;
     if (!ok) {
       const after = await bumpAttemptsOrLock(otpRow.id, otpRow.attempts ?? 0);
-<<<<<<< HEAD
       if (after >= 5) return res.status(423).json({ code: "OTP_LOCKED" });
       return res.status(400).json({ code: "OTP_INVALID" });
-=======
-      if (after >= 5) return res.status(423).json({ code: 'OTP_LOCKED' });
-      return res.status(400).json({ code: 'OTP_INVALID' });
->>>>>>> 78f598ea
     }
 
     // 6) Success → activate, delete OTP, invalidate resume token
     const profileId = await ensureProfileForSignup(userId);
-<<<<<<< HEAD
-=======
-
-    await applyProgramAndMajorFromSignupToProfile(userId, profileId);
->>>>>>> 78f598ea
     await activateUser(userId);
     await deleteSignupOtp(userId);
     await invalidateResumeToken(userId);
 
-<<<<<<< HEAD
     console.info("registration.verified", { userId });
     return res
       .status(200)
       .json({ success: true, message: "Account verified successfully" });
-=======
-    console.info('registration.verified', { userId });
-    return res.status(200).json({ success: true, message: 'Account verified successfully' });
->>>>>>> 78f598ea
   } catch (err: any) {
     console.error("verify-otp.error", err?.message || err);
     return res.status(500).json({ code: "INTERNAL" });
