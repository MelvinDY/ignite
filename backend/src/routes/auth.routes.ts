// src/routes/auth.routes.ts

<<<<<<< HEAD
import { Router } from 'express';
import { supabase } from '../lib/supabase';
import { ChangeEmailPreVerifySchema, RegisterSchema } from '../validation/auth.schemas';
import { hashPassword } from '../utils/crypto';
import { hashResumeToken, makeResumeToken, resumeExpiryISO } from '../utils/tokens';
import { issueSignupOtp } from '../services/otp.service';
import { rateLimit } from '../middlewares/rateLimit';

import { VerifyOtpSchema } from '../validation/auth.schemas';
import { verifyResumeToken, invalidateResumeToken } from '../utils/tokens';
=======
import { Router } from "express";
import { supabase } from "../lib/supabase";
import { RegisterSchema } from "../validation/auth.schemas";
import { hashPassword } from "../utils/crypto";
>>>>>>> f1f44247
import {
  hashResumeToken,
  makeResumeToken,
  resumeExpiryISO,
} from "../utils/tokens";
import { issueSignupOtp } from "../services/otp.service";
import { rateLimit } from "../middlewares/rateLimit";

import { VerifyOtpSchema } from "../validation/auth.schemas";
import { verifyResumeToken, invalidateResumeToken } from "../utils/tokens";
import {
  loadPendingSignup,
  hashOtp,
  incrementOtpAttempts,
  clearOtpState,
  activateUser,
} from "../services/otp.service";
import { ensureProfileForSignup } from "../services/profile.service";

import * as jwt from "jsonwebtoken";
import { validateUserCredentials } from "../services/auth.service";
import { generateAccessToken, generateRefreshToken } from "../utils/tokens";

const router = Router();

// 10 requests / hour per (IP+email)
const registerLimiter = rateLimit({
  windowMs: 60 * 60 * 1000,
  max: 10,
  keyGenerator: (req) => {
    const emailLower = (req.body?.email || '').toLowerCase();
    // If body is empty/malformed, still bucket by IP so it doesn’t bypass
    return `${req.ip}:${emailLower}`;
  },
});

// 10 attempts / 10 min per (IP+resumeToken)
const verifyLimiter = rateLimit({
  windowMs: 10 * 60 * 1000,
  max: 10,
  keyGenerator: (req) => `${req.ip}:${req.body?.resumeToken || ''}`,
});


/**
 * User Stories 1.1: User Registration
 */
router.post('/auth/register', registerLimiter, async (req, res) => {
  // 1) validate
  const parsed = RegisterSchema.safeParse(req.body);
  if (!parsed.success) {
    return res.status(400).json({ code: 'VALIDATION_ERROR', details: parsed.error.flatten() });
  }

  const {
    fullName, zid, level, yearIntake, isIndonesian, program, major, email, password,
  } = parsed.data;
  const emailLower = email.toLowerCase();

  try {
    // 2) reject if email already belongs to an ACTIVE user in profiles
    const { data: byEmailActive, error: emailErr } = await supabase
      .from('profiles')
      .select('id')
      .eq('email', emailLower)
      .maybeSingle();

    if (emailErr) {
      // log but don't explode the request
      console.error('register.email_check.error', emailErr);
    }
    if (byEmailActive) {
      return res.status(409).json({ code: 'EMAIL_EXISTS' });
    }

    // 3) zID already ACTIVE? (profiles = ACTIVE only)
    const { data: activeByZid } = await supabase
      .from('profiles')
      .select('id')
      .eq('zid', zid)
      .maybeSingle();
    if (activeByZid) return res.status(409).json({ code: 'ZID_EXISTS' });

    // 4) pending exists (email or zid) in user_signups
    const { data: pendingByEmail } = await supabase
      .from('user_signups')
      .select('id')
      .eq('signup_email', emailLower)
      .eq('status', 'PENDING_VERIFICATION')
      .maybeSingle();
    if (pendingByEmail) {
      const resumeToken = makeResumeToken(pendingByEmail.id);

      await supabase
        .from('user_signups')
        .update({
          resume_token_hash: hashResumeToken(resumeToken),
          resume_token_expires_at: resumeExpiryISO(),
          updated_at: new Date().toISOString(),
        })
        .eq('id', pendingByEmail.id);

      return res.status(409).json({
        code: 'PENDING_VERIFICATION_EXISTS',
        resumeToken: makeResumeToken(pendingByEmail.id),
      });
    }

    const { data: pendingByZid } = await supabase
      .from('user_signups')
      .select('id')
      .eq('zid', zid)
      .eq('status', 'PENDING_VERIFICATION')
      .maybeSingle();
    if (pendingByZid) {
      const resumeToken = makeResumeToken(pendingByZid.id);

      await supabase
        .from('user_signups')
        .update({
          resume_token_hash: hashResumeToken(resumeToken),
          resume_token_expires_at: resumeExpiryISO(),
          updated_at: new Date().toISOString(),
        })
        .eq('id', pendingByZid.id);

      return res.status(409).json({
        code: 'PENDING_VERIFICATION_EXISTS',
        resumeToken: makeResumeToken(pendingByZid.id),
      });
    }

    // 5) revival: EXPIRED by zID (zID is the true identifier)
    const { data: expiredByZid } = await supabase
      .from('user_signups')
      .select('id, signup_email')
      .eq('zid', zid)
      .eq('status', 'EXPIRED')
      .maybeSingle();

    if (expiredByZid) {
      const { data: revived, error: reviveErr } = await supabase
        .from('user_signups')
        .update({
          signup_email: emailLower,   // update email if different
          full_name: fullName,
          level,
          year_intake: yearIntake,
          is_indonesian: isIndonesian,
          program,
          major,
          password_hash: await hashPassword(password),
          status: 'PENDING_VERIFICATION',
          email_verified_at: null,
          updated_at: new Date().toISOString(),
        })
        .eq('id', expiredByZid.id)
        .select('id')
        .single();
      if (reviveErr) throw reviveErr;

      await issueSignupOtp(revived.id, emailLower, fullName);

      const resumeToken = makeResumeToken(revived.id);
      await supabase
        .from('user_signups')
        .update({
          resume_token_hash: hashResumeToken(resumeToken),
          resume_token_expires_at: resumeExpiryISO(),
          updated_at: new Date().toISOString(),
        })
        .eq('id', revived.id);
      
      // logging
      console.info('registration.created', { userId: revived.id });


      return res.status(201).json({
        success: true,
        userId: revived.id,
        resumeToken: makeResumeToken(revived.id),
      });
    }

    // guard against same email tied to another expired zID
    const { data: expiredByEmail } = await supabase
      .from('user_signups')
      .select('id, zid')
      .eq('signup_email', emailLower)
      .eq('status', 'EXPIRED')
      .maybeSingle();

    if (expiredByEmail && expiredByEmail.zid !== zid) {
      return res.status(409).json({ code: 'ZID_MISMATCH' });
    }

    // 6) fresh PENDING row in user_signups
    const { data: created, error: insertErr } = await supabase
      .from('user_signups')
      .insert({
        signup_email: emailLower,
        full_name: fullName,
        zid,
        level,
        year_intake: yearIntake,
        is_indonesian: isIndonesian,
        program,
        major,
        password_hash: await hashPassword(password),
        status: 'PENDING_VERIFICATION',
        email_verified_at: null,
      })
      .select('id')
      .single();
    if (insertErr) throw insertErr;

    // sending otp
    await issueSignupOtp(created.id, emailLower, fullName);

    const resumeToken = makeResumeToken(created.id);
      await supabase
        .from('user_signups')
        .update({
          resume_token_hash: hashResumeToken(resumeToken),
          resume_token_expires_at: resumeExpiryISO(),
          updated_at: new Date().toISOString(),
        })
        .eq('id', created.id);

    // logging
    console.info('registration.created', { userId: created.id });

    return res.status(201).json({
      success: true,
      userId: created.id,
      resumeToken: makeResumeToken(created.id),
    });
  } catch (err: any) {
    console.error('register.error', err?.message || err);
    return res.status(500).json({ code: 'INTERNAL' });
  }
});

/**
 * User Story 1.2: Verify OTP (Activate account)
 */
router.post('/auth/verify-otp', verifyLimiter, async (req, res) => {
  const parsed = VerifyOtpSchema.safeParse(req.body);
  if (!parsed.success) {
    return res.status(400).json({ code: 'VALIDATION_ERROR', details: parsed.error.flatten() });
  }

  const { resumeToken, otp } = parsed.data;

  try {
    // 1) Verify resumeToken signature/claims (JWT) and extract userId
    let userId: string;
    try {
      ({ userId } = verifyResumeToken(resumeToken));
    } catch {
      return res.status(401).json({ code: 'RESUME_TOKEN_INVALID' });
    }

    // 2) Load pending signup row
    const { data: row, error } = await loadPendingSignup(userId);
    if (error || !row) return res.status(404).json({ code: 'PENDING_NOT_FOUND' });

    if (row.status === 'ACTIVE') return res.status(409).json({ code: 'ALREADY_VERIFIED' });
    if (row.status !== 'PENDING_VERIFICATION') return res.status(404).json({ code: 'PENDING_NOT_FOUND' });

    // 3) Attempts lock
    if ((row.otp_attempts ?? 0) >= 5) return res.status(423).json({ code: 'OTP_LOCKED' });

    // 4) Expiry
    if (!row.otp_expires_at || new Date(row.otp_expires_at) < new Date()) {
      await incrementOtpAttempts(userId);
      return res.status(400).json({ code: 'OTP_EXPIRED' });
    }

    // 5) Compare hashes
    const ok = row.otp_hash && hashOtp(otp) === row.otp_hash;
    if (!ok) {
      await incrementOtpAttempts(userId);
      const after = (row.otp_attempts ?? 0) + 1;
      if (after >= 5) return res.status(423).json({ code: 'OTP_LOCKED' });
      return res.status(400).json({ code: 'OTP_INVALID' });
    }

    // 6) Success → activate, clear OTP, invalidate resume token
    const profileId = await ensureProfileForSignup(userId);
    await activateUser(userId);
    await clearOtpState(userId);
    await invalidateResumeToken(userId);

    console.info("registration.verified", { userId });
    return res
      .status(200)
      .json({ success: true, message: "Account verified successfully" });
  } catch (err: any) {
    console.error("verify-otp.error", err?.message || err);
    return res.status(500).json({ code: "INTERNAL" });
  }
});

const loginLimiter = rateLimit({
  windowMs: 15 * 60 * 1000, // 15 minutes
  max: 5, // 5 failed attempts per window
  keyGenerator: (req) => `${req.ip}:${(req.body?.email || "").toLowerCase()}`,
});

/**
 * User Story: User Login
 */
router.post("/auth/login", loginLimiter, async (req, res) => {
  try {
    const { email, password } = req.body;

    // 1. Call the service to handle business logic
    const userId = await validateUserCredentials(email, password);

    // 2. Call the utils to generate tokens
    const accessToken = generateAccessToken(userId);
    const refreshToken = generateRefreshToken(userId);

    // 3. Handle the HTTP response (set cookie, send JSON)
    res.cookie("refreshToken", refreshToken, {
      httpOnly: true,
      secure: process.env.NODE_ENV === "production",
      sameSite: "lax",
      path: "/",
      maxAge: 7 * 24 * 60 * 60 * 1000,
    });

    return res.json({
      success: true,
      userId,
      accessToken,
      expiresIn: 900,
    });
  } catch (err: any) {
    // Check the specific error message thrown from the service
    if (err.message === "INVALID_CREDENTIALS") {
      return res.status(401).json({ code: "INVALID_CREDENTIALS" });
    }
    if (err.message === "ACCOUNT_NOT_VERIFIED") {
      return res.status(403).json({ code: "ACCOUNT_NOT_VERIFIED" });
    }

    // Handle all other unexpected errors
    console.error("login.error", err);
    return res.status(500).json({ code: "INTERNAL" });
  }
});

router.post("/auth/refresh", async (req, res) => {
  // 1. Get the refresh token from the HttpOnly cookie
  const refreshToken = req.cookies.refreshToken;
  if (!refreshToken) {
    return res.status(401).json({ code: "NO_REFRESH_TOKEN" });
  }

  try {
    // 2. Verify the token is valid and not expired
    const payload = jwt.verify(
      refreshToken,
      process.env.REFRESH_TOKEN_SECRET!,
    ) as { sub: string };
    const userId = payload.sub;

    // 3. Check if the user still exists and is active in our database
    const { data: profile, error } = await supabase
      .from("profiles")
      .select("id")
      .eq("id", userId)
      .eq("status", "ACTIVE")
      .single();

    if (error || !profile) {
      // If user is gone or not active, the token is invalid.
      res.clearCookie("refreshToken", { path: "/" });
      return res.status(401).json({ code: "INVALID_REFRESH_TOKEN" });
    }

    // 4. Issue a new, short-lived access token
    const accessToken = generateAccessToken(userId);

    // 5. Send the new access token to the client
    return res.json({
      success: true,
      accessToken,
      expiresIn: 900,
    });
  } catch (err) {
    res.clearCookie("refreshToken", { path: "/" });
    return res.status(401).json({ code: "INVALID_REFRESH_TOKEN" });
  }
});

/**
 * User Stories 1.4: Change Email (Pre-Verification)
 */
router.patch('/auth/pending/email', async (req, res) => {
  // 1. Validate input
  const parsed = ChangeEmailPreVerifySchema.safeParse(req.body);
  if (!parsed.success) {
    return res.status(400).json({ code: 'VALIDATION_ERROR', details: parsed.error.flatten() });
  }
  const { resumeToken, newEmail } = parsed.data;
  const newEmailLower = newEmail.toLowerCase();

  try {
    // 2. Verify resumeToken and extract userId
    let userId: string;
    try {
      ({ userId } = verifyResumeToken(resumeToken));
    } catch {
      return res.status(401).json({ code: 'RESUME_TOKEN_INVALID' });
    }
    // 3. Ensures newEmail is not used by an active user
    const { data: byEmailActive, error: emailErr } = await supabase
      .from('profiles')
      .select('id')
      .eq('email', newEmailLower)
      .maybeSingle();

    if (emailErr) {
      console.error('change-email.email_check.error', emailErr);
    }
    if (byEmailActive) {
      return res.status(409).json({ code: 'EMAIL_EXISTS' });
    }
    // 4. Load pending signup & status of user is PENDING_VERIFICATION
    const { data: userSignup, error: signupErr } = await supabase
      .from('user_signups')
      .select('id, status, full_name')
      .eq('id', userId)
      .maybeSingle();

    // User not found
    if (signupErr || !userSignup) {
      return res.status(404).json({ code: 'PENDING_NOT_FOUND' });
    }
    // Rejects active user
    if (userSignup.status === 'ACTIVE') {
      return res.status(409).json({ code: 'ALREADY_VERIFIED' });
    }
    // Rejects expired user
    if (userSignup.status === 'EXPIRED') {
      return res.status(404).json({ code: 'PENDING_NOT_FOUND' });
    }
    // 5. Update user email
    await supabase
      .from('user_signups')
      .update({
        signup_email: newEmailLower,
        updated_at: new Date().toISOString(),
      })
      .eq('id', userId);
    // 6. Invalidate all prior OTP + resumeToken
    await invalidateResumeToken(userId);
    await clearOtpState(userId);
    // 7. Rotate a new resumeToken for new email
    const newResumeToken = makeResumeToken(userId);
    await supabase
      .from('user_signups')
      .update({
        resume_token_hash: hashResumeToken(newResumeToken),
        resume_token_expires_at: resumeExpiryISO(),
        updated_at: new Date().toISOString(),
      })
      .eq('id', userId);
    // 8. Generate & send new OTP
    await issueSignupOtp(userId, newEmailLower, userSignup.full_name);
    
    console.info('change-email.success', { userId, newEmail: newEmailLower });
    return res.status(200).json({
      success: true,
      resumeToken: newResumeToken,
    });
   } catch (err: any) {
    console.error('change-email.error', err?.message || err);
    return res.status(500).json({ code: 'INTERNAL' });
   }
});

export default router;<|MERGE_RESOLUTION|>--- conflicted
+++ resolved
@@ -1,22 +1,9 @@
 // src/routes/auth.routes.ts
 
-<<<<<<< HEAD
-import { Router } from 'express';
-import { supabase } from '../lib/supabase';
-import { ChangeEmailPreVerifySchema, RegisterSchema } from '../validation/auth.schemas';
-import { hashPassword } from '../utils/crypto';
-import { hashResumeToken, makeResumeToken, resumeExpiryISO } from '../utils/tokens';
-import { issueSignupOtp } from '../services/otp.service';
-import { rateLimit } from '../middlewares/rateLimit';
-
-import { VerifyOtpSchema } from '../validation/auth.schemas';
-import { verifyResumeToken, invalidateResumeToken } from '../utils/tokens';
-=======
 import { Router } from "express";
 import { supabase } from "../lib/supabase";
 import { RegisterSchema } from "../validation/auth.schemas";
 import { hashPassword } from "../utils/crypto";
->>>>>>> f1f44247
 import {
   hashResumeToken,
   makeResumeToken,
