import { Router } from "express";
import jwt from "jsonwebtoken";
<<<<<<< HEAD
import { cancelConnectionRequest, ConnectionRequestError, getConnections, deleteConnection, getRelationshipStatus } from "../services/connections.service";
=======
import { z } from "zod";
import {
  sendConnectionRequest,
  listIncomingConnectionRequest,
  listOutgoingConnectionRequest,
  getRelationshipStatus,
  deleteConnection,
  cancelConnectionRequest,
} from "../services/connections.service";
import { ConnectionRequestError } from "../types/ConnectionRequest";

>>>>>>> ae547aac
import { authenticateUser } from "./profile.routes";

const router = Router();

/**
<<<<<<< HEAD
 * User Story: Get current connections for networking
 * GET /connections?page=1&pageSize=20
 * 
 * As a logged-in user, I want to see my current connections for networking.
 * 
 * Auth: Bearer token required
 * Response (200): { results: [...], pagination: {...} }
 * 
 * Validation & Logic:
 * - Paginated, sort by connected_at DESC
 * 
 * Errors:
 * - 401 { code: NOT_AUTHENTICATED }
 */
router.get("/connections", async (req, res) => {
  // 1. Authenticate user
  const accessToken = req.headers.authorization?.split(" ")[1];
  if (!accessToken) {
    return res.status(401).json({ code: "NOT_AUTHENTICATED" });
  }

  let userId: string;
  try {
    const decoded = jwt.verify(accessToken, process.env.JWT_SECRET!) as any;
    userId = decoded.sub;
    if (!userId) throw new Error("No userId in token");
=======
 * User Story 4.1 – Send Connection Request
 * POST /connections/requests
 * Auth: Bearer token
 * Body: { toProfileId: string, message?: string }
 * 201 -> { success:true, requestId, status:'pending' }
 */
const Body = z.object({
  toProfileId: z.string().uuid(),
  message: z.string().max(300).optional(),
});

router.post("/connections/requests", async (req, res) => {
  // 1) Auth
  const accessToken = req.headers.authorization?.split(" ")[1];
  if (!accessToken) return res.status(401).json({ code: "NOT_AUTHENTICATED" });

  let profileId: string;
  try {
    const decoded = jwt.verify(accessToken, process.env.JWT_SECRET!) as any;
    profileId = decoded.sub;
    if (!profileId) throw new Error("No profileId in token");
>>>>>>> ae547aac
  } catch {
    return res.status(401).json({ code: "NOT_AUTHENTICATED" });
  }

<<<<<<< HEAD
  // 2. Parse pagination parameters
  const page = parseInt(req.query.page as string) || 1;
  const pageSize = parseInt(req.query.pageSize as string) || 20;

  try {
    // 3. Get connections using the service
    const result = await getConnections(userId, page, pageSize);
    return res.status(200).json(result);
  } catch (err) {
    console.error("get connections error:", err);
=======
  // 2) Validate
  const parsed = Body.safeParse(req.body);
  if (!parsed.success) {
    return res.status(400).json({ code: "VALIDATION_ERROR" });
  }

  const { toProfileId, message } = parsed.data;

  // 3) Execute
  try {
    const { requestId } = await sendConnectionRequest({
      senderId: profileId,
      receiverId: toProfileId,
      message: message ?? null,
    });
    return res.status(201).json({ success: true, requestId, status: "pending" });
  } catch (err) {
    if (err instanceof ConnectionRequestError) {
      return res.status(err.statusCode).json({ code: err.code });
    }
    console.error("send connection request error:", err);
>>>>>>> ae547aac
    return res.status(500).json({ code: "INTERNAL" });
  }
});

/**
 * User Story: Cancel a pending connection request
 * POST /connections/requests/:id/cancel
 *
 * As a sender, I want to withdraw a pending request.
 *
 * Auth: Bearer token required
 * Response (200): { "success": true }
 *
 * Validation & Logic:
 * - Must be pending and owned by the caller as sender
 * - Idempotent
 *
 * Errors:
 * - 401 { code: NOT_AUTHENTICATED }
 * - 404 { code: NOT_FOUND }
 * - 409 { code: INVALID_STATE }
 */
router.post("/connections/requests/:id/cancel", async (req, res) => {
  // 1. Authenticate user
  const userId = authenticateUser(req, res);
  if (!userId) return;

  // 2. Get request ID from params
  const requestId = req.params.id;
  if (!requestId) {
    return res.status(400).json({ code: "VALIDATION_ERROR" });
  }

  try {
    // 3. Cancel the connection request using the service
    const result = await cancelConnectionRequest(requestId, userId);
    return res.status(200).json({ success: true });
  } catch (err) {
    // Handle service errors
    if (err instanceof ConnectionRequestError) {
      return res.status(err.statusCode).json({ code: err.code });
    }

    console.error("cancel connection request error:", err);
    return res.status(500).json({ code: "INTERNAL" });
  }
});

/**
 * User Story 4.2: Listing connection requests
 */
router.get("/connections/requests", async (req, res) => {
  const type = req.query.type ? req.query.type as string : "incoming";
  const page = parseInt(req.query.page as string) || 1;
  const pageSize = parseInt(req.query.pageSize as string) || 20;
  const accessToken = req.headers.authorization?.split(" ")[1];

  let userId: string;

  if (!accessToken) {
    return res.status(401).json({ code: "NOT_AUTHENTICATED" });
  }

  try {
    const decoded = jwt.verify(accessToken, process.env.JWT_SECRET!);
    userId = decoded.sub as string;
    if (!userId) {
      throw new Error("No userId in token");
    }
  } catch (err) {
    return res.status(401).json({ code: "NOT_AUTHENTICATED" });
  }

  let data;

  if (type == "incoming") {
    data = await listIncomingConnectionRequest(userId, page, pageSize);
  } else if (type == "outgoing") {
    data = await listOutgoingConnectionRequest(userId, page, pageSize);
  }

  return res.status(200).json(data);
});

/** User Story: Remove a connection
 * DELETE /connections/:profileId
 * 
 * As a logged-in user, I want to remove a connection.
 * 
 * Auth: Bearer token required
 * Response (200): { "success": true }
 * 
 * Validation & Logic:
 * - A connection between me and :profileId must exist.
 * - Delete the connections row (undirected).
 * - Idempotent: deleting a non-existing connection still 200.
 * 
 * Errors:
 * - 401 { code: NOT_AUTHENTICATED }
 */
router.delete("/connections/:profileId", async (req, res) => {
  // 1. Authenticate user
  const userId = authenticateUser(req, res);
  if (!userId) return;

  // 2. Get profile ID from params
  const targetProfileId = req.params.profileId;
  if (!targetProfileId) {
    return res.status(400).json({ code: "VALIDATION_ERROR" });
  }

  try {
    // 3. Delete the connection using the service
    const result = await deleteConnection(userId, targetProfileId);
    return res.status(200).json({ success: true });
  } catch (err) {
    console.error("delete connection error:", err);
    return res.status(500).json({ code: "INTERNAL" });
  }
});

/**
 * Story 4.8 — Get Relationship Status (helper)
 * GET /connections/status?withProfileId=xxx
 */
router.get("/connections/status", async (req, res) => {
  const userId = authenticateUser(req, res);
  if (!userId) return;

  const withProfileId = String(req.query.withProfileId || "").trim();
  if (!withProfileId) {
    return res.status(400).json({ code: "VALIDATION_ERROR" });
  }

  // no request to self
  if (withProfileId === userId) {
    return res.status(200).json({
      connected: false,
      pendingOutgoing: false,
      pendingIncoming: false,
      blockedByMe: false,
      blockedMe: false,
      canSendRequest: false,
    });
  }

  try {
    const status = await getRelationshipStatus(userId, withProfileId);
    return res.status(200).json(status);
  } catch (err: any) {
    if (err?.code === "NOT_FOUND") {
      return res.status(404).json({ code: "NOT_FOUND" });
    }
    console.error("connections.status.error", err?.message || err);
    return res.status(500).json({ code: "INTERNAL" });
  }
});

export default router;<|MERGE_RESOLUTION|>--- conflicted
+++ resolved
@@ -1,8 +1,5 @@
 import { Router } from "express";
 import jwt from "jsonwebtoken";
-<<<<<<< HEAD
-import { cancelConnectionRequest, ConnectionRequestError, getConnections, deleteConnection, getRelationshipStatus } from "../services/connections.service";
-=======
 import { z } from "zod";
 import {
   sendConnectionRequest,
@@ -11,43 +8,14 @@
   getRelationshipStatus,
   deleteConnection,
   cancelConnectionRequest,
+  getConnections,
 } from "../services/connections.service";
 import { ConnectionRequestError } from "../types/ConnectionRequest";
-
->>>>>>> ae547aac
 import { authenticateUser } from "./profile.routes";
 
 const router = Router();
 
 /**
-<<<<<<< HEAD
- * User Story: Get current connections for networking
- * GET /connections?page=1&pageSize=20
- * 
- * As a logged-in user, I want to see my current connections for networking.
- * 
- * Auth: Bearer token required
- * Response (200): { results: [...], pagination: {...} }
- * 
- * Validation & Logic:
- * - Paginated, sort by connected_at DESC
- * 
- * Errors:
- * - 401 { code: NOT_AUTHENTICATED }
- */
-router.get("/connections", async (req, res) => {
-  // 1. Authenticate user
-  const accessToken = req.headers.authorization?.split(" ")[1];
-  if (!accessToken) {
-    return res.status(401).json({ code: "NOT_AUTHENTICATED" });
-  }
-
-  let userId: string;
-  try {
-    const decoded = jwt.verify(accessToken, process.env.JWT_SECRET!) as any;
-    userId = decoded.sub;
-    if (!userId) throw new Error("No userId in token");
-=======
  * User Story 4.1 – Send Connection Request
  * POST /connections/requests
  * Auth: Bearer token
@@ -69,23 +37,10 @@
     const decoded = jwt.verify(accessToken, process.env.JWT_SECRET!) as any;
     profileId = decoded.sub;
     if (!profileId) throw new Error("No profileId in token");
->>>>>>> ae547aac
   } catch {
     return res.status(401).json({ code: "NOT_AUTHENTICATED" });
   }
 
-<<<<<<< HEAD
-  // 2. Parse pagination parameters
-  const page = parseInt(req.query.page as string) || 1;
-  const pageSize = parseInt(req.query.pageSize as string) || 20;
-
-  try {
-    // 3. Get connections using the service
-    const result = await getConnections(userId, page, pageSize);
-    return res.status(200).json(result);
-  } catch (err) {
-    console.error("get connections error:", err);
-=======
   // 2) Validate
   const parsed = Body.safeParse(req.body);
   if (!parsed.success) {
@@ -107,7 +62,51 @@
       return res.status(err.statusCode).json({ code: err.code });
     }
     console.error("send connection request error:", err);
->>>>>>> ae547aac
+    return res.status(500).json({ code: "INTERNAL" });
+  }
+});
+
+/**
+ * User Story: Get current connections for networking
+ * GET /connections?page=1&pageSize=20
+ * 
+ * As a logged-in user, I want to see my current connections for networking.
+ * 
+ * Auth: Bearer token required
+ * Response (200): { results: [...], pagination: {...} }
+ * 
+ * Validation & Logic:
+ * - Paginated, sort by connected_at DESC
+ * 
+ * Errors:
+ * - 401 { code: NOT_AUTHENTICATED }
+ */
+router.get("/connections", async (req, res) => {
+  // 1. Authenticate user
+  const accessToken = req.headers.authorization?.split(" ")[1];
+  if (!accessToken) {
+    return res.status(401).json({ code: "NOT_AUTHENTICATED" });
+  }
+
+  let userId: string;
+  try {
+    const decoded = jwt.verify(accessToken, process.env.JWT_SECRET!) as any;
+    userId = decoded.sub;
+    if (!userId) throw new Error("No userId in token");
+  } catch {
+    return res.status(401).json({ code: "NOT_AUTHENTICATED" });
+  }
+
+  // 2. Parse pagination parameters
+  const page = parseInt(req.query.page as string) || 1;
+  const pageSize = parseInt(req.query.pageSize as string) || 20;
+
+  try {
+    // 3. Get connections using the service
+    const result = await getConnections(userId, page, pageSize);
+    return res.status(200).json(result);
+  } catch (err) {
+    console.error("get connections error:", err);
     return res.status(500).json({ code: "INTERNAL" });
   }
 });
