import { Router } from "express";
import jwt from "jsonwebtoken";
<<<<<<< HEAD
import { z } from "zod";
import { sendConnectionRequest, cancelConnectionRequest, ConnectionRequestError, deleteConnection } from "../services/connections.service";
=======
import {
  cancelConnectionRequest,
  listIncomingConnectionRequest,
  listOutgoingConnectionRequest,
  getRelationshipStatus,
  deleteConnection,
} from "../services/connections.service";
import { ConnectionRequestError } from "../types/ConnectionRequest";

import { authenticateUser } from "./profile.routes";
>>>>>>> 41b94f0f

const router = Router();

/**
 * User Story 4.1 – Send Connection Request
 * POST /connections/requests
 * Auth: Bearer token
 * Body: { toProfileId: string, message?: string }
 * 201 -> { success:true, requestId, status:'pending' }
 */
const Body = z.object({
  toProfileId: z.string().uuid(),
  message: z.string().max(300).optional(),
});

router.post("/connections/requests", async (req, res) => {
  // 1) Auth
  const accessToken = req.headers.authorization?.split(" ")[1];
  if (!accessToken) return res.status(401).json({ code: "NOT_AUTHENTICATED" });

  let profileId: string;
  try {
    const decoded = jwt.verify(accessToken, process.env.JWT_SECRET!) as any;
    profileId = decoded.sub;
    if (!profileId) throw new Error("No profileId in token");
  } catch {
    return res.status(401).json({ code: "NOT_AUTHENTICATED" });
  }

  // 2) Validate
  const parsed = Body.safeParse(req.body);
  if (!parsed.success) {
    return res.status(400).json({ code: "VALIDATION_ERROR" });
  }

  const { toProfileId, message } = parsed.data;

  // 3) Execute
  try {
    const { requestId } = await sendConnectionRequest({
      senderId: profileId,
      receiverId: toProfileId,
      message: message ?? null,
    });
    return res.status(201).json({ success: true, requestId, status: "pending" });
  } catch (err) {
    if (err instanceof ConnectionRequestError) {
      return res.status(err.statusCode).json({ code: err.code });
    }
    console.error("send connection request error:", err);
    return res.status(500).json({ code: "INTERNAL" });
  }
});

/**
 * User Story: Cancel a pending connection request
 * POST /connections/requests/:id/cancel
 *
 * As a sender, I want to withdraw a pending request.
 *
 * Auth: Bearer token required
 * Response (200): { "success": true }
 *
 * Validation & Logic:
 * - Must be pending and owned by the caller as sender
 * - Idempotent
 *
 * Errors:
 * - 401 { code: NOT_AUTHENTICATED }
 * - 404 { code: NOT_FOUND }
 * - 409 { code: INVALID_STATE }
 */
router.post("/connections/requests/:id/cancel", async (req, res) => {
  // 1. Authenticate user
  const userId = authenticateUser(req, res);
  if (!userId) return;

  // 2. Get request ID from params
  const requestId = req.params.id;
  if (!requestId) {
    return res.status(400).json({ code: "VALIDATION_ERROR" });
  }

  try {
    // 3. Cancel the connection request using the service
    const result = await cancelConnectionRequest(requestId, userId);
    return res.status(200).json({ success: true });
  } catch (err) {
    // Handle service errors
    if (err instanceof ConnectionRequestError) {
      return res.status(err.statusCode).json({ code: err.code });
    }

    console.error("cancel connection request error:", err);
    return res.status(500).json({ code: "INTERNAL" });
  }
});

/**
 * User Story 4.2: Listing connection requests
 */
router.get("/connections/requests", async (req, res) => {
  const type = req.query.type ? req.query.type as string : "incoming";
  const page = parseInt(req.query.page as string) || 1;
  const pageSize = parseInt(req.query.pageSize as string) || 20;
  const accessToken = req.headers.authorization?.split(" ")[1];

  let userId: string;

  if (!accessToken) {
    return res.status(401).json({ code: "NOT_AUTHENTICATED" });
  }

  try {
    const decoded = jwt.verify(accessToken, process.env.JWT_SECRET!);
    userId = decoded.sub as string;
    if (!userId) {
      throw new Error("No userId in token");
    }
  } catch (err) {
    return res.status(401).json({ code: "NOT_AUTHENTICATED" });
  }

  let data;

  if (type == "incoming") {
    data = await listIncomingConnectionRequest(userId, page, pageSize);
  } else if (type == "outgoing") {
    data = await listOutgoingConnectionRequest(userId, page, pageSize);
  }

  return res.status(200).json(data);
});

/** User Story: Remove a connection
 * DELETE /connections/:profileId
 * 
 * As a logged-in user, I want to remove a connection.
 * 
 * Auth: Bearer token required
 * Response (200): { "success": true }
 * 
 * Validation & Logic:
 * - A connection between me and :profileId must exist.
 * - Delete the connections row (undirected).
 * - Idempotent: deleting a non-existing connection still 200.
 * 
 * Errors:
 * - 401 { code: NOT_AUTHENTICATED }
 */
router.delete("/connections/:profileId", async (req, res) => {
  // 1. Authenticate user
  const userId = authenticateUser(req, res);
  if (!userId) return;

  // 2. Get profile ID from params
  const targetProfileId = req.params.profileId;
  if (!targetProfileId) {
    return res.status(400).json({ code: "VALIDATION_ERROR" });
  }

  try {
    // 3. Delete the connection using the service
    const result = await deleteConnection(userId, targetProfileId);
    return res.status(200).json({ success: true });
  } catch (err) {
    console.error("delete connection error:", err);
    return res.status(500).json({ code: "INTERNAL" });
  }
});

/**
 * Story 4.8 — Get Relationship Status (helper)
 * GET /connections/status?withProfileId=xxx
 */
router.get("/connections/status", async (req, res) => {
  const userId = authenticateUser(req, res);
  if (!userId) return;

  const withProfileId = String(req.query.withProfileId || "").trim();
  if (!withProfileId) {
    return res.status(400).json({ code: "VALIDATION_ERROR" });
  }

  // no request to self
  if (withProfileId === userId) {
    return res.status(200).json({
      connected: false,
      pendingOutgoing: false,
      pendingIncoming: false,
      blockedByMe: false,
      blockedMe: false,
      canSendRequest: false,
    });
  }

  try {
    const status = await getRelationshipStatus(userId, withProfileId);
    return res.status(200).json(status);
  } catch (err: any) {
    if (err?.code === "NOT_FOUND") {
      return res.status(404).json({ code: "NOT_FOUND" });
    }
    console.error("connections.status.error", err?.message || err);
    return res.status(500).json({ code: "INTERNAL" });
  }
});

export default router;<|MERGE_RESOLUTION|>--- conflicted
+++ resolved
@@ -1,10 +1,8 @@
 import { Router } from "express";
 import jwt from "jsonwebtoken";
-<<<<<<< HEAD
 import { z } from "zod";
-import { sendConnectionRequest, cancelConnectionRequest, ConnectionRequestError, deleteConnection } from "../services/connections.service";
-=======
 import {
+  sendConnectionRequest
   cancelConnectionRequest,
   listIncomingConnectionRequest,
   listOutgoingConnectionRequest,
@@ -14,7 +12,6 @@
 import { ConnectionRequestError } from "../types/ConnectionRequest";
 
 import { authenticateUser } from "./profile.routes";
->>>>>>> 41b94f0f
 
 const router = Router();
 
