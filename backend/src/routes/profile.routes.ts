import { Router } from "express";
import jwt from "jsonwebtoken";
import { HandleSchema, UpdateProfileSchema, UpdateSocialLinksSchema } from "../validation/profile.schemas";
import { getProfileSkills, addSkillToProfile, removeSkillFromProfile } from "../services/skills.service";
import {
  isHandleAvailable,
  setHandle,
  getProfileDetails,
  updateProfile,
  replaceSocialLinks
} from "../services/profile.service";
import { getProfileEducations } from "../services/educations.service";

const router = Router();

// GET /profile/me - Get user profile details
router.get("/profile/me", async (req, res) => {
  // Check for valid token
  const accessToken = req.headers.authorization?.split(" ")[1];
  if (!accessToken) {
    return res.status(401).json({ code: "NOT_AUTHENTICATED" });
  }
  // Extract user id from token
  let userId: string;
  try {
    const decoded = jwt.verify(accessToken, process.env.JWT_SECRET!) as any;
    userId = decoded.sub;
    if (!userId) throw new Error("No userId in token");
  } catch {
    return res.status(401).json({ code: "NOT_AUTHENTICATED" });
  }
  try {
    const profileDetails = await getProfileDetails(userId);
    return res.status(200).json(profileDetails);
  } catch (err) {
    console.error("get-profile.error", err);
    return res.status(500).json({ code: "INTERNAL" });
  }
});

// PATCH /profile - Update user profile details
router.patch("/profile", async (req, res) => {
  // Check for valid token
  const accessToken = req.headers.authorization?.split(" ")[1];
  if (!accessToken) {
    return res.status(401).json({ code: "NOT_AUTHENTICATED" });
  }
  // Extract user id from token
  let userId: string;
  try {
    const decoded = jwt.verify(accessToken, process.env.JWT_SECRET!) as any;
    userId = decoded.sub;
    if (!userId) throw new Error("No userId in token");
  } catch {
    return res.status(401).json({ code: "NOT_AUTHENTICATED" });
  }

  // Validate request body
  const parsed = UpdateProfileSchema.safeParse(req.body);
  if (!parsed.success) {
    return res.status(400).json({ code: "VALIDATION_ERROR" });
  }

  try {
    await updateProfile(userId, parsed.data);
    return res.status(200).json({ success: true });
  } catch (err: any) {
    if (err?.code === "VALIDATION_ERROR") {
      return res.status(400).json({ code: "VALIDATION_ERROR" });
    }
    console.error("updateProfile.error", err);
    return res.status(500).json({ code: "INTERNAL" });
  }
});

// 2.7a — GET /handles/check?handle=xxx
router.get("/handles/check", async (req, res) => {
  const handle = String(req.query.handle || "");
  const parsed = HandleSchema.safeParse({ handle });
  if (!parsed.success) {
    return res.status(400).json({ code: "VALIDATION_ERROR" });
  }
  try {
    const available = await isHandleAvailable(parsed.data.handle);
    return res.status(200).json({ available });
  } catch (err) {
    console.error("handles.check.error", err);
    return res.status(500).json({ code: "INTERNAL" });
  }
});

// 2.7 — PATCH /profile/handle
router.patch("/profile/handle", async (req, res) => {
  const accessToken = req.headers.authorization?.split(" ")[1];
  if (!accessToken) return res.status(401).json({ code: "NOT_AUTHENTICATED" });

  let userId: string;
  try {
    const decoded = jwt.verify(accessToken, process.env.JWT_SECRET!) as any;
    userId = decoded.sub;
    if (!userId) throw new Error("No userId in token");
  } catch {
    return res.status(401).json({ code: "NOT_AUTHENTICATED" });
  }

  const parsed = HandleSchema.safeParse(req.body);
  if (!parsed.success) {
    return res.status(400).json({ code: "VALIDATION_ERROR" });
  }

  try {
    const newHandle = await setHandle(userId, parsed.data.handle);
    return res.status(200).json({ success: true, handle: newHandle });
  } catch (err: any) {
    if (err?.code === "HANDLE_TAKEN") {
      return res.status(409).json({ code: "HANDLE_TAKEN" });
    }
    console.error("setHandle.error", err);
    return res.status(500).json({ code: "INTERNAL" });
  }
});

router.get("/profile/skills", async (req, res) => {
  const accessToken = req.headers.authorization?.split(" ")[1];
  if (!accessToken) {
    return res.status(401).json({ code: "NOT_AUTHENTICATED" });
  }
  let userId: string;
  try {
    const decoded = jwt.verify(accessToken, process.env.JWT_SECRET!) as any;
    userId = decoded.sub;
    if (!userId) throw new Error("No userId in token");
  } catch {
    return res.status(401).json({ code: "NOT_AUTHENTICATED" });
  }
  try {
    const skills = await getProfileSkills(userId);
    return res.status(200).json(skills);
  } catch (err) {
    console.error("getProfileSkills.error", err);
    return res.status(500).json({ code: "INTERNAL" });
  }
});

// POST /profile/skills - Add a skill to the user's profile
router.post("/profile/skills", async (req, res) => {
  const accessToken = req.headers.authorization?.split(" ")[1];
  if (!accessToken) {
    return res.status(401).json({ code: "NOT_AUTHENTICATED" });
  }
  let userId: string;
  try {
    const decoded = jwt.verify(accessToken, process.env.JWT_SECRET!) as any;
    userId = decoded.sub;
    if (!userId) throw new Error("No userId in token");
  } catch {
    return res.status(401).json({ code: "NOT_AUTHENTICATED" });
  }

  // Validate body
  const { skill } = req.body || {};
  if (!skill || typeof skill !== "string" || !skill.trim()) {
    return res.status(400).json({ code: "VALIDATION_ERROR", details: { skill: "Skill is required" } });
  }

  try {
    const result = await addSkillToProfile(userId, skill);
    return res.status(201).json({ success: true, id: result.id, name: result.name });
  } catch (err: any) {
    if (err.code === "VALIDATION_ERROR") {
      return res.status(400).json({ code: "VALIDATION_ERROR", details: err.details });
    }
    if (err.code === "NOT_AUTHENTICATED") {
      return res.status(401).json({ code: "NOT_AUTHENTICATED" });
    }
    console.error("addSkillToProfile.error", err);
    return res.status(500).json({ code: "INTERNAL" });
  }
});

// DELETE /profile/skills/:id - Remove a skill from the user's profile
router.delete("/profile/skills/:id", async (req, res) => {
  const accessToken = req.headers.authorization?.split(" ")[1];
  if (!accessToken) {
    return res.status(401).json({ code: "NOT_AUTHENTICATED" });
  }
  let userId: string;

  try {
    const decoded = jwt.verify(accessToken, process.env.JWT_SECRET!) as any;
    userId = decoded.sub;
    if (!userId) throw new Error("No userId in token");
  } catch {
    return res.status(401).json({ code: "NOT_AUTHENTICATED" });
  }
  
  const skillId = Number(req.params.id);
  if (!skillId || isNaN(skillId)) {
    return res.status(404).json({ code: "NOT_FOUND" });
  }
  
  try {
    // Returns true if deleted, false if not found/not owned
    const deleted = await removeSkillFromProfile(userId, skillId);
    if (!deleted) {
      return res.status(404).json({ code: "NOT_FOUND" });
    }
    return res.status(200).json({ success: true });
  } catch (err: any) {
    if (err.code === "NOT_AUTHENTICATED") {
      return res.status(401).json({ code: "NOT_AUTHENTICATED" });
    }
    console.error("removeSkillFromProfile.error", err);
    return res.status(500).json({ code: "INTERNAL" });
  }
});

<<<<<<< HEAD
// 2.6 — PATCH /profile/social-links
router.patch("/profile/social-links", async (req, res) => {
  // authentication
  const accessToken = req.headers.authorization?.split(" ")[1];
  if (!accessToken) return res.status(401).json({ code: "NOT_AUTHENTICATED" });

=======
// GET  /profile/educations - lists all profile educations
router.get("/profile/educations", async (req, res) => {
  // validate access token
  const accessToken = req.headers.authorization?.split(" ")[1];
  if (!accessToken) {
    return res.status(401).json({ code: "NOT_AUTHENTICATED" });
  }
  // extract user id from token
>>>>>>> 6e63e68b
  let userId: string;
  try {
    const decoded = jwt.verify(accessToken, process.env.JWT_SECRET!) as any;
    userId = decoded.sub;
    if (!userId) throw new Error("No userId in token");
  } catch {
    return res.status(401).json({ code: "NOT_AUTHENTICATED" });
  }

<<<<<<< HEAD
  // validate body
  const parsed = UpdateSocialLinksSchema.safeParse(req.body);
  if (!parsed.success) {
    return res.status(400).json({ code: "VALIDATION_ERROR" });
  }

  try {
    await replaceSocialLinks(userId, parsed.data.socialLinks);
    return res.status(200).json({ success: true });
  } catch (err) {
    console.error("profile.social-links.update.error", err);
=======
  try {
    const educations = await getProfileEducations(userId);
    return res.status(200).json(educations);
  } catch (err) {
    console.error("getProfileEducations.error", err);
>>>>>>> 6e63e68b
    return res.status(500).json({ code: "INTERNAL" });
  }
});

export default router;<|MERGE_RESOLUTION|>--- conflicted
+++ resolved
@@ -215,33 +215,47 @@
   }
 });
 
-<<<<<<< HEAD
+// GET  /profile/educations - lists all profile educations
+router.get("/profile/educations", async (req, res) => {
+  // validate access token
+  const accessToken = req.headers.authorization?.split(" ")[1];
+  if (!accessToken) {
+    return res.status(401).json({ code: "NOT_AUTHENTICATED" });
+  }
+  // extract user id from token
+  let userId: string;
+  try {
+    const decoded = jwt.verify(accessToken, process.env.JWT_SECRET!) as any;
+    userId = decoded.sub;
+    if (!userId) throw new Error("No userId in token");
+  } catch {
+    return res.status(401).json({ code: "NOT_AUTHENTICATED" });
+  }
+
+  try {
+    const educations = await getProfileEducations(userId);
+    return res.status(200).json(educations);
+  } catch (err) {
+    console.error("getProfileEducations.error", err);
+    return res.status(500).json({ code: "INTERNAL" });
+  }
+});
+
 // 2.6 — PATCH /profile/social-links
 router.patch("/profile/social-links", async (req, res) => {
   // authentication
   const accessToken = req.headers.authorization?.split(" ")[1];
   if (!accessToken) return res.status(401).json({ code: "NOT_AUTHENTICATED" });
 
-=======
-// GET  /profile/educations - lists all profile educations
-router.get("/profile/educations", async (req, res) => {
-  // validate access token
-  const accessToken = req.headers.authorization?.split(" ")[1];
-  if (!accessToken) {
-    return res.status(401).json({ code: "NOT_AUTHENTICATED" });
-  }
-  // extract user id from token
->>>>>>> 6e63e68b
-  let userId: string;
-  try {
-    const decoded = jwt.verify(accessToken, process.env.JWT_SECRET!) as any;
-    userId = decoded.sub;
-    if (!userId) throw new Error("No userId in token");
-  } catch {
-    return res.status(401).json({ code: "NOT_AUTHENTICATED" });
-  }
-
-<<<<<<< HEAD
+  let userId: string;
+  try {
+    const decoded = jwt.verify(accessToken, process.env.JWT_SECRET!) as any;
+    userId = decoded.sub;
+    if (!userId) throw new Error("No userId in token");
+  } catch {
+    return res.status(401).json({ code: "NOT_AUTHENTICATED" });
+  }
+
   // validate body
   const parsed = UpdateSocialLinksSchema.safeParse(req.body);
   if (!parsed.success) {
@@ -253,13 +267,6 @@
     return res.status(200).json({ success: true });
   } catch (err) {
     console.error("profile.social-links.update.error", err);
-=======
-  try {
-    const educations = await getProfileEducations(userId);
-    return res.status(200).json(educations);
-  } catch (err) {
-    console.error("getProfileEducations.error", err);
->>>>>>> 6e63e68b
     return res.status(500).json({ code: "INTERNAL" });
   }
 });
