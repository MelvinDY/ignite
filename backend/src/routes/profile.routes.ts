import { Router } from "express";
import jwt from "jsonwebtoken";
<<<<<<< HEAD
import { AddEducationSchema, HandleSchema, UpdateProfileSchema } from "../validation/profile.schemas";
=======
import { HandleSchema, UpdateProfileSchema, UpdateSocialLinksSchema } from "../validation/profile.schemas";
>>>>>>> e37ea313
import { getProfileSkills, addSkillToProfile, removeSkillFromProfile } from "../services/skills.service";
import {
  isHandleAvailable,
  setHandle,
  getProfileDetails,
  updateProfile,
  replaceSocialLinks
} from "../services/profile.service";
import { addEducationToProfile, getProfileEducations } from "../services/educations.service";

const router = Router();

// GET /profile/me - Get user profile details
router.get("/profile/me", async (req, res) => {
  // Check for valid token
  const accessToken = req.headers.authorization?.split(" ")[1];
  if (!accessToken) {
    return res.status(401).json({ code: "NOT_AUTHENTICATED" });
  }
  // Extract user id from token
  let userId: string;
  try {
    const decoded = jwt.verify(accessToken, process.env.JWT_SECRET!) as any;
    userId = decoded.sub;
    if (!userId) throw new Error("No userId in token");
  } catch {
    return res.status(401).json({ code: "NOT_AUTHENTICATED" });
  }
  try {
    const profileDetails = await getProfileDetails(userId);
    return res.status(200).json(profileDetails);
  } catch (err) {
    console.error("get-profile.error", err);
    return res.status(500).json({ code: "INTERNAL" });
  }
});

// PATCH /profile - Update user profile details
router.patch("/profile", async (req, res) => {
  // Check for valid token
  const accessToken = req.headers.authorization?.split(" ")[1];
  if (!accessToken) {
    return res.status(401).json({ code: "NOT_AUTHENTICATED" });
  }
  // Extract user id from token
  let userId: string;
  try {
    const decoded = jwt.verify(accessToken, process.env.JWT_SECRET!) as any;
    userId = decoded.sub;
    if (!userId) throw new Error("No userId in token");
  } catch {
    return res.status(401).json({ code: "NOT_AUTHENTICATED" });
  }

  // Validate request body
  const parsed = UpdateProfileSchema.safeParse(req.body);
  if (!parsed.success) {
    return res.status(400).json({ code: "VALIDATION_ERROR" });
  }

  try {
    await updateProfile(userId, parsed.data);
    return res.status(200).json({ success: true });
  } catch (err: any) {
    if (err?.code === "VALIDATION_ERROR") {
      return res.status(400).json({ code: "VALIDATION_ERROR" });
    }
    console.error("updateProfile.error", err);
    return res.status(500).json({ code: "INTERNAL" });
  }
});

// 2.7a — GET /handles/check?handle=xxx
router.get("/handles/check", async (req, res) => {
  const handle = String(req.query.handle || "");
  const parsed = HandleSchema.safeParse({ handle });
  if (!parsed.success) {
    return res.status(400).json({ code: "VALIDATION_ERROR" });
  }
  try {
    const available = await isHandleAvailable(parsed.data.handle);
    return res.status(200).json({ available });
  } catch (err) {
    console.error("handles.check.error", err);
    return res.status(500).json({ code: "INTERNAL" });
  }
});

// 2.7 — PATCH /profile/handle
router.patch("/profile/handle", async (req, res) => {
  const accessToken = req.headers.authorization?.split(" ")[1];
  if (!accessToken) return res.status(401).json({ code: "NOT_AUTHENTICATED" });

  let userId: string;
  try {
    const decoded = jwt.verify(accessToken, process.env.JWT_SECRET!) as any;
    userId = decoded.sub;
    if (!userId) throw new Error("No userId in token");
  } catch {
    return res.status(401).json({ code: "NOT_AUTHENTICATED" });
  }

  const parsed = HandleSchema.safeParse(req.body);
  if (!parsed.success) {
    return res.status(400).json({ code: "VALIDATION_ERROR" });
  }

  try {
    const newHandle = await setHandle(userId, parsed.data.handle);
    return res.status(200).json({ success: true, handle: newHandle });
  } catch (err: any) {
    if (err?.code === "HANDLE_TAKEN") {
      return res.status(409).json({ code: "HANDLE_TAKEN" });
    }
    console.error("setHandle.error", err);
    return res.status(500).json({ code: "INTERNAL" });
  }
});

router.get("/profile/skills", async (req, res) => {
  const accessToken = req.headers.authorization?.split(" ")[1];
  if (!accessToken) {
    return res.status(401).json({ code: "NOT_AUTHENTICATED" });
  }
  let userId: string;
  try {
    const decoded = jwt.verify(accessToken, process.env.JWT_SECRET!) as any;
    userId = decoded.sub;
    if (!userId) throw new Error("No userId in token");
  } catch {
    return res.status(401).json({ code: "NOT_AUTHENTICATED" });
  }
  try {
    const skills = await getProfileSkills(userId);
    return res.status(200).json(skills);
  } catch (err) {
    console.error("getProfileSkills.error", err);
    return res.status(500).json({ code: "INTERNAL" });
  }
});

// POST /profile/skills - Add a skill to the user's profile
router.post("/profile/skills", async (req, res) => {
  const accessToken = req.headers.authorization?.split(" ")[1];
  if (!accessToken) {
    return res.status(401).json({ code: "NOT_AUTHENTICATED" });
  }
  let userId: string;
  try {
    const decoded = jwt.verify(accessToken, process.env.JWT_SECRET!) as any;
    userId = decoded.sub;
    if (!userId) throw new Error("No userId in token");
  } catch {
    return res.status(401).json({ code: "NOT_AUTHENTICATED" });
  }

  // Validate body
  const { skill } = req.body || {};
  if (!skill || typeof skill !== "string" || !skill.trim()) {
    return res.status(400).json({ code: "VALIDATION_ERROR", details: { skill: "Skill is required" } });
  }

  try {
    const result = await addSkillToProfile(userId, skill);
    return res.status(201).json({ success: true, id: result.id, name: result.name });
  } catch (err: any) {
    if (err.code === "VALIDATION_ERROR") {
      return res.status(400).json({ code: "VALIDATION_ERROR", details: err.details });
    }
    if (err.code === "NOT_AUTHENTICATED") {
      return res.status(401).json({ code: "NOT_AUTHENTICATED" });
    }
    console.error("addSkillToProfile.error", err);
    return res.status(500).json({ code: "INTERNAL" });
  }
});

// DELETE /profile/skills/:id - Remove a skill from the user's profile
router.delete("/profile/skills/:id", async (req, res) => {
  const accessToken = req.headers.authorization?.split(" ")[1];
  if (!accessToken) {
    return res.status(401).json({ code: "NOT_AUTHENTICATED" });
  }
  let userId: string;

  try {
    const decoded = jwt.verify(accessToken, process.env.JWT_SECRET!) as any;
    userId = decoded.sub;
    if (!userId) throw new Error("No userId in token");
  } catch {
    return res.status(401).json({ code: "NOT_AUTHENTICATED" });
  }
  
  const skillId = Number(req.params.id);
  if (!skillId || isNaN(skillId)) {
    return res.status(404).json({ code: "NOT_FOUND" });
  }
  
  try {
    // Returns true if deleted, false if not found/not owned
    const deleted = await removeSkillFromProfile(userId, skillId);
    if (!deleted) {
      return res.status(404).json({ code: "NOT_FOUND" });
    }
    return res.status(200).json({ success: true });
  } catch (err: any) {
    if (err.code === "NOT_AUTHENTICATED") {
      return res.status(401).json({ code: "NOT_AUTHENTICATED" });
    }
    console.error("removeSkillFromProfile.error", err);
    return res.status(500).json({ code: "INTERNAL" });
  }
});

// GET  /profile/educations - lists all profile educations
router.get("/profile/educations", async (req, res) => {
  // validate access token
  const accessToken = req.headers.authorization?.split(" ")[1];
  if (!accessToken) {
    return res.status(401).json({ code: "NOT_AUTHENTICATED" });
  }
  // extract user id from token
  let userId: string;
  try {
    const decoded = jwt.verify(accessToken, process.env.JWT_SECRET!) as any;
    userId = decoded.sub;
    if (!userId) throw new Error("No userId in token");
  } catch {
    return res.status(401).json({ code: "NOT_AUTHENTICATED" });
  }

  try {
    const educations = await getProfileEducations(userId);
    return res.status(200).json(educations);
  } catch (err) {
    console.error("getProfileEducations.error", err);
    return res.status(500).json({ code: "INTERNAL" });
  }
});

<<<<<<< HEAD
// POST  /profile/educations - add an education for a profile
router.post("/profile/educations", async (req, res) => {
  // validate access token
  const accessToken = req.headers.authorization?.split(" ")[1];
  if (!accessToken) {
    return res.status(401).json({ code: "NOT_AUTHENTICATED" });
  }
  // extract user id from token
=======
// 2.6 — PATCH /profile/social-links
router.patch("/profile/social-links", async (req, res) => {
  // authentication
  const accessToken = req.headers.authorization?.split(" ")[1];
  if (!accessToken) return res.status(401).json({ code: "NOT_AUTHENTICATED" });

>>>>>>> e37ea313
  let userId: string;
  try {
    const decoded = jwt.verify(accessToken, process.env.JWT_SECRET!) as any;
    userId = decoded.sub;
    if (!userId) throw new Error("No userId in token");
  } catch {
    return res.status(401).json({ code: "NOT_AUTHENTICATED" });
  }

<<<<<<< HEAD
  // Validate request body
  const parsed = AddEducationSchema.safeParse(req.body);
  if (!parsed.success) {
    return res.status(400).json({ 
      code: "VALIDATION_ERROR", 
      details: parsed.error.flatten().fieldErrors 
    });
  }

  try {
    const educationId = await addEducationToProfile(userId, parsed.data);
    return res.status(201).json({ success: true, id: educationId });
  } catch (err: any) {
    if (err?.code === "VALIDATION_ERROR") {
      return res.status(400).json({ code: "VALIDATION_ERROR" });
    }
    console.error("addEducation.error", err);
=======
  // validate body
  const parsed = UpdateSocialLinksSchema.safeParse(req.body);
  if (!parsed.success) {
    return res.status(400).json({ code: "VALIDATION_ERROR" });
  }

  try {
    await replaceSocialLinks(userId, parsed.data.socialLinks);
    return res.status(200).json({ success: true });
  } catch (err) {
    console.error("profile.social-links.update.error", err);
>>>>>>> e37ea313
    return res.status(500).json({ code: "INTERNAL" });
  }
});

export default router;<|MERGE_RESOLUTION|>--- conflicted
+++ resolved
@@ -1,10 +1,6 @@
 import { Router } from "express";
 import jwt from "jsonwebtoken";
-<<<<<<< HEAD
-import { AddEducationSchema, HandleSchema, UpdateProfileSchema } from "../validation/profile.schemas";
-=======
-import { HandleSchema, UpdateProfileSchema, UpdateSocialLinksSchema } from "../validation/profile.schemas";
->>>>>>> e37ea313
+import { AddEducationSchema, HandleSchema, UpdateProfileSchema, UpdateSocialLinksSchema } from "../validation/profile.schemas";
 import { getProfileSkills, addSkillToProfile, removeSkillFromProfile } from "../services/skills.service";
 import {
   isHandleAvailable,
@@ -245,7 +241,36 @@
   }
 });
 
-<<<<<<< HEAD
+// 2.6 — PATCH /profile/social-links
+router.patch("/profile/social-links", async (req, res) => {
+  // authentication
+  const accessToken = req.headers.authorization?.split(" ")[1];
+  if (!accessToken) return res.status(401).json({ code: "NOT_AUTHENTICATED" });
+
+  let userId: string;
+  try {
+    const decoded = jwt.verify(accessToken, process.env.JWT_SECRET!) as any;
+    userId = decoded.sub;
+    if (!userId) throw new Error("No userId in token");
+  } catch {
+    return res.status(401).json({ code: "NOT_AUTHENTICATED" });
+  }
+
+  // validate body
+  const parsed = UpdateSocialLinksSchema.safeParse(req.body);
+  if (!parsed.success) {
+    return res.status(400).json({ code: "VALIDATION_ERROR" });
+  }
+
+  try {
+    await replaceSocialLinks(userId, parsed.data.socialLinks);
+    return res.status(200).json({ success: true });
+  } catch (err) {
+    console.error("profile.social-links.update.error", err);
+    return res.status(500).json({ code: "INTERNAL" });
+  }
+});
+
 // POST  /profile/educations - add an education for a profile
 router.post("/profile/educations", async (req, res) => {
   // validate access token
@@ -254,24 +279,15 @@
     return res.status(401).json({ code: "NOT_AUTHENTICATED" });
   }
   // extract user id from token
-=======
-// 2.6 — PATCH /profile/social-links
-router.patch("/profile/social-links", async (req, res) => {
-  // authentication
-  const accessToken = req.headers.authorization?.split(" ")[1];
-  if (!accessToken) return res.status(401).json({ code: "NOT_AUTHENTICATED" });
-
->>>>>>> e37ea313
-  let userId: string;
-  try {
-    const decoded = jwt.verify(accessToken, process.env.JWT_SECRET!) as any;
-    userId = decoded.sub;
-    if (!userId) throw new Error("No userId in token");
-  } catch {
-    return res.status(401).json({ code: "NOT_AUTHENTICATED" });
-  }
-
-<<<<<<< HEAD
+  let userId: string;
+  try {
+    const decoded = jwt.verify(accessToken, process.env.JWT_SECRET!) as any;
+    userId = decoded.sub;
+    if (!userId) throw new Error("No userId in token");
+  } catch {
+    return res.status(401).json({ code: "NOT_AUTHENTICATED" });
+  }
+
   // Validate request body
   const parsed = AddEducationSchema.safeParse(req.body);
   if (!parsed.success) {
@@ -289,19 +305,6 @@
       return res.status(400).json({ code: "VALIDATION_ERROR" });
     }
     console.error("addEducation.error", err);
-=======
-  // validate body
-  const parsed = UpdateSocialLinksSchema.safeParse(req.body);
-  if (!parsed.success) {
-    return res.status(400).json({ code: "VALIDATION_ERROR" });
-  }
-
-  try {
-    await replaceSocialLinks(userId, parsed.data.socialLinks);
-    return res.status(200).json({ success: true });
-  } catch (err) {
-    console.error("profile.social-links.update.error", err);
->>>>>>> e37ea313
     return res.status(500).json({ code: "INTERNAL" });
   }
 });
