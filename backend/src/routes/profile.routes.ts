import { Router, Request, Response } from "express";
import jwt from "jsonwebtoken";
<<<<<<< HEAD
import multer, { MulterError } from "multer";
=======
import {
  AddEducationSchema,
  HandleSchema,
  UpdateProfileSchema,
  UpdateSocialLinksSchema,
  CreateExperienceSchema,
  UpdateExperienceSchema,
  UpdateEducationSchema,
} from "../validation/profile.schemas";
>>>>>>> 20eeb5d5
import {
  getProfileSkills,
  addSkillToProfile,
  removeSkillFromProfile,
} from "../services/skills.service";
<<<<<<< HEAD
import { HandleSchema, UpdateProfileSchema, UpdateSocialLinksSchema } from "../validation/profile.schemas";
=======
>>>>>>> 20eeb5d5
import {
  isHandleAvailable,
  setHandle,
  getProfileDetails,
  uploadProfilePicture,
  uploadBannerImage,
  updateProfile,
  replaceSocialLinks,
} from "../services/profile.service";
<<<<<<< HEAD
import { handleMulterErrors } from "../middlewares/handleMulterErrors";
import { supabase } from "..";
import { getProfileEducations } from "../services/educations.service";
=======
import {
  addEducationToProfile,
  getProfileEducations,
  updateProfileEducation,
  deleteProfileEducation
} from "../services/educations.service";
import {
  getProfileExperiences,
  createExperience,
  updateExperience,
  deleteExperience
} from "../services/experiences.service";
>>>>>>> 20eeb5d5

const router = Router();

const authenticateUser: (req: Request, res: Response) => string | null = (req, res) => {
  // Check for valid token
  const accessToken = req.headers.authorization?.split(' ')[1];
  if (!accessToken) {
    res.status(401).json({ code: 'NOT_AUTHENTICATED' });
    return null;
  }
  try {
    // Extract user id from token
    const decoded = jwt.verify(accessToken, process.env.JWT_SECRET!) as any;
    const userId = decoded?.sub;
    if (!userId) throw new Error('No userId in token');
    return userId;
  } catch {
    res.status(401).json({ code: 'NOT_AUTHENTICATED' });
    return null;
  }
};

// GET /profile/me - Get user profile details
router.get("/profile/me", async (req, res) => {
  const userId = authenticateUser(req, res);
  if (!userId) return;

  try {
    const profileDetails = await getProfileDetails(userId);
    return res.status(200).json(profileDetails);
  } catch (err) {
    console.error("get-profile.error", err);
    return res.status(500).json({ code: "INTERNAL" });
  }
});

// PATCH /profile - Update user profile details
router.patch("/profile", async (req, res) => {
  const userId = authenticateUser(req, res);
  if (!userId) return;

  // Validate request body
  const parsed = UpdateProfileSchema.safeParse(req.body);
  if (!parsed.success) {
    return res.status(400).json({ code: "VALIDATION_ERROR" });
  }

  try {
    await updateProfile(userId, parsed.data);
    return res.status(200).json({ success: true });
  } catch (err: any) {
    if (err?.code === "VALIDATION_ERROR") {
      return res.status(400).json({ code: "VALIDATION_ERROR" });
    }
    console.error("updateProfile.error", err);
    return res.status(500).json({ code: "INTERNAL" });
  }
});

// 2.7a — GET /handles/check?handle=xxx
router.get("/handles/check", async (req, res) => {
  const handle = String(req.query.handle || "");
  const parsed = HandleSchema.safeParse({ handle });
  if (!parsed.success) {
    return res.status(400).json({ code: "VALIDATION_ERROR" });
  }
  try {
    const available = await isHandleAvailable(parsed.data.handle);
    return res.status(200).json({ available });
  } catch (err) {
    console.error("handles.check.error", err);
    return res.status(500).json({ code: "INTERNAL" });
  }
});

// 2.7 — PATCH /profile/handle
router.patch("/profile/handle", async (req, res) => {
  const userId = authenticateUser(req, res);
  if (!userId) return;

  const parsed = HandleSchema.safeParse(req.body);
  if (!parsed.success) {
    return res.status(400).json({ code: "VALIDATION_ERROR" });
  }

  try {
    const newHandle = await setHandle(userId, parsed.data.handle);
    return res.status(200).json({ success: true, handle: newHandle });
  } catch (err: any) {
    if (err?.code === "HANDLE_TAKEN") {
      return res.status(409).json({ code: "HANDLE_TAKEN" });
    }
    console.error("setHandle.error", err);
    return res.status(500).json({ code: "INTERNAL" });
  }
});

router.get("/profile/skills", async (req, res) => {
  const userId = authenticateUser(req, res);
  if (!userId) return;

  try {
    const skills = await getProfileSkills(userId);
    return res.status(200).json(skills);
  } catch (err) {
    console.error("getProfileSkills.error", err);
    return res.status(500).json({ code: "INTERNAL" });
  }
});

// POST /profile/skills - Add a skill to the user's profile
router.post("/profile/skills", async (req, res) => {
  const userId = authenticateUser(req, res);
  if (!userId) return;

  // Validate body
  const { skill } = req.body || {};
  if (!skill || typeof skill !== "string" || !skill.trim()) {
    return res.status(400).json({
      code: "VALIDATION_ERROR",
      details: { skill: "Skill is required" },
    });
  }

  try {
    const result = await addSkillToProfile(userId, skill);
    return res
      .status(201)
      .json({ success: true, id: result.id, name: result.name });
  } catch (err: any) {
    if (err.code === "VALIDATION_ERROR") {
      return res
        .status(400)
        .json({ code: "VALIDATION_ERROR", details: err.details });
    }
    if (err.code === "NOT_AUTHENTICATED") {
      return res.status(401).json({ code: "NOT_AUTHENTICATED" });
    }
    console.error("addSkillToProfile.error", err);
    return res.status(500).json({ code: "INTERNAL" });
  }
});

// DELETE /profile/skills/:id - Remove a skill from the user's profile
router.delete("/profile/skills/:id", async (req, res) => {
  const userId = authenticateUser(req, res);
  if (!userId) return;

<<<<<<< HEAD
  try {
    const decoded = jwt.verify(accessToken, process.env.JWT_SECRET!) as any;
    userId = decoded.sub;
    if (!userId) throw new Error("No userId in token");
  } catch {
    return res.status(401).json({ code: "NOT_AUTHENTICATED" });
  }

=======
>>>>>>> 20eeb5d5
  const skillId = Number(req.params.id);
  if (!skillId || isNaN(skillId)) {
    return res.status(404).json({ code: "NOT_FOUND" });
  }

  try {
    // Returns true if deleted, false if not found/not owned
    const deleted = await removeSkillFromProfile(userId, skillId);
    if (!deleted) {
      return res.status(404).json({ code: "NOT_FOUND" });
    }
    return res.status(200).json({ success: true });
  } catch (err: any) {
    if (err.code === "NOT_AUTHENTICATED") {
      return res.status(401).json({ code: "NOT_AUTHENTICATED" });
    }
    console.error("removeSkillFromProfile.error", err);
    return res.status(500).json({ code: "INTERNAL" });
  }
});

/**
 * User Story 2.1 - POST /profile/picture
 * Uploads profile picture
 */

// Multer middleware
const upload = multer({
  limits: {
    fileSize: 5 * 1024 * 1024,
  },
  fileFilter: (
    req: Express.Request,
    file: Express.Multer.File,
    cb: multer.FileFilterCallback
  ) => {
    if (
      file.mimetype === "image/jpg" ||
      file.mimetype === "image/png" ||
      file.mimetype === "image/jpeg"
    ) {
      cb(null, true);
    } else {
      cb(new Error("UNSUPPORTED_MEDIA_TYPE"));
    }
  },
});

router.post(
  "/profile/picture",
  upload.single("profile_picture"),
  async (req, res) => {
    const accessToken = req.headers.authorization?.split(" ")[1];

    if (!accessToken) {
      return res.status(401).json({ code: "NOT_AUTHENTICATED" });
    }

    let userId: string;

    try {
      const decoded = jwt.verify(accessToken, process.env.JWT_SECRET!) as any;
      userId = decoded.sub;
      if (!userId) throw new Error("No userId in token");
    } catch {
      return res.status(401).json({ code: "NOT_AUTHENTICATED" });
    }

    const picture = req.file;

    if (!picture) {
      return res.status(415).json({ code: "UNSUPPORTED_MEDIA_TYPE" });
    }

    try {
      const photoUrl = await uploadProfilePicture(userId, picture);
      return res.status(200).json({
        success: true,
        photoUrl: photoUrl,
      });
    } catch (err) {
      return res.status(500).json({ code: "INTERNAL" });
    }
  }
);

/**
 * User Story 2.3 - Remove Profile Picture
 */
router.delete("/profile/picture", async (req, res) => {
  const accessToken = req.headers.authorization?.split(" ")[1];

  if (!accessToken) {
    return res.status(401).json({ code: "NOT_AUTHENTICATED" });
  }

  let userId: string;

  try {
    const decoded = jwt.verify(accessToken, process.env.JWT_SECRET!) as any;
    userId = decoded.sub;
    if (!userId) throw new Error("No userId in token");
  } catch {
    return res.status(401).json({ code: "NOT_AUTHENTICATED" });
  }

  try {
    const { error: updateError } = await supabase
      .from("profiles")
      .update({ photo_url: null })
      .eq("id", userId);
    console.log("SET TO NULL");
    if (updateError) {
      console.log(updateError);
      return res.status(500).json({ code: "INTERNAL_ERROR" });
    }

    const extensions = ["jpg", "jpeg", "png"];
    const deletePromises = extensions.map((ext) => {
      const filePath = `profiles/${userId}/profile.${ext}`;
      return supabase.storage.from("profile-pictures").remove([filePath]);
    });

    await Promise.allSettled(deletePromises);

    return res.status(200).json({
      success: true,
    });
  } catch (err) {
    console.error("Delete profile picture error:", err);
    return res.status(500).json({ code: "INTERNAL_ERROR" });
  }
});

// GET  /profile/educations - lists all profile educations
router.get("/profile/educations", async (req, res) => {
  const userId = authenticateUser(req, res);
  if (!userId) return;

  try {
    const educations = await getProfileEducations(userId);
    return res.status(200).json(educations);
  } catch (err) {
    console.error("getProfileEducations.error", err);
    return res.status(500).json({ code: "INTERNAL" });
  }
});

/**
 * User story 2.14 - Upload/ replace banner image
 */
router.post(
  "/profile/banner",
  upload.single("banner_image"),
  async (req, res) => {
    const accessToken = req.headers.authorization?.split(" ")[1];

    if (!accessToken) {
      return res.status(401).json({ code: "NOT_AUTHENTICATED" });
    }

    let userId: string;

    try {
      const decoded = jwt.verify(accessToken, process.env.JWT_SECRET!) as any;
      userId = decoded.sub;
      if (!userId) throw new Error("No userId in token");
    } catch {
      return res.status(401).json({ code: "NOT_AUTHENTICATED" });
    }

    const banner = req.file;

    if (!banner) {
      return res.status(415).json({ code: "UNSUPPORTED_MEDIA_TYPE" });
    }

    try {
      const bannerUrl = await uploadBannerImage(userId, banner);
      return res.status(200).json({
        success: true,
        bannerUrl: bannerUrl,
      });
    } catch (err) {
      return res.status(500).json({ code: "INTERNAL" });
    }
  }
);

/**
 * User story 2.15 - Remove banner image
 */
router.delete("/profile/banner", async (req, res) => {
  const accessToken = req.headers.authorization?.split(" ")[1];

  if (!accessToken) {
    return res.status(401).json({ code: "NOT_AUTHENTICATED" });
  }

  let userId: string;

  try {
    const decoded = jwt.verify(accessToken, process.env.JWT_SECRET!) as any;
    userId = decoded.sub;
    if (!userId) throw new Error("No userId in token");
  } catch {
    return res.status(401).json({ code: "NOT_AUTHENTICATED" });
  }

  try {
    const { error: updateError } = await supabase
      .from("profiles")
      .update({ banner_url: null })
      .eq("id", userId);

    if (updateError) {
      return res.status(500).json({ code: "INTERNAL" });
    }

    const extensions = ["jpg", "png"];
    const deletePromises = extensions.map((ext) => {
      const filePath = `banners/${userId}/banner.${ext}`;
      return supabase.storage.from("profile-pictures").remove([filePath]);
    });

    await Promise.allSettled(deletePromises);

    return res.status(200).json({
      success: true,
      message: "Banner image removed successfully",
    });
  } catch (err) {
    console.error("Delete banner error:", err);
    const educations = await getProfileEducations(userId);
    return res.status(200).json(educations);
  }
});

// 2.6 — PATCH /profile/social-links
router.patch("/profile/social-links", async (req, res) => {
  const userId = authenticateUser(req, res);
  if (!userId) return;

  // validate body
  const parsed = UpdateSocialLinksSchema.safeParse(req.body);
  if (!parsed.success) {
    return res.status(400).json({ code: "VALIDATION_ERROR" });
  }

  try {
    await replaceSocialLinks(userId, parsed.data.socialLinks);
    return res.status(200).json({ success: true });
  } catch (err) {
    console.error("profile.social-links.update.error", err);
    return res.status(500).json({ code: "INTERNAL" });
  }
});

<<<<<<< HEAD
router.use(handleMulterErrors);
=======
// POST  /profile/educations - add an education for a profile
router.post("/profile/educations", async (req, res) => {
  const userId = authenticateUser(req, res);
  if (!userId) return;

  // Validate request body
  const parsed = AddEducationSchema.safeParse(req.body);
  if (!parsed.success) {
    return res.status(400).json({
      code: "VALIDATION_ERROR",
      details: parsed.error.flatten().fieldErrors
    });
  }

  try {
    const educationId = await addEducationToProfile(userId, parsed.data);
    return res.status(201).json({ success: true, id: educationId });
  } catch (err: any) {
    if (err?.code === "VALIDATION_ERROR") {
      return res.status(400).json({ code: "VALIDATION_ERROR" });
    }
    console.error("addEducation.error", err);
    return res.status(500).json({ code: "INTERNAL" });
  }
});

// 2.10 — GET /profile/experiences
router.get("/profile/experiences", async (req, res) => {
  const userId = authenticateUser(req, res);
  if (!userId) return;

  try {
    const experiences = await getProfileExperiences(userId);
    return res.status(200).json(experiences);
  } catch (err) {
    console.error("getProfileExperiences.error", err);
    return res.status(500).json({ code: "INTERNAL" });
  }
});

// 2.11 — POST /profile/experiences
router.post("/profile/experiences", async (req, res) => {
  const userId = authenticateUser(req, res);
  if (!userId) return;

  const parsed = CreateExperienceSchema.safeParse(req.body);
  if (!parsed.success) {
    return res.status(400).json({ code: "VALIDATION_ERROR" });
  }

  try {
    const id = await createExperience(userId, parsed.data);
    return res.status(201).json({ success: true, id });
  } catch (err) {
    console.error("profile.experiences.create.error", err);
    return res.status(500).json({ code: "INTERNAL" });
  }
});

// 2.12 — PATCH /profile/experiences/:id
router.patch("/profile/experiences/:id", async (req, res) => {
  const userId = authenticateUser(req, res);
  if (!userId) return;

  const experienceId = String(req.params.id || "");
  if (!experienceId) return res.status(404).json({ code: "NOT_FOUND" });

  // Validate body (partial)
  const parsed = UpdateExperienceSchema.safeParse(req.body);
  if (!parsed.success) {
    return res.status(400).json({ code: "VALIDATION_ERROR" });
  }

  try {
    await updateExperience(userId, experienceId, parsed.data);
    return res.status(200).json({ success: true });
  } catch (err: any) {
    if (err?.code === "NOT_FOUND") {
      return res.status(404).json({ code: "NOT_FOUND" });
    }
    if (err?.code === "VALIDATION_ERROR") {
      return res.status(400).json({ code: "VALIDATION_ERROR" });
    }
    console.error("update-experience.error", err);
    return res.status(500).json({ code: "INTERNAL" });
  }
});

// 2.13 — DELETE /profile/experiences/:id
router.delete('/profile/experiences/:id', async (req, res) => {
  const userId = authenticateUser(req, res);
  if (!userId) return;

  const experienceId = String(req.params.id || '').trim();
  if (!experienceId) {
    return res.status(404).json({ code: 'NOT_FOUND' });
  }

  try {
    const result = await deleteExperience(userId, experienceId);

    if (result === 'NOT_OWNED') {
      return res.status(404).json({ code: 'NOT_FOUND' });
    }

    return res.status(200).json({ success: true });
  } catch (err) {
    console.error('deleteExperience.error', err);
    return res.status(500).json({ code: 'INTERNAL' });
  }
});

// PATCH /profile/educations/:id
router.patch("/profile/educations/:id", async (req, res) => {
  const userId = authenticateUser(req, res);
  if (!userId) return;

  const eduId = String(req.params.id || '').trim();
  if (!eduId) {
    return res.status(404).json({ code: 'NOT_FOUND' });
  }

  // Validate request body
  const parsed = UpdateEducationSchema.safeParse(req.body);
  if (!parsed.success) {
    return res.status(400).json({ code: "VALIDATION_ERROR" });
  }

  try {
    await updateProfileEducation(userId, eduId, parsed.data);
    return res.status(200).json({ success: true });
  } catch (err: any) {
    if (err?.code === "NOT_FOUND") {
      return res.status(404).json({ code: "NOT_FOUND" });
    }
    if (err?.code === "VALIDATION_ERROR") {
      return res.status(400).json({ code: "VALIDATION_ERROR" });
    }
    console.error("updateEducation.error", err);
    return res.status(500).json({ code: "INTERNAL" });
  }
});

// DELETE /profile/educations/:id
router.delete('/profile/educations/:id', async (req, res) => {
  const userId = authenticateUser(req, res);
  if (!userId) return;

  const eduId = String(req.params.id || '').trim();
  if (!eduId) {
    return res.status(404).json({ code: 'NOT_FOUND' });
  }

  try {
    const result = await deleteProfileEducation(userId, eduId);

    if (result === 'NOT_OWNED') {
      return res.status(404).json({ code: 'NOT_FOUND' });
    }

    return res.status(200).json({ success: true });
  } catch (err) {
    console.error('deleteEducation.error', err);
    return res.status(500).json({ code: 'INTERNAL' });
  }
});

>>>>>>> 20eeb5d5
export default router;<|MERGE_RESOLUTION|>--- conflicted
+++ resolved
@@ -1,8 +1,6 @@
 import { Router, Request, Response } from "express";
 import jwt from "jsonwebtoken";
-<<<<<<< HEAD
 import multer, { MulterError } from "multer";
-=======
 import {
   AddEducationSchema,
   HandleSchema,
@@ -12,16 +10,11 @@
   UpdateExperienceSchema,
   UpdateEducationSchema,
 } from "../validation/profile.schemas";
->>>>>>> 20eeb5d5
 import {
   getProfileSkills,
   addSkillToProfile,
   removeSkillFromProfile,
 } from "../services/skills.service";
-<<<<<<< HEAD
-import { HandleSchema, UpdateProfileSchema, UpdateSocialLinksSchema } from "../validation/profile.schemas";
-=======
->>>>>>> 20eeb5d5
 import {
   isHandleAvailable,
   setHandle,
@@ -31,11 +24,8 @@
   updateProfile,
   replaceSocialLinks,
 } from "../services/profile.service";
-<<<<<<< HEAD
 import { handleMulterErrors } from "../middlewares/handleMulterErrors";
 import { supabase } from "..";
-import { getProfileEducations } from "../services/educations.service";
-=======
 import {
   addEducationToProfile,
   getProfileEducations,
@@ -48,7 +38,6 @@
   updateExperience,
   deleteExperience
 } from "../services/experiences.service";
->>>>>>> 20eeb5d5
 
 const router = Router();
 
@@ -197,17 +186,6 @@
   const userId = authenticateUser(req, res);
   if (!userId) return;
 
-<<<<<<< HEAD
-  try {
-    const decoded = jwt.verify(accessToken, process.env.JWT_SECRET!) as any;
-    userId = decoded.sub;
-    if (!userId) throw new Error("No userId in token");
-  } catch {
-    return res.status(401).json({ code: "NOT_AUTHENTICATED" });
-  }
-
-=======
->>>>>>> 20eeb5d5
   const skillId = Number(req.params.id);
   if (!skillId || isNaN(skillId)) {
     return res.status(404).json({ code: "NOT_FOUND" });
@@ -466,9 +444,6 @@
   }
 });
 
-<<<<<<< HEAD
-router.use(handleMulterErrors);
-=======
 // POST  /profile/educations - add an education for a profile
 router.post("/profile/educations", async (req, res) => {
   const userId = authenticateUser(req, res);
@@ -636,5 +611,6 @@
   }
 });
 
->>>>>>> 20eeb5d5
+router.use(handleMulterErrors);
+
 export default router;