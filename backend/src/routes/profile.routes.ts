import { Router } from "express";
import jwt from "jsonwebtoken";
import { HandleSchema } from "../validation/profile.schemas";
import { getProfileSkills, addSkillToProfile, removeSkillFromProfile } from "../services/skills.service";
<<<<<<< HEAD
import { getProfileDetails } from "../services/profile.service";

const router = Router();

// GET /profile/me - Get user profile details
router.get("/profile/me", async (req, res) => {
  // Check for valid token
  const accessToken = req.headers.authorization?.split(" ")[1];
  if (!accessToken) {
    return res.status(401).json({ code: "NOT_AUTHENTICATED" });
  }
  // Extract user id from token
=======
import { isHandleAvailable, setHandle } from "../services/profile.service";

const router = Router();

// 2.7a — GET /handles/check?handle=xxx
router.get("/handles/check", async (req, res) => {
  const handle = String(req.query.handle || "");
  const parsed = HandleSchema.safeParse({ handle });
  if (!parsed.success) {
    return res.status(400).json({ code: "VALIDATION_ERROR" });
  }
  try {
    const available = await isHandleAvailable(parsed.data.handle);
    return res.status(200).json({ available });
  } catch (err) {
    console.error("handles.check.error", err);
    return res.status(500).json({ code: "INTERNAL" });
  }
});

// 2.7 — PATCH /profile/handle
router.patch("/profile/handle", async (req, res) => {
  const accessToken = req.headers.authorization?.split(" ")[1];
  if (!accessToken) return res.status(401).json({ code: "NOT_AUTHENTICATED" });

>>>>>>> 84ec8f61
  let userId: string;
  try {
    const decoded = jwt.verify(accessToken, process.env.JWT_SECRET!) as any;
    userId = decoded.sub;
    if (!userId) throw new Error("No userId in token");
  } catch {
    return res.status(401).json({ code: "NOT_AUTHENTICATED" });
  }
<<<<<<< HEAD
  try {
    const profileDetails = await getProfileDetails(userId);
    return res.status(200).json(profileDetails);
  } catch (err) {
    console.error("get-profile.error", err);
=======

  const parsed = HandleSchema.safeParse(req.body);
  if (!parsed.success) {
    return res.status(400).json({ code: "VALIDATION_ERROR" });
  }

  try {
    const newHandle = await setHandle(userId, parsed.data.handle);
    return res.status(200).json({ success: true, handle: newHandle });
  } catch (err: any) {
    if (err?.code === "HANDLE_TAKEN") {
      return res.status(409).json({ code: "HANDLE_TAKEN" });
    }
    console.error("setHandle.error", err);
>>>>>>> 84ec8f61
    return res.status(500).json({ code: "INTERNAL" });
  }
});

router.get("/profile/skills", async (req, res) => {
  const accessToken = req.headers.authorization?.split(" ")[1];
  if (!accessToken) {
    return res.status(401).json({ code: "NOT_AUTHENTICATED" });
  }
  let userId: string;
  try {
    const decoded = jwt.verify(accessToken, process.env.JWT_SECRET!) as any;
    userId = decoded.sub;
    if (!userId) throw new Error("No userId in token");
  } catch {
    return res.status(401).json({ code: "NOT_AUTHENTICATED" });
  }
  try {
    const skills = await getProfileSkills(userId);
    return res.status(200).json(skills);
  } catch (err) {
    console.error("getProfileSkills.error", err);
    return res.status(500).json({ code: "INTERNAL" });
  }
});

// POST /profile/skills - Add a skill to the user's profile
router.post("/profile/skills", async (req, res) => {
  const accessToken = req.headers.authorization?.split(" ")[1];
  if (!accessToken) {
    return res.status(401).json({ code: "NOT_AUTHENTICATED" });
  }
  let userId: string;
  try {
    const decoded = jwt.verify(accessToken, process.env.JWT_SECRET!) as any;
    userId = decoded.sub;
    if (!userId) throw new Error("No userId in token");
  } catch {
    return res.status(401).json({ code: "NOT_AUTHENTICATED" });
  }

  // Validate body
  const { skill } = req.body || {};
  if (!skill || typeof skill !== "string" || !skill.trim()) {
    return res.status(400).json({ code: "VALIDATION_ERROR", details: { skill: "Skill is required" } });
  }

  try {
    const result = await addSkillToProfile(userId, skill);
    return res.status(201).json({ success: true, id: result.id, name: result.name });
  } catch (err: any) {
    if (err.code === "VALIDATION_ERROR") {
      return res.status(400).json({ code: "VALIDATION_ERROR", details: err.details });
    }
    if (err.code === "NOT_AUTHENTICATED") {
      return res.status(401).json({ code: "NOT_AUTHENTICATED" });
    }
    console.error("addSkillToProfile.error", err);
    return res.status(500).json({ code: "INTERNAL" });
  }
});

// DELETE /profile/skills/:id - Remove a skill from the user's profile
router.delete("/profile/skills/:id", async (req, res) => {
  const accessToken = req.headers.authorization?.split(" ")[1];
  if (!accessToken) {
    return res.status(401).json({ code: "NOT_AUTHENTICATED" });
  }
  let userId: string;

  try {
    const decoded = jwt.verify(accessToken, process.env.JWT_SECRET!) as any;
    userId = decoded.sub;
    if (!userId) throw new Error("No userId in token");
  } catch {
    return res.status(401).json({ code: "NOT_AUTHENTICATED" });
  }
  
  const skillId = Number(req.params.id);
  if (!skillId || isNaN(skillId)) {
    return res.status(404).json({ code: "NOT_FOUND" });
  }
  
  try {
    // Returns true if deleted, false if not found/not owned
    const deleted = await removeSkillFromProfile(userId, skillId);
    if (!deleted) {
      return res.status(404).json({ code: "NOT_FOUND" });
    }
    return res.status(200).json({ success: true });
  } catch (err: any) {
    if (err.code === "NOT_AUTHENTICATED") {
      return res.status(401).json({ code: "NOT_AUTHENTICATED" });
    }
    console.error("removeSkillFromProfile.error", err);
    return res.status(500).json({ code: "INTERNAL" });
  }
});

export default router;<|MERGE_RESOLUTION|>--- conflicted
+++ resolved
@@ -2,8 +2,11 @@
 import jwt from "jsonwebtoken";
 import { HandleSchema } from "../validation/profile.schemas";
 import { getProfileSkills, addSkillToProfile, removeSkillFromProfile } from "../services/skills.service";
-<<<<<<< HEAD
-import { getProfileDetails } from "../services/profile.service";
+import {
+  isHandleAvailable,
+  setHandle,
+  getProfileDetails,
+} from "../services/profile.service";
 
 const router = Router();
 
@@ -15,10 +18,22 @@
     return res.status(401).json({ code: "NOT_AUTHENTICATED" });
   }
   // Extract user id from token
-=======
-import { isHandleAvailable, setHandle } from "../services/profile.service";
-
-const router = Router();
+  let userId: string;
+  try {
+    const decoded = jwt.verify(accessToken, process.env.JWT_SECRET!) as any;
+    userId = decoded.sub;
+    if (!userId) throw new Error("No userId in token");
+  } catch {
+    return res.status(401).json({ code: "NOT_AUTHENTICATED" });
+  }
+  try {
+    const profileDetails = await getProfileDetails(userId);
+    return res.status(200).json(profileDetails);
+  } catch (err) {
+    console.error("get-profile.error", err);
+    return res.status(500).json({ code: "INTERNAL" });
+  }
+});
 
 // 2.7a — GET /handles/check?handle=xxx
 router.get("/handles/check", async (req, res) => {
@@ -41,7 +56,6 @@
   const accessToken = req.headers.authorization?.split(" ")[1];
   if (!accessToken) return res.status(401).json({ code: "NOT_AUTHENTICATED" });
 
->>>>>>> 84ec8f61
   let userId: string;
   try {
     const decoded = jwt.verify(accessToken, process.env.JWT_SECRET!) as any;
@@ -50,13 +64,6 @@
   } catch {
     return res.status(401).json({ code: "NOT_AUTHENTICATED" });
   }
-<<<<<<< HEAD
-  try {
-    const profileDetails = await getProfileDetails(userId);
-    return res.status(200).json(profileDetails);
-  } catch (err) {
-    console.error("get-profile.error", err);
-=======
 
   const parsed = HandleSchema.safeParse(req.body);
   if (!parsed.success) {
@@ -71,7 +78,6 @@
       return res.status(409).json({ code: "HANDLE_TAKEN" });
     }
     console.error("setHandle.error", err);
->>>>>>> 84ec8f61
     return res.status(500).json({ code: "INTERNAL" });
   }
 });
