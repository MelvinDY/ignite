import { Router, Request, Response } from "express";
import jwt from "jsonwebtoken";
<<<<<<< HEAD
import { AddEducationSchema, HandleSchema, UpdateEducationSchema, UpdateProfileSchema, UpdateSocialLinksSchema } from "../validation/profile.schemas";
import { getProfileSkills, addSkillToProfile, removeSkillFromProfile } from "../services/skills.service";
=======
import {
  AddEducationSchema,
  HandleSchema,
  UpdateProfileSchema,
  UpdateSocialLinksSchema,
  CreateExperienceSchema,
  UpdateExperienceSchema
} from "../validation/profile.schemas";
import {
  getProfileSkills,
  addSkillToProfile,
  removeSkillFromProfile
} from "../services/skills.service";
>>>>>>> 5882a58e
import {
  isHandleAvailable,
  setHandle,
  getProfileDetails,
  updateProfile,
  replaceSocialLinks
} from "../services/profile.service";
<<<<<<< HEAD
import { addEducationToProfile, getProfileEducations, updateProfileEducation } from "../services/educations.service";
import { supabase } from "..";
=======
import { addEducationToProfile, getProfileEducations } from "../services/educations.service";
import {
  getProfileExperiences,
  createExperience,
  updateExperience,
  deleteExperience
} from "../services/experiences.service";
>>>>>>> 5882a58e

const router = Router();

const authenticateUser: (req: Request, res: Response) => string | null = (req, res) => {
  // Check for valid token
  const accessToken = req.headers.authorization?.split(' ')[1];
  if (!accessToken) {
    res.status(401).json({ code: 'NOT_AUTHENTICATED' });
    return null;
  }
  try {
    // Extract user id from token
    const decoded = jwt.verify(accessToken, process.env.JWT_SECRET!) as any;
    const userId = decoded?.sub;
    if (!userId) throw new Error('No userId in token');
    return userId;
  } catch {
    res.status(401).json({ code: 'NOT_AUTHENTICATED' });
    return null;
  }
};

// GET /profile/me - Get user profile details
router.get("/profile/me", async (req, res) => {
  const userId = authenticateUser(req, res);
  if (!userId) return;

  try {
    const profileDetails = await getProfileDetails(userId);
    return res.status(200).json(profileDetails);
  } catch (err) {
    console.error("get-profile.error", err);
    return res.status(500).json({ code: "INTERNAL" });
  }
});

// PATCH /profile - Update user profile details
router.patch("/profile", async (req, res) => {
  const userId = authenticateUser(req, res);
  if (!userId) return;

  // Validate request body
  const parsed = UpdateProfileSchema.safeParse(req.body);
  if (!parsed.success) {
    return res.status(400).json({ code: "VALIDATION_ERROR" });
  }

  try {
    await updateProfile(userId, parsed.data);
    return res.status(200).json({ success: true });
  } catch (err: any) {
    if (err?.code === "VALIDATION_ERROR") {
      return res.status(400).json({ code: "VALIDATION_ERROR" });
    }
    console.error("updateProfile.error", err);
    return res.status(500).json({ code: "INTERNAL" });
  }
});

// 2.7a — GET /handles/check?handle=xxx
router.get("/handles/check", async (req, res) => {
  const handle = String(req.query.handle || "");
  const parsed = HandleSchema.safeParse({ handle });
  if (!parsed.success) {
    return res.status(400).json({ code: "VALIDATION_ERROR" });
  }
  try {
    const available = await isHandleAvailable(parsed.data.handle);
    return res.status(200).json({ available });
  } catch (err) {
    console.error("handles.check.error", err);
    return res.status(500).json({ code: "INTERNAL" });
  }
});

// 2.7 — PATCH /profile/handle
router.patch("/profile/handle", async (req, res) => {
  const userId = authenticateUser(req, res);
  if (!userId) return;

  const parsed = HandleSchema.safeParse(req.body);
  if (!parsed.success) {
    return res.status(400).json({ code: "VALIDATION_ERROR" });
  }

  try {
    const newHandle = await setHandle(userId, parsed.data.handle);
    return res.status(200).json({ success: true, handle: newHandle });
  } catch (err: any) {
    if (err?.code === "HANDLE_TAKEN") {
      return res.status(409).json({ code: "HANDLE_TAKEN" });
    }
    console.error("setHandle.error", err);
    return res.status(500).json({ code: "INTERNAL" });
  }
});

router.get("/profile/skills", async (req, res) => {
  const userId = authenticateUser(req, res);
  if (!userId) return;

  try {
    const skills = await getProfileSkills(userId);
    return res.status(200).json(skills);
  } catch (err) {
    console.error("getProfileSkills.error", err);
    return res.status(500).json({ code: "INTERNAL" });
  }
});

// POST /profile/skills - Add a skill to the user's profile
router.post("/profile/skills", async (req, res) => {
  const userId = authenticateUser(req, res);
  if (!userId) return;

  // Validate body
  const { skill } = req.body || {};
  if (!skill || typeof skill !== "string" || !skill.trim()) {
    return res.status(400).json({ code: "VALIDATION_ERROR", details: { skill: "Skill is required" } });
  }

  try {
    const result = await addSkillToProfile(userId, skill);
    return res.status(201).json({ success: true, id: result.id, name: result.name });
  } catch (err: any) {
    if (err.code === "VALIDATION_ERROR") {
      return res.status(400).json({ code: "VALIDATION_ERROR", details: err.details });
    }
    if (err.code === "NOT_AUTHENTICATED") {
      return res.status(401).json({ code: "NOT_AUTHENTICATED" });
    }
    console.error("addSkillToProfile.error", err);
    return res.status(500).json({ code: "INTERNAL" });
  }
});

// DELETE /profile/skills/:id - Remove a skill from the user's profile
router.delete("/profile/skills/:id", async (req, res) => {
  const userId = authenticateUser(req, res);
  if (!userId) return;

  const skillId = Number(req.params.id);
  if (!skillId || isNaN(skillId)) {
    return res.status(404).json({ code: "NOT_FOUND" });
  }

  try {
    // Returns true if deleted, false if not found/not owned
    const deleted = await removeSkillFromProfile(userId, skillId);
    if (!deleted) {
      return res.status(404).json({ code: "NOT_FOUND" });
    }
    return res.status(200).json({ success: true });
  } catch (err: any) {
    if (err.code === "NOT_AUTHENTICATED") {
      return res.status(401).json({ code: "NOT_AUTHENTICATED" });
    }
    console.error("removeSkillFromProfile.error", err);
    return res.status(500).json({ code: "INTERNAL" });
  }
});

// GET  /profile/educations - lists all profile educations
router.get("/profile/educations", async (req, res) => {
  const userId = authenticateUser(req, res);
  if (!userId) return;

  try {
    const educations = await getProfileEducations(userId);
    return res.status(200).json(educations);
  } catch (err) {
    console.error("getProfileEducations.error", err);
    return res.status(500).json({ code: "INTERNAL" });
  }
});

// 2.6 — PATCH /profile/social-links
router.patch("/profile/social-links", async (req, res) => {
  const userId = authenticateUser(req, res);
  if (!userId) return;

  // validate body
  const parsed = UpdateSocialLinksSchema.safeParse(req.body);
  if (!parsed.success) {
    return res.status(400).json({ code: "VALIDATION_ERROR" });
  }

  try {
    await replaceSocialLinks(userId, parsed.data.socialLinks);
    return res.status(200).json({ success: true });
  } catch (err) {
    console.error("profile.social-links.update.error", err);
    return res.status(500).json({ code: "INTERNAL" });
  }
});

// POST  /profile/educations - add an education for a profile
router.post("/profile/educations", async (req, res) => {
  const userId = authenticateUser(req, res);
  if (!userId) return;

  // Validate request body
  const parsed = AddEducationSchema.safeParse(req.body);
  if (!parsed.success) {
    return res.status(400).json({
      code: "VALIDATION_ERROR",
      details: parsed.error.flatten().fieldErrors
    });
  }

  try {
    const educationId = await addEducationToProfile(userId, parsed.data);
    return res.status(201).json({ success: true, id: educationId });
  } catch (err: any) {
    if (err?.code === "VALIDATION_ERROR") {
      return res.status(400).json({ code: "VALIDATION_ERROR" });
    }
    console.error("addEducation.error", err);
    return res.status(500).json({ code: "INTERNAL" });
  }
});

<<<<<<< HEAD
// PATCH /profile/educations/:id
router.patch("/profile/educations/:id", async (req, res) => {
  // validate access token
  const accessToken = req.headers.authorization?.split(" ")[1];
  if (!accessToken) {
    return res.status(401).json({ code: "NOT_AUTHENTICATED" });
  }
  // extract user id from token
  let userId: string;
  try {
    const decoded = jwt.verify(accessToken, process.env.JWT_SECRET!) as any;
    userId = decoded.sub;
    if (!userId) throw new Error("No userId in token");
  } catch {
    return res.status(401).json({ code: "NOT_AUTHENTICATED" });
  }

  // Validate request body
  const parsed = UpdateEducationSchema.safeParse(req.body);
=======
// 2.10 — GET /profile/experiences
router.get("/profile/experiences", async (req, res) => {
  const userId = authenticateUser(req, res);
  if (!userId) return;

  try {
    const experiences = await getProfileExperiences(userId);
    return res.status(200).json(experiences);
  } catch (err) {
    console.error("getProfileExperiences.error", err);
    return res.status(500).json({ code: "INTERNAL" });
  }
});

// 2.11 — POST /profile/experiences
router.post("/profile/experiences", async (req, res) => {
  const userId = authenticateUser(req, res);
  if (!userId) return;

  const parsed = CreateExperienceSchema.safeParse(req.body);
>>>>>>> 5882a58e
  if (!parsed.success) {
    return res.status(400).json({ code: "VALIDATION_ERROR" });
  }

<<<<<<< HEAD
  // Get education id
  const eduId = req.params.id;
  if (!eduId) {
    return res.status(404).json({ code: "NOT_FOUND" });
  }

  try {
    await updateProfileEducation(userId, eduId, parsed.data);
=======
  try {
    const id = await createExperience(userId, parsed.data);
    return res.status(201).json({ success: true, id });
  } catch (err) {
    console.error("profile.experiences.create.error", err);
    return res.status(500).json({ code: "INTERNAL" });
  }
});

// 2.12 — PATCH /profile/experiences/:id
router.patch("/profile/experiences/:id", async (req, res) => {
  const userId = authenticateUser(req, res);
  if (!userId) return;

  const experienceId = String(req.params.id || "");
  if (!experienceId) return res.status(404).json({ code: "NOT_FOUND" });

  // Validate body (partial)
  const parsed = UpdateExperienceSchema.safeParse(req.body);
  if (!parsed.success) {
    return res.status(400).json({ code: "VALIDATION_ERROR" });
  }

  try {
    await updateExperience(userId, experienceId, parsed.data);
>>>>>>> 5882a58e
    return res.status(200).json({ success: true });
  } catch (err: any) {
    if (err?.code === "NOT_FOUND") {
      return res.status(404).json({ code: "NOT_FOUND" });
    }
    if (err?.code === "VALIDATION_ERROR") {
      return res.status(400).json({ code: "VALIDATION_ERROR" });
    }
<<<<<<< HEAD
    console.error("updateEducation.error", err);
=======
    console.error("update-experience.error", err);
>>>>>>> 5882a58e
    return res.status(500).json({ code: "INTERNAL" });
  }
});

<<<<<<< HEAD
=======
// 2.13 — DELETE /profile/experiences/:id
router.delete('/profile/experiences/:id', async (req, res) => {
  const userId = authenticateUser(req, res);
  if (!userId) return;

  const experienceId = String(req.params.id || '').trim();
  if (!experienceId) {
    return res.status(404).json({ code: 'NOT_FOUND' });
  }

  try {
    const result = await deleteExperience(userId, experienceId);

    if (result === 'NOT_OWNED') {
      return res.status(404).json({ code: 'NOT_FOUND' });
    }

    return res.status(200).json({ success: true });
  } catch (err) {
    console.error('deleteExperience.error', err);
    return res.status(500).json({ code: 'INTERNAL' });
  }
});

>>>>>>> 5882a58e
export default router;<|MERGE_RESOLUTION|>--- conflicted
+++ resolved
@@ -1,23 +1,19 @@
 import { Router, Request, Response } from "express";
 import jwt from "jsonwebtoken";
-<<<<<<< HEAD
-import { AddEducationSchema, HandleSchema, UpdateEducationSchema, UpdateProfileSchema, UpdateSocialLinksSchema } from "../validation/profile.schemas";
-import { getProfileSkills, addSkillToProfile, removeSkillFromProfile } from "../services/skills.service";
-=======
 import {
   AddEducationSchema,
   HandleSchema,
   UpdateProfileSchema,
   UpdateSocialLinksSchema,
   CreateExperienceSchema,
-  UpdateExperienceSchema
+  UpdateExperienceSchema,
+  UpdateEducationSchema,
 } from "../validation/profile.schemas";
 import {
   getProfileSkills,
   addSkillToProfile,
-  removeSkillFromProfile
+  removeSkillFromProfile,
 } from "../services/skills.service";
->>>>>>> 5882a58e
 import {
   isHandleAvailable,
   setHandle,
@@ -25,18 +21,13 @@
   updateProfile,
   replaceSocialLinks
 } from "../services/profile.service";
-<<<<<<< HEAD
 import { addEducationToProfile, getProfileEducations, updateProfileEducation } from "../services/educations.service";
-import { supabase } from "..";
-=======
-import { addEducationToProfile, getProfileEducations } from "../services/educations.service";
 import {
   getProfileExperiences,
   createExperience,
   updateExperience,
   deleteExperience
 } from "../services/experiences.service";
->>>>>>> 5882a58e
 
 const router = Router();
 
@@ -259,7 +250,92 @@
   }
 });
 
-<<<<<<< HEAD
+// 2.10 — GET /profile/experiences
+router.get("/profile/experiences", async (req, res) => {
+  const userId = authenticateUser(req, res);
+  if (!userId) return;
+
+  try {
+    const experiences = await getProfileExperiences(userId);
+    return res.status(200).json(experiences);
+  } catch (err) {
+    console.error("getProfileExperiences.error", err);
+    return res.status(500).json({ code: "INTERNAL" });
+  }
+});
+
+// 2.11 — POST /profile/experiences
+router.post("/profile/experiences", async (req, res) => {
+  const userId = authenticateUser(req, res);
+  if (!userId) return;
+
+  const parsed = CreateExperienceSchema.safeParse(req.body);
+  if (!parsed.success) {
+    return res.status(400).json({ code: "VALIDATION_ERROR" });
+  }
+
+  try {
+    const id = await createExperience(userId, parsed.data);
+    return res.status(201).json({ success: true, id });
+  } catch (err) {
+    console.error("profile.experiences.create.error", err);
+    return res.status(500).json({ code: "INTERNAL" });
+  }
+});
+
+// 2.12 — PATCH /profile/experiences/:id
+router.patch("/profile/experiences/:id", async (req, res) => {
+  const userId = authenticateUser(req, res);
+  if (!userId) return;
+
+  const experienceId = String(req.params.id || "");
+  if (!experienceId) return res.status(404).json({ code: "NOT_FOUND" });
+
+  // Validate body (partial)
+  const parsed = UpdateExperienceSchema.safeParse(req.body);
+  if (!parsed.success) {
+    return res.status(400).json({ code: "VALIDATION_ERROR" });
+  }
+
+  try {
+    await updateExperience(userId, experienceId, parsed.data);
+    return res.status(200).json({ success: true });
+  } catch (err: any) {
+    if (err?.code === "NOT_FOUND") {
+      return res.status(404).json({ code: "NOT_FOUND" });
+    }
+    if (err?.code === "VALIDATION_ERROR") {
+      return res.status(400).json({ code: "VALIDATION_ERROR" });
+    }
+    console.error("update-experience.error", err);
+    return res.status(500).json({ code: "INTERNAL" });
+  }
+});
+
+// 2.13 — DELETE /profile/experiences/:id
+router.delete('/profile/experiences/:id', async (req, res) => {
+  const userId = authenticateUser(req, res);
+  if (!userId) return;
+
+  const experienceId = String(req.params.id || '').trim();
+  if (!experienceId) {
+    return res.status(404).json({ code: 'NOT_FOUND' });
+  }
+
+  try {
+    const result = await deleteExperience(userId, experienceId);
+
+    if (result === 'NOT_OWNED') {
+      return res.status(404).json({ code: 'NOT_FOUND' });
+    }
+
+    return res.status(200).json({ success: true });
+  } catch (err) {
+    console.error('deleteExperience.error', err);
+    return res.status(500).json({ code: 'INTERNAL' });
+  }
+});
+
 // PATCH /profile/educations/:id
 router.patch("/profile/educations/:id", async (req, res) => {
   // validate access token
@@ -279,33 +355,10 @@
 
   // Validate request body
   const parsed = UpdateEducationSchema.safeParse(req.body);
-=======
-// 2.10 — GET /profile/experiences
-router.get("/profile/experiences", async (req, res) => {
-  const userId = authenticateUser(req, res);
-  if (!userId) return;
-
-  try {
-    const experiences = await getProfileExperiences(userId);
-    return res.status(200).json(experiences);
-  } catch (err) {
-    console.error("getProfileExperiences.error", err);
-    return res.status(500).json({ code: "INTERNAL" });
-  }
-});
-
-// 2.11 — POST /profile/experiences
-router.post("/profile/experiences", async (req, res) => {
-  const userId = authenticateUser(req, res);
-  if (!userId) return;
-
-  const parsed = CreateExperienceSchema.safeParse(req.body);
->>>>>>> 5882a58e
-  if (!parsed.success) {
-    return res.status(400).json({ code: "VALIDATION_ERROR" });
-  }
-
-<<<<<<< HEAD
+  if (!parsed.success) {
+    return res.status(400).json({ code: "VALIDATION_ERROR" });
+  }
+
   // Get education id
   const eduId = req.params.id;
   if (!eduId) {
@@ -314,33 +367,6 @@
 
   try {
     await updateProfileEducation(userId, eduId, parsed.data);
-=======
-  try {
-    const id = await createExperience(userId, parsed.data);
-    return res.status(201).json({ success: true, id });
-  } catch (err) {
-    console.error("profile.experiences.create.error", err);
-    return res.status(500).json({ code: "INTERNAL" });
-  }
-});
-
-// 2.12 — PATCH /profile/experiences/:id
-router.patch("/profile/experiences/:id", async (req, res) => {
-  const userId = authenticateUser(req, res);
-  if (!userId) return;
-
-  const experienceId = String(req.params.id || "");
-  if (!experienceId) return res.status(404).json({ code: "NOT_FOUND" });
-
-  // Validate body (partial)
-  const parsed = UpdateExperienceSchema.safeParse(req.body);
-  if (!parsed.success) {
-    return res.status(400).json({ code: "VALIDATION_ERROR" });
-  }
-
-  try {
-    await updateExperience(userId, experienceId, parsed.data);
->>>>>>> 5882a58e
     return res.status(200).json({ success: true });
   } catch (err: any) {
     if (err?.code === "NOT_FOUND") {
@@ -349,40 +375,9 @@
     if (err?.code === "VALIDATION_ERROR") {
       return res.status(400).json({ code: "VALIDATION_ERROR" });
     }
-<<<<<<< HEAD
     console.error("updateEducation.error", err);
-=======
-    console.error("update-experience.error", err);
->>>>>>> 5882a58e
-    return res.status(500).json({ code: "INTERNAL" });
-  }
-});
-
-<<<<<<< HEAD
-=======
-// 2.13 — DELETE /profile/experiences/:id
-router.delete('/profile/experiences/:id', async (req, res) => {
-  const userId = authenticateUser(req, res);
-  if (!userId) return;
-
-  const experienceId = String(req.params.id || '').trim();
-  if (!experienceId) {
-    return res.status(404).json({ code: 'NOT_FOUND' });
-  }
-
-  try {
-    const result = await deleteExperience(userId, experienceId);
-
-    if (result === 'NOT_OWNED') {
-      return res.status(404).json({ code: 'NOT_FOUND' });
-    }
-
-    return res.status(200).json({ success: true });
-  } catch (err) {
-    console.error('deleteExperience.error', err);
-    return res.status(500).json({ code: 'INTERNAL' });
-  }
-});
-
->>>>>>> 5882a58e
+    return res.status(500).json({ code: "INTERNAL" });
+  }
+});
+
 export default router;