--- conflicted
+++ resolved
@@ -1,10 +1,6 @@
 import { Router } from "express";
 import jwt from "jsonwebtoken";
-<<<<<<< HEAD
-import { listMajors, lookupCompanies, listWorkFields, searchDirectory } from "../services/search.service";
-=======
-import { listMajors, lookupCompanies, listWorkFields, listCities } from "../services/search.service";
->>>>>>> ecd576d9
+import { listMajors, lookupCompanies, listWorkFields, listCities, searchDirectory } from "../services/search.service";
 
 const router = Router();
 
