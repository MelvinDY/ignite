import { supabase } from "../lib/supabase";

/**
 * Represents a connection request with basic information
 */
export interface ConnectionRequest {
  id: string;
  sender_id: string;
  receiver_id: string;
  status: 'pending' | 'accepted' | 'declined' | 'canceled';
  message?: string;
  created_at: string;
  updated_at: string;
  acted_at?: string;
}

/**
 * Result of a cancel operation
 */
export interface CancelResult {
  success: boolean;
  alreadyCanceled?: boolean;
}

/**
<<<<<<< HEAD
 * Connection profile information for listing
 */
export interface ConnectionProfile {
  profileId: string;
  fullName: string;
  handle: string | null;
  photoUrl: string | null;
  headline: string | null;
}

/**
 * Pagination information
 */
export interface PaginationInfo {
  total: number;
  page: number;
  pageSize: number;
  totalPages: number;
}

/**
 * Result of getting connections list
 */
export interface GetConnectionsResult {
  results: ConnectionProfile[];
  pagination: PaginationInfo;
=======
 * Result of a delete connection operation
 */
export interface DeleteConnectionResult {
  success: boolean;
  wasConnected?: boolean;
>>>>>>> b51d2a27
}

/**
 * Custom error for connection request operations
 */
export class ConnectionRequestError extends Error {
  constructor(
    message: string,
    public code: 'NOT_FOUND' | 'INVALID_STATE' | 'UNAUTHORIZED',
    public statusCode: number
  ) {
    super(message);
    this.name = 'ConnectionRequestError';
  }
}

/**
 * Get a connection request by ID
 * @param requestId The UUID of the connection request
 * @returns The connection request or null if not found
 */
export async function getConnectionRequest(requestId: string): Promise<ConnectionRequest | null> {
  const { data, error } = await supabase
    .from("connection_requests")
    .select("id, sender_id, receiver_id, status, message, created_at, updated_at, acted_at")
    .eq("id", requestId)
    .single();

  if (error || !data) {
    console.log("Connection request not found:", { requestId, error: error?.message });
    return null;
  }

  return data as ConnectionRequest;
}

/**
 * Cancel a pending connection request
 * @param requestId The UUID of the connection request to cancel
 * @param userId The UUID of the user attempting to cancel (must be the sender)
 * @returns Result indicating success and whether it was already canceled
 */
export async function cancelConnectionRequest(requestId: string, userId: string): Promise<CancelResult> {
  // 1. Get the connection request
  const connectionRequest = await getConnectionRequest(requestId);
  console.log("Found connection request:", connectionRequest);

  if (!connectionRequest) {
    console.log("Connection request not found, throwing error");
    throw new ConnectionRequestError("Connection request not found", "NOT_FOUND", 404);
  }

  // 2. Verify the caller is the sender
  if (connectionRequest.sender_id !== userId) {
    throw new ConnectionRequestError("Connection request not found", "NOT_FOUND", 404);
  }

  // 3. Check if the request is in a valid state to be canceled
  if (connectionRequest.status !== "pending") {
    // If already canceled, return success (idempotent)
    if (connectionRequest.status === "canceled") {
      return { success: true, alreadyCanceled: true };
    }
    // If accepted or declined, can't cancel
    throw new ConnectionRequestError(
      "Connection request cannot be canceled in its current state",
      "INVALID_STATE",
      409
    );
  }

  // 4. Update the request status to canceled
  const { error: updateError } = await supabase
    .from("connection_requests")
    .update({
      status: "canceled",
      acted_at: new Date().toISOString()
    })
    .eq("id", requestId);

  if (updateError) {
    throw updateError;
  }

  return { success: true };
}

/**
<<<<<<< HEAD
 * Get paginated connections for a user
 * @param userId The UUID of the user whose connections to fetch
 * @param page Page number (1-based)
 * @param pageSize Number of connections per page
 * @returns Paginated list of connections with profile information
 */
export async function getConnections(userId: string, page: number = 1, pageSize: number = 20): Promise<GetConnectionsResult> {
  // Validate pagination parameters
  const validPage = Math.max(1, page);
  const validPageSize = Math.min(Math.max(1, pageSize), 100); // Cap at 100
  const offset = (validPage - 1) * validPageSize;

  // Get total count of connections for this user
  const { count, error: countError } = await supabase
    .from("connections")
    .select("*", { count: "exact", head: true })
    .or(`user_id_a.eq.${userId},user_id_b.eq.${userId}`);

  if (countError) {
    console.error("Error counting connections:", countError);
    throw countError;
  }

  const total = count || 0;
  const totalPages = Math.ceil(total / validPageSize);

  // If no connections, return empty result
  if (total === 0) {
    return {
      results: [],
      pagination: {
        total: 0,
        page: validPage,
        pageSize: validPageSize,
        totalPages: 0
      }
    };
  }

  // Get connections with profile data
  // We need to handle the fact that the user could be in either user_id_a or user_id_b
  const { data: connections, error } = await supabase
    .from("connections")
    .select(`
      connected_at,
      user_id_a,
      user_id_b,
      profile_a:profiles!connections_user_id_a_fkey(id, full_name, handle, photo_url, headline),
      profile_b:profiles!connections_user_id_b_fkey(id, full_name, handle, photo_url, headline)
    `)
    .or(`user_id_a.eq.${userId},user_id_b.eq.${userId}`)
    .order("connected_at", { ascending: false })
    .range(offset, offset + validPageSize - 1);

  if (error) {
    console.error("Error fetching connections:", error);
    throw error;
  }

  // Transform the data to get the "other" user's profile for each connection
  const results: ConnectionProfile[] = (connections || []).map((conn: any) => {
    // Determine which profile is the "other" user (not the requesting user)
    const isUserA = conn.user_id_a === userId;
    const otherProfile = isUserA ? conn.profile_b : conn.profile_a;

    return {
      profileId: otherProfile.id,
      fullName: otherProfile.full_name,
      handle: otherProfile.handle,
      photoUrl: otherProfile.photo_url,
      headline: otherProfile.headline
    };
  });

  console.log("Connections fetched:", {
    userId,
    page: validPage,
    pageSize: validPageSize,
    total,
    resultCount: results.length
  });

  return {
    results,
    pagination: {
      total,
      page: validPage,
      pageSize: validPageSize,
      totalPages
    }
=======
 * Delete a connection between two users
 * @param currentUserId The UUID of the currently authenticated user
 * @param targetProfileId The UUID of the profile to disconnect from
 * @returns Result indicating success and whether they were previously connected
 */
export async function deleteConnection(currentUserId: string, targetProfileId: string): Promise<DeleteConnectionResult> {
  // The connections table stores undirected relationships, so we need to check both combinations
  // We use LEAST/GREATEST to ensure consistent ordering as per the unique index
  const { data, error } = await supabase
    .from("connections")
    .delete()
    .or(`and(user_id_a.eq.${currentUserId},user_id_b.eq.${targetProfileId}),and(user_id_a.eq.${targetProfileId},user_id_b.eq.${currentUserId})`)
    .select();

  if (error) {
    console.error("Error deleting connection:", error);
    throw error;
  }

  // Return success regardless of whether a connection existed (idempotent)
  // data will be an array - if empty, no connection existed
  const wasConnected = data && data.length > 0;

  console.log("Connection deletion result:", {
    currentUserId,
    targetProfileId,
    wasConnected,
    deletedRows: data?.length || 0
  });

  return {
    success: true,
    wasConnected
>>>>>>> b51d2a27
  };
}<|MERGE_RESOLUTION|>--- conflicted
+++ resolved
@@ -23,7 +23,6 @@
 }
 
 /**
-<<<<<<< HEAD
  * Connection profile information for listing
  */
 export interface ConnectionProfile {
@@ -50,13 +49,14 @@
 export interface GetConnectionsResult {
   results: ConnectionProfile[];
   pagination: PaginationInfo;
-=======
+}
+
+/**
  * Result of a delete connection operation
  */
 export interface DeleteConnectionResult {
   success: boolean;
   wasConnected?: boolean;
->>>>>>> b51d2a27
 }
 
 /**
@@ -145,7 +145,6 @@
 }
 
 /**
-<<<<<<< HEAD
  * Get paginated connections for a user
  * @param userId The UUID of the user whose connections to fetch
  * @param page Page number (1-based)
@@ -236,7 +235,10 @@
       pageSize: validPageSize,
       totalPages
     }
-=======
+  };
+}
+
+/**
  * Delete a connection between two users
  * @param currentUserId The UUID of the currently authenticated user
  * @param targetProfileId The UUID of the profile to disconnect from
@@ -270,6 +272,5 @@
   return {
     success: true,
     wasConnected
->>>>>>> b51d2a27
   };
 }