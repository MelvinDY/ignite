--- conflicted
+++ resolved
@@ -10,11 +10,7 @@
  * Returns the row id.
  */
 async function upsertByName(
-<<<<<<< HEAD
-  table: 'programs' | 'majors' | 'companies' | 'fields_of_work',
-=======
-  table: 'programs' | 'majors' | 'schools',
->>>>>>> 7e3cac8e
+  table: 'programs' | 'majors' | 'schools' | 'companies' | 'fields_of_work',
   name: string
 ): Promise<number> {
   const label = clean(name);
@@ -37,7 +33,6 @@
   return upsertByName('programs', label);
 }
 
-<<<<<<< HEAD
 /** Ensure (or create) major by name — returns id or null when no name provided. */
 export async function ensureMajorId(name?: string | null): Promise<number | null> {
   const label = clean(name);
@@ -64,14 +59,9 @@
   const label = clean(name);
   if (!label) return null;
   return upsertByName('fields_of_work', label);
-=======
-export async function ensureMajorId(name?: string | null) {
-  if (!clean(name)) return null;
-  return upsertByName('majors', name!);
 }
 
 export async function ensureSchoolId(name?: string | null) {
   if (!clean(name)) return null;
   return upsertByName('schools', name!);
->>>>>>> 7e3cac8e
 }