// src/services/otp.service.ts

import crypto from 'crypto';
import { supabase } from '../lib/supabase';
import { sendEmail } from './email.service';
import { renderSignupOtpEmail } from '../emails/otp';

/**
 * Generate a 6-digit numeric OTP
 */
export function generateOtp(): string {
  return Math.floor(100000 + Math.random() * 900000).toString();
}

/**
 * Hash OTP
 */
export function hashOtp(otp: string): string {
  return crypto.createHash('sha256').update(otp).digest('hex');
}

/**
 * Issue a signup OTP:
 * - generate
 * - store in user_signups
 * - send via email
 */
export async function issueSignupOtp(signupId: string, toEmail: string, fullName: string) {
  const otp = generateOtp();
  const hashed = hashOtp(otp);
  const now = new Date();
  const expiresAt = new Date(now.getTime() + 10 * 60 * 1000).toISOString(); // 10 min

<<<<<<< HEAD
  // single active OTP per (owner_table, owner_id, purpose)
=======
  // Dev convenience: log OTP to console when not in production
  if ((process.env.NODE_ENV || 'development') !== 'production') {
    console.info('otp.dev', { userId, toEmail, otp });
  }

>>>>>>> f61eca01
  const { error } = await supabase
    .from('user_otps')
    .upsert({
      owner_table: 'user_signups',
      owner_id: signupId,
      purpose: 'SIGNUP',
      otp_hash: hashed,
      expires_at: expiresAt,
      attempts: 0,
      resend_count: 0,
      last_sent_at: now.toISOString(),
      updated_at: now.toISOString(),
    }, { onConflict: 'owner_table,owner_id,purpose' });

  if (error) throw error;

  const html = renderSignupOtpEmail(fullName, otp);
  await sendEmail(toEmail, 'Your Ignite verification code', html);
}


export async function loadPendingSignup(userId: string) {
  return supabase
    .from('user_signups')
    .select('id, status')
    .eq('id', userId)
    .maybeSingle();
}

export async function activateUser(signupId: string) {
  const now = new Date().toISOString();

  // activate signup
  await supabase.from('user_signups')
    .update({ status: 'ACTIVE', email_verified_at: now, updated_at: now })
    .eq('id', signupId);

  // flip linked profile status if present
  const { data } = await supabase
    .from('user_signups')
    .select('profile_id')
    .eq('id', signupId)
    .single();

  if (data?.profile_id) {
    await supabase.from('profiles')
      .update({ status: 'ACTIVE', updated_at: now })
      .eq('id', data.profile_id);
  }
}

export async function getSignupOtp(signupId: string) {
  return supabase
    .from('user_otps')
    .select('id, otp_hash, expires_at, attempts, last_sent_at, resend_count, locked_at')
    .eq('owner_table', 'user_signups')
    .eq('owner_id', signupId)
    .eq('purpose', 'SIGNUP')
    .maybeSingle();
}

export async function bumpAttemptsOrLock(otpRowId: string, currentAttempts: number) {
  const attempts = (currentAttempts ?? 0) + 1;
  const updates: any = { attempts, updated_at: new Date().toISOString() };
  if (attempts >= 5) updates.locked_at = new Date().toISOString();
  await supabase.from('user_otps').update(updates).eq('id', otpRowId);
  return attempts;
}

<<<<<<< HEAD
export async function deleteSignupOtp(signupId: string) {
  await supabase
    .from('user_otps')
    .delete()
    .eq('owner_table', 'user_signups')
    .eq('owner_id', signupId)
    .eq('purpose', 'SIGNUP');
=======
export async function activateUser(signupId: string) {
  const now = new Date().toISOString();

  // activate signup
  await supabase.from('user_signups')
    .update({ status: 'ACTIVE', email_verified_at: now, updated_at: now })
    .eq('id', signupId);

  // fetch its profile_id
  const { data, error } = await supabase
    .from('user_signups')
    .select('profile_id')
    .eq('id', signupId)
    .single();

  if (!error && data?.profile_id) {
    await supabase.from('profiles')
      .update({ status: 'ACTIVE', updated_at: now })
      .eq('id', data.profile_id);
  }
>>>>>>> f61eca01
}<|MERGE_RESOLUTION|>--- conflicted
+++ resolved
@@ -31,15 +31,13 @@
   const now = new Date();
   const expiresAt = new Date(now.getTime() + 10 * 60 * 1000).toISOString(); // 10 min
 
-<<<<<<< HEAD
-  // single active OTP per (owner_table, owner_id, purpose)
-=======
+  
   // Dev convenience: log OTP to console when not in production
   if ((process.env.NODE_ENV || 'development') !== 'production') {
-    console.info('otp.dev', { userId, toEmail, otp });
+    console.info('otp.dev', { signupId, toEmail, otp });
   }
 
->>>>>>> f61eca01
+  // single active OTP per (owner_table, owner_id, purpose)
   const { error } = await supabase
     .from('user_otps')
     .upsert({
@@ -109,7 +107,6 @@
   return attempts;
 }
 
-<<<<<<< HEAD
 export async function deleteSignupOtp(signupId: string) {
   await supabase
     .from('user_otps')
@@ -117,26 +114,4 @@
     .eq('owner_table', 'user_signups')
     .eq('owner_id', signupId)
     .eq('purpose', 'SIGNUP');
-=======
-export async function activateUser(signupId: string) {
-  const now = new Date().toISOString();
-
-  // activate signup
-  await supabase.from('user_signups')
-    .update({ status: 'ACTIVE', email_verified_at: now, updated_at: now })
-    .eq('id', signupId);
-
-  // fetch its profile_id
-  const { data, error } = await supabase
-    .from('user_signups')
-    .select('profile_id')
-    .eq('id', signupId)
-    .single();
-
-  if (!error && data?.profile_id) {
-    await supabase.from('profiles')
-      .update({ status: 'ACTIVE', updated_at: now })
-      .eq('id', data.profile_id);
-  }
->>>>>>> f61eca01
 }