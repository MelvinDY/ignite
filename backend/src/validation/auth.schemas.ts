// src/validation/auth.schemas.ts
import { z } from 'zod';

export const RegisterSchema = z.object({
  fullName: z.string().min(1),
  zid: z.string().regex(/^z[0-9]{7}$/),
  level: z.enum(['foundation', 'diploma', 'undergrad', 'postgrad', 'phd']).optional().or(z.string()),
  yearIntake: z.number().int().min(2000).max(2100),
  isIndonesian: z.boolean(),
  program: z.string().min(1),
  major: z.string().min(1),
  email: z.string().email(),
  password: z.string().min(8),
  confirmPassword: z.string().min(8),
}).refine((v) => v.password === v.confirmPassword, {
  message: 'Passwords do not match',
  path: ['confirmPassword'],
});

<<<<<<< HEAD
export const ChangeEmailPreVerifySchema = z.object({
  resumeToken: z.string().min(1),
  newEmail: z.string().email()
});

export type RegisterInput = z.infer<typeof RegisterSchema>;
export type ChangeEmailPreVerifyInput = z.infer<typeof ChangeEmailPreVerifySchema>;
=======
export const VerifyOtpSchema = z.object({
  resumeToken: z.string().min(1),
  otp: z.string().regex(/^[0-9]{6}$/),
});

export type RegisterInput = z.infer<typeof RegisterSchema>;
export type VerifyOtpInput = z.infer<typeof VerifyOtpSchema>;
>>>>>>> d85d9668
<|MERGE_RESOLUTION|>--- conflicted
+++ resolved
@@ -17,20 +17,16 @@
   path: ['confirmPassword'],
 });
 
-<<<<<<< HEAD
+export const VerifyOtpSchema = z.object({
+  resumeToken: z.string().min(1),
+  otp: z.string().regex(/^[0-9]{6}$/),
+});
+
 export const ChangeEmailPreVerifySchema = z.object({
   resumeToken: z.string().min(1),
   newEmail: z.string().email()
 });
 
 export type RegisterInput = z.infer<typeof RegisterSchema>;
-export type ChangeEmailPreVerifyInput = z.infer<typeof ChangeEmailPreVerifySchema>;
-=======
-export const VerifyOtpSchema = z.object({
-  resumeToken: z.string().min(1),
-  otp: z.string().regex(/^[0-9]{6}$/),
-});
-
-export type RegisterInput = z.infer<typeof RegisterSchema>;
 export type VerifyOtpInput = z.infer<typeof VerifyOtpSchema>;
->>>>>>> d85d9668
+export type ChangeEmailPreVerifyInput = z.infer<typeof ChangeEmailPreVerifySchema>;