// src/validation/auth.schemas.ts
import { z } from 'zod';

export const RegisterSchema = z.object({
  fullName: z.string().min(1),
  zid: z.string().regex(/^z[0-9]{7}$/),
  level: z.enum(['foundation', 'diploma', 'undergrad', 'postgrad', 'phd']).optional().or(z.string()),
  yearIntake: z.number().int().min(2000).max(2100),
  isIndonesian: z.boolean(),
  program: z.string().min(1),
  major: z.string().min(1),
  email: z.string().email(),
  password: z.string().min(8),
  confirmPassword: z.string().min(8),
}).refine((v) => v.password === v.confirmPassword, {
  message: 'Passwords do not match',
  path: ['confirmPassword'],
});

export const VerifyOtpSchema = z.object({
  resumeToken: z.string().min(1),
  otp: z.string().regex(/^[0-9]{6}$/),
});

export const ChangeEmailPreVerifySchema = z.object({
  resumeToken: z.string().min(1),
  newEmail: z.string().email()
});

export type RegisterInput = z.infer<typeof RegisterSchema>;
export type VerifyOtpInput = z.infer<typeof VerifyOtpSchema>;
<<<<<<< HEAD
export type ChangeEmailPreVerifyInput = z.infer<typeof ChangeEmailPreVerifySchema>;
=======

export const loginSchema = z.object({
  email: z.string().email(),
  password: z.string().min(1),
});

export type LoginInput = z.infer<typeof loginSchema>;
>>>>>>> f1f44247
<|MERGE_RESOLUTION|>--- conflicted
+++ resolved
@@ -27,16 +27,12 @@
   newEmail: z.string().email()
 });
 
-export type RegisterInput = z.infer<typeof RegisterSchema>;
-export type VerifyOtpInput = z.infer<typeof VerifyOtpSchema>;
-<<<<<<< HEAD
-export type ChangeEmailPreVerifyInput = z.infer<typeof ChangeEmailPreVerifySchema>;
-=======
-
 export const loginSchema = z.object({
   email: z.string().email(),
   password: z.string().min(1),
 });
 
+export type RegisterInput = z.infer<typeof RegisterSchema>;
+export type VerifyOtpInput = z.infer<typeof VerifyOtpSchema>;
 export type LoginInput = z.infer<typeof loginSchema>;
->>>>>>> f1f44247
+export type ChangeEmailPreVerifyInput = z.infer<typeof ChangeEmailPreVerifySchema>;