import { z } from "zod";
import { hostIs, HttpsUrl } from "../utils/socialLink.js";

export const HandleSchema = z.object({
  handle: z.string().regex(/^[a-z0-9_.-]{3,30}$/),
});

export const UpdateProfileSchema = z.object({
  fullName: z.string().min(1).optional(),
  headline: z.string().optional(),
  isIndonesian: z.boolean().optional(),
  program: z.string().min(1).optional(),
  major: z.string().min(1).optional(),
  level: z.enum(['foundation', 'diploma', 'undergrad', 'postgrad', 'phd']).optional(),
  yearStart: z.number().int().min(2000).max(2100).optional(),
  yearGrad: z.number().int().min(2000).max(2100).optional(),
  domicileCity: z.string().optional(),
  domicileCountry: z.string().regex(/^[A-Z]{2}$/).optional(),
  bio: z.string().optional(),
}).refine((data) => {
  // Validate that yearGrad is after yearStart if both are provided
  if (data.yearStart && data.yearGrad && data.yearGrad <= data.yearStart) {
    return false;
  }
  return true;
}, {
  message: "Graduation year must be after start year",
  path: ["yearGrad"]
});

export const SocialLinksSchema = z
  .object({
    linkedin: HttpsUrl.refine(
      u => hostIs(u, ["linkedin.com"]),
      { message: "Must be a linkedin.com URL" }
    ).optional(),
    github: HttpsUrl.refine(
      u => hostIs(u, ["github.com"]),
      { message: "Must be a github.com URL" }
    ).optional(),
    x: HttpsUrl.refine(
      u => hostIs(u, ["x.com", "twitter.com"]),
      { message: "Must be an x.com or twitter.com URL" }
    ).optional(),
    website: HttpsUrl.optional(), // any https URL allowed
  })
  .strict(); // reject unknown keys

export const UpdateSocialLinksSchema = z.object({
  socialLinks: SocialLinksSchema, // allow empty object to "clear" links
});

export const AddEducationSchema = z.object({
  school: z.string().min(1).max(30),
  program: z.string().min(1),
  major: z.string().min(1),
  startMonth: z.number().int().min(1).max(12),
  startYear: z.number().int().min(1900).max(2100),
  endMonth: z.number().int().min(1).max(12).nullable(),
  endYear: z.number().int().min(1900).max(2100).nullable(),
}).refine((data) => {
  if (data.endMonth !== null && data.endYear === null) return false;
  if (data.endYear !== null && data.endMonth === null) return false;
  return true;
}, {
  message: "If either endMonth or endYear is provided, both must be present",
  path: ["endMonth"]
}).refine((data) => {
  // Validate that endYear is equal or after startYear if both are provided
  if (data.endYear !== null && data.endMonth !== null) {
    // If end year is before start year, invalid
    if (data.endYear < data.startYear) return false;
    // If same year, end month must be >= start month
    if (data.endYear === data.startYear && data.endMonth < data.startMonth) return false;
  }
  return true;
}, {
  message: "End date must be the same as or after start date",
  path: ["endYear"]
});

<<<<<<< HEAD
export const UpdateEducationSchema = z.object({
  school: z.string().min(1).max(30).optional(),
  program: z.string().min(1).optional(),
  major: z.string().min(1).optional(),
  endMonth: z.number().int().min(1).max(12).nullable().optional(),
  endYear: z.number().int().min(1900).max(2100).nullable().optional(),
}).refine((data) => {
  if (data.endMonth !== null && data.endYear === null) return false;
  if (data.endYear !== null && data.endMonth === null) return false;
  return true;
}, {
  message: "If either endMonth or endYear is provided, both must be present",
  path: ["endMonth"]
=======
export const CreateExperienceSchema = z.object({
  roleTitle: z.string().min(1).max(120),
  company: z.string().min(1).max(120),
  fieldOfWork: z.string().min(1).max(120).optional(),

  employmentType: z.enum([
    'full_time', 'part_time', 'contract', 'internship', 'temporary', 'volunteer', 'freelance'
  ]).optional(),

  locationCity: z.string().optional(),
  locationCountry: z.string().regex(/^[A-Z]{2}$/).optional(), // ISO-3166-1 alpha-2
  locationType: z.enum(['on_site', 'remote', 'hybrid']).optional(),

  startMonth: z.number().int().min(1).max(12),
  startYear: z.number().int().min(1900).max(2100),

  endMonth: z.number().int().min(1).max(12).nullable().optional(),
  endYear: z.number().int().min(1900).max(2100).nullable().optional(),

  isCurrent: z.boolean(),
  description: z.string().max(2000).optional(),
}).superRefine((v, ctx) => {
  const endProvided = v.endMonth != null || v.endYear != null;

  if (v.isCurrent) {
    if (endProvided) {
      ctx.addIssue({
        code: 'custom',
        message: "When isCurrent is true, endMonth/endYear must be omitted",
        path: ['endMonth']
      });
      ctx.addIssue({
        code: 'custom',
        message: "When isCurrent is true, endMonth/endYear must be omitted",
        path: ['endYear']
      });
    }
    return;
  }

  // isCurrent = false → both endMonth & endYear required
  if (v.endMonth == null || v.endYear == null) {
    if (v.endMonth == null) {
      ctx.addIssue({ code: 'custom', message: "endMonth is required when isCurrent is false", path: ['endMonth'] });
    }
    if (v.endYear == null) {
      ctx.addIssue({ code: 'custom', message: "endYear is required when isCurrent is false", path: ['endYear'] });
    }
    return;
  }

  // chronological check
  const startNum = v.startYear * 12 + (v.startMonth - 1);
  const endNum = v.endYear * 12 + (v.endMonth - 1);
  if (endNum < startNum) {
    ctx.addIssue({
      code: 'custom',
      message: "End date must be same month or after start date",
      path: ['endYear']
    });
  }
});

export const UpdateExperienceSchema = z.object({
  roleTitle: z.string().min(1).max(120).optional(),
  company: z.string().min(1).max(120).optional(),
  fieldOfWork: z.string().min(1).max(120).optional(),

  employmentType: z.enum([
    'full_time', 'part_time', 'contract', 'internship', 'temporary', 'volunteer', 'freelance'
  ]).optional(),

  locationCity: z.string().optional(),
  locationCountry: z.string().regex(/^[A-Z]{2}$/).optional(), // ISO-3166-1 alpha-2
  locationType: z.enum(['on_site', 'remote', 'hybrid']).optional(),

  startMonth: z.number().int().min(1).max(12).optional(),
  startYear: z.number().int().min(1900).max(2100).optional(),

  endMonth: z.number().int().min(1).max(12).nullable().optional(),
  endYear: z.number().int().min(1900).max(2100).nullable().optional(),

  isCurrent: z.boolean().optional(),
  description: z.string().max(2000).optional(),
>>>>>>> 5882a58e
});

export type HandleInput = z.infer<typeof HandleSchema>;
export type UpdateProfileInput = z.infer<typeof UpdateProfileSchema>;
export type SocialLinksInput = z.infer<typeof SocialLinksSchema>;
export type UpdateSocialLinksInput = z.infer<typeof UpdateSocialLinksSchema>;
export type AddEducationInput = z.infer<typeof AddEducationSchema>;
<<<<<<< HEAD
export type UpdateEducationInput = z.infer<typeof UpdateEducationSchema>;
=======
export type CreateExperienceInput = z.infer<typeof CreateExperienceSchema>;
export type UpdateExperienceInput = z.infer<typeof UpdateExperienceSchema>;
>>>>>>> 5882a58e
<|MERGE_RESOLUTION|>--- conflicted
+++ resolved
@@ -79,7 +79,6 @@
   path: ["endYear"]
 });
 
-<<<<<<< HEAD
 export const UpdateEducationSchema = z.object({
   school: z.string().min(1).max(30).optional(),
   program: z.string().min(1).optional(),
@@ -93,7 +92,8 @@
 }, {
   message: "If either endMonth or endYear is provided, both must be present",
   path: ["endMonth"]
-=======
+});
+
 export const CreateExperienceSchema = z.object({
   roleTitle: z.string().min(1).max(120),
   company: z.string().min(1).max(120),
@@ -178,7 +178,6 @@
 
   isCurrent: z.boolean().optional(),
   description: z.string().max(2000).optional(),
->>>>>>> 5882a58e
 });
 
 export type HandleInput = z.infer<typeof HandleSchema>;
@@ -186,9 +185,6 @@
 export type SocialLinksInput = z.infer<typeof SocialLinksSchema>;
 export type UpdateSocialLinksInput = z.infer<typeof UpdateSocialLinksSchema>;
 export type AddEducationInput = z.infer<typeof AddEducationSchema>;
-<<<<<<< HEAD
-export type UpdateEducationInput = z.infer<typeof UpdateEducationSchema>;
-=======
 export type CreateExperienceInput = z.infer<typeof CreateExperienceSchema>;
 export type UpdateExperienceInput = z.infer<typeof UpdateExperienceSchema>;
->>>>>>> 5882a58e
+export type UpdateEducationInput = z.infer<typeof UpdateEducationSchema>;