import { z } from "zod";
import { hostIs, HttpsUrl } from "../utils/socialLink.js";

export const HandleSchema = z.object({
  handle: z.string().regex(/^[a-z0-9_.-]{3,30}$/),
});

export const UpdateProfileSchema = z.object({
  fullName: z.string().min(1).optional(),
  headline: z.string().optional(),
  isIndonesian: z.boolean().optional(),
  program: z.string().min(1).optional(),
  major: z.string().min(1).optional(),
  level: z.enum(['foundation', 'diploma', 'undergrad', 'postgrad', 'phd']).optional(),
  yearStart: z.number().int().min(2000).max(2100).optional(),
  yearGrad: z.number().int().min(2000).max(2100).optional(),
  domicileCity: z.string().optional(),
  domicileCountry: z.string().regex(/^[A-Z]{2}$/).optional(),
  bio: z.string().optional(),
}).refine((data) => {
  // Validate that yearGrad is after yearStart if both are provided
  if (data.yearStart && data.yearGrad && data.yearGrad <= data.yearStart) {
    return false;
  }
  return true;
}, {
  message: "Graduation year must be after start year",
  path: ["yearGrad"]
});

<<<<<<< HEAD
export const AddEducationSchema = z.object({
  school: z.string().min(1).max(30),
  program: z.string().min(1),
  major: z.string().min(1),
  startMonth: z.number().int().min(1).max(12),
  startYear: z.number().int().min(1900).max(2100),
  endMonth: z.number().int().min(1).max(12).nullable(),
  endYear: z.number().int().min(1900).max(2100).nullable(),
}).refine((data) => {
  if (data.endMonth !== null && data.endYear === null) return false;
  if (data.endYear !== null && data.endMonth === null) return false;
  return true;
}, {
  message: "If either endMonth or endYear is provided, both must be present",
  path: ["endMonth"]
}).refine((data) => {
  // Validate that endYear is equal or after startYear if both are provided
  if (data.endYear !== null && data.endMonth !== null) {
    // If end year is before start year, invalid
    if (data.endYear < data.startYear) return false;
    // If same year, end month must be >= start month
    if (data.endYear === data.startYear && data.endMonth < data.startMonth) return false;
  }
  return true;
}, {
  message: "End date must be the same as or after start date",
  path: ["endYear"]
})

export type HandleInput = z.infer<typeof HandleSchema>;
export type UpdateProfileInput = z.infer<typeof UpdateProfileSchema>;
export type AddEducationInput = z.infer<typeof AddEducationSchema>;
=======
export const SocialLinksSchema = z
  .object({
    linkedin: HttpsUrl.refine(
      u => hostIs(u, ["linkedin.com"]),
      { message: "Must be a linkedin.com URL" }
    ).optional(),
    github: HttpsUrl.refine(
      u => hostIs(u, ["github.com"]),
      { message: "Must be a github.com URL" }
    ).optional(),
    x: HttpsUrl.refine(
      u => hostIs(u, ["x.com", "twitter.com"]),
      { message: "Must be an x.com or twitter.com URL" }
    ).optional(),
    website: HttpsUrl.optional(), // any https URL allowed
  })
  .strict(); // reject unknown keys

export const UpdateSocialLinksSchema = z.object({
  socialLinks: SocialLinksSchema, // allow empty object to "clear" links
});

export type HandleInput = z.infer<typeof HandleSchema>;
export type UpdateProfileInput = z.infer<typeof UpdateProfileSchema>;
export type SocialLinksInput = z.infer<typeof SocialLinksSchema>;
export type UpdateSocialLinksInput = z.infer<typeof UpdateSocialLinksSchema>;
>>>>>>> e37ea313
<|MERGE_RESOLUTION|>--- conflicted
+++ resolved
@@ -28,7 +28,28 @@
   path: ["yearGrad"]
 });
 
-<<<<<<< HEAD
+export const SocialLinksSchema = z
+  .object({
+    linkedin: HttpsUrl.refine(
+      u => hostIs(u, ["linkedin.com"]),
+      { message: "Must be a linkedin.com URL" }
+    ).optional(),
+    github: HttpsUrl.refine(
+      u => hostIs(u, ["github.com"]),
+      { message: "Must be a github.com URL" }
+    ).optional(),
+    x: HttpsUrl.refine(
+      u => hostIs(u, ["x.com", "twitter.com"]),
+      { message: "Must be an x.com or twitter.com URL" }
+    ).optional(),
+    website: HttpsUrl.optional(), // any https URL allowed
+  })
+  .strict(); // reject unknown keys
+
+export const UpdateSocialLinksSchema = z.object({
+  socialLinks: SocialLinksSchema, // allow empty object to "clear" links
+});
+
 export const AddEducationSchema = z.object({
   school: z.string().min(1).max(30),
   program: z.string().min(1),
@@ -60,32 +81,6 @@
 
 export type HandleInput = z.infer<typeof HandleSchema>;
 export type UpdateProfileInput = z.infer<typeof UpdateProfileSchema>;
-export type AddEducationInput = z.infer<typeof AddEducationSchema>;
-=======
-export const SocialLinksSchema = z
-  .object({
-    linkedin: HttpsUrl.refine(
-      u => hostIs(u, ["linkedin.com"]),
-      { message: "Must be a linkedin.com URL" }
-    ).optional(),
-    github: HttpsUrl.refine(
-      u => hostIs(u, ["github.com"]),
-      { message: "Must be a github.com URL" }
-    ).optional(),
-    x: HttpsUrl.refine(
-      u => hostIs(u, ["x.com", "twitter.com"]),
-      { message: "Must be an x.com or twitter.com URL" }
-    ).optional(),
-    website: HttpsUrl.optional(), // any https URL allowed
-  })
-  .strict(); // reject unknown keys
-
-export const UpdateSocialLinksSchema = z.object({
-  socialLinks: SocialLinksSchema, // allow empty object to "clear" links
-});
-
-export type HandleInput = z.infer<typeof HandleSchema>;
-export type UpdateProfileInput = z.infer<typeof UpdateProfileSchema>;
 export type SocialLinksInput = z.infer<typeof SocialLinksSchema>;
 export type UpdateSocialLinksInput = z.infer<typeof UpdateSocialLinksSchema>;
->>>>>>> e37ea313
+export type AddEducationInput = z.infer<typeof AddEducationSchema>;