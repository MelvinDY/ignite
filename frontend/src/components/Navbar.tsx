import { useLocation, useNavigate } from "react-router-dom";
import { useAuth } from "../hooks/useAuth";
import { DashboardHeaderAvatar } from "./DashboardHeaderAvatar";
import ppiaLogo from "../assets/PPIA_logo_white.png";
import { Link } from "react-router-dom";

const Navbar = () => {
  const location = useLocation();
  const navigate = useNavigate();
  const { isAuthenticated } = useAuth();

  const handleNavigation = (path: string) => {
    if (location.pathname === path) {
      // smooth scroll to top
      window.history.pushState({}, '', '/');
      window.scrollTo({ top: 0, behavior: "smooth" });
      return;
    }
    // go to the path
    navigate(path);
  };


  return (
    <nav className="fixed top-0 backdrop-blur-sm w-full shadow-2xl z-40 h-16 flex items-center px-6">
      <div className="flex justify-between items-center w-full h-full">
        <ul className="flex justify-between w-full h-full">
          <div className="flex gap-10 h-full">
            <button
              onClick={() => handleNavigation("/")}
            >
              <img src={ppiaLogo} className="w-10"></img>
            </button>
            <button
              className="hover:underline"
<<<<<<< HEAD
              onClick={() => handleNavigation("/about")}
=======
              onClick={() => handleNavigation("/")}
>>>>>>> b2b8cb3e
            >
              Home
            </button>
            <div className="flex flex-col items-center justify-center group">
              {/* About button */}
              <button
                className="relative hover:underline"
                onClick={() => handleNavigation("/#about")}
              >
                About
              </button>
              <div className="absolute top-14 bg-white text-black rounded-md mt-2 p-2
                              shadow-lg opacity-0 group-hover:opacity-90 invisible
                              group-hover:visible transition-opacity duration-500 ease-in-out">
                <ul className="flex flex-col gap-2">
                  {/* Submenu for About */}
                  <Link to="/about/ppia" 
                    className="px-3 rounded-lg hover:underline transition-all"
                    onClick={(e) => e.stopPropagation()}
                  >
                    PPIA
                  </Link>
                  <div className="h-px bg-gray-300 my-1" />
                  <Link to="/about/inm" 
                    className="px-3 rounded-lg hover:underline transition-all"
                    onClick={(e) => e.stopPropagation()}
                  >
                    INM
                  </Link>
                  <div className="h-px bg-gray-300 my-1" />
                  <Link to="/about/icon" 
                    className="px-3 rounded-lg hover:underline transition-all"
                    onClick={(e) => e.stopPropagation()}
                  >
                    ICON
                  </Link>
                </ul>
              </div>
            </div>
            <button
              className="hover:underline"
              onClick={() => handleNavigation("/events")}
            >
              Events
            </button>
            <button
              className="hover:underline"
              onClick={() => handleNavigation("/feed")}
            >
              Feed
            </button>
            <button
              className="hover:underline"
              onClick={() => handleNavigation("/membership")}
            >
              Membership
            </button>
          </div>

          {!isAuthenticated && (
            // Login/Register buttons if not logged in
            <div className="flex gap-3 items-center">
              <button
                className="hover:underline"
                onClick={() => handleNavigation("/auth/login")}
              >
                Login
              </button>
              <span>|</span>
              <button
                className="hover:underline"
                onClick={() => handleNavigation("/auth/register")}
              >
                Register
              </button>
            </div>
          )}
        </ul>
        
        {/* Avatar */}
        {isAuthenticated && (
          <div className="ml-4">
            <DashboardHeaderAvatar />
          </div>
        )}
      </div>
    </nav>
  );
};

export { Navbar };<|MERGE_RESOLUTION|>--- conflicted
+++ resolved
@@ -33,11 +33,8 @@
             </button>
             <button
               className="hover:underline"
-<<<<<<< HEAD
               onClick={() => handleNavigation("/about")}
-=======
-              onClick={() => handleNavigation("/")}
->>>>>>> b2b8cb3e
+
             >
               Home
             </button>
