--- conflicted
+++ resolved
@@ -336,7 +336,7 @@
 
 const ProfilePictureDeleteResponseSchema = z.object({
   success: z.literal(true),
-})
+});
 
 // Update Profile Schema
 const UpdateProfileRequestSchema = z.object({
@@ -345,11 +345,17 @@
   isIndonesian: z.boolean().optional(),
   program: z.string().min(1).optional(),
   major: z.string().min(1).optional(),
-  level: z.enum(['foundation', 'diploma', 'undergrad', 'postgrad', 'phd']).optional(),
+  level: z
+    .enum(["foundation", "diploma", "undergrad", "postgrad", "phd"])
+    .optional(),
   yearStart: z.number().int().min(2000).max(2100).optional(),
   yearGrad: z.number().int().min(2000).max(2100).nullable().optional(),
   domicileCity: z.string().nullable().optional(),
-  domicileCountry: z.string().regex(/^[A-Z]{2}$/).nullable().optional(),
+  domicileCountry: z
+    .string()
+    .regex(/^[A-Z]{2}$/)
+    .nullable()
+    .optional(),
   bio: z.string().nullable().optional(),
 });
 
@@ -384,7 +390,6 @@
   typeof DeleteEducationResponseSchema
 >;
 export type Experience = z.infer<typeof ExperienceSchema>;
-<<<<<<< HEAD
 export type ProfileExperienceResponse = z.infer<
   typeof ProfileExperienceResponseSchema
 >;
@@ -397,16 +402,14 @@
 export type CreateExperienceResponse = z.infer<
   typeof CreateExperienceResponseSchema
 >;
-=======
-export type ProfileExperienceResponse = z.infer<typeof ProfileExperienceResponseSchema>;
-export type CreateExperienceRequest = z.infer<typeof CreateExperienceRequestSchema>;
-export type UpdateExperienceRequest = z.infer<typeof UpdateExperienceRequestSchema>;
-export type CreateExperienceResponse = z.infer<typeof CreateExperienceResponseSchema>;
-export type ProfilePictureUploadResponse = z.infer<typeof ProfilePictureUploadResponseSchema>;
-export type ProfilePictureDeleteResponse = z.infer<typeof ProfilePictureDeleteResponseSchema>;
+export type ProfilePictureUploadResponse = z.infer<
+  typeof ProfilePictureUploadResponseSchema
+>;
+export type ProfilePictureDeleteResponse = z.infer<
+  typeof ProfilePictureDeleteResponseSchema
+>;
 export type UpdateProfileRequest = z.infer<typeof UpdateProfileRequestSchema>;
 export type UpdateProfileResponse = z.infer<typeof UpdateProfileResponseSchema>;
->>>>>>> f08235f6
 
 // Error types
 export type ProfileError = {
@@ -689,46 +692,20 @@
   ): Promise<UpdateEducationResponse> {
     const parsed = UpdateEducationRequestSchema.safeParse(body);
     if (!parsed.success) {
-<<<<<<< HEAD
       console.error(
         "UpdateEducation validation errors:",
         parsed.error.format()
       );
-      const fieldErrors: Record<string, string[]> = {};
-      const formErrors: string[] = [];
-      for (const issue of parsed.error.issues) {
-        const key = issue.path[0]?.toString();
-        if (key) {
-          (fieldErrors[key] ??= []).push(issue.message);
-        } else {
-          formErrors.push(issue.message);
-        }
-      }
-      throw new ProfileApiError(
-        "VALIDATION_ERROR",
-        0,
-        "Invalid education payload",
-        { fieldErrors, formErrors }
-      );
-    }
-
-    return this.request(
-      `/profile/educations/${encodeURIComponent(id)}`,
+      throw new Error("Validation failed");
+    }
+    return this.request(
+      `/profile/educations/${id}`,
       {
         method: "PATCH",
         body: JSON.stringify(parsed.data),
       },
       UpdateEducationResponseSchema
     );
-=======
-      console.error("UpdateEducation validation errors:", parsed.error.format());
-      throw new Error('Validation failed');
-    }
-    return this.request(`/profile/educations/${id}`, {
-      method: 'PATCH',
-      body: JSON.stringify(parsed.data),
-    }, UpdateEducationResponseSchema);
->>>>>>> f08235f6
   }
 
   async deleteEducation(id: string): Promise<{ success: true }> {
@@ -769,16 +746,11 @@
       throw new ProfileApiError(
         "VALIDATION_ERROR",
         0,
-<<<<<<< HEAD
         "Invalid experience payload",
-=======
-        'Invalid experience payload',
->>>>>>> f08235f6
         { fieldErrors, formErrors }
       );
     }
 
-<<<<<<< HEAD
     return this.request(
       "/profile/experiences",
       {
@@ -787,18 +759,16 @@
       },
       CreateExperienceResponseSchema
     );
-=======
-    return this.request('/profile/experiences', {
-      method: 'POST',
-      body: JSON.stringify(parsed.data),
-    }, CreateExperienceResponseSchema);
   }
 
   async deleteEducations(id: string): Promise<DeleteEducationResponse> {
-    return this.request(`/profile/educations/${encodeURIComponent(id)}`, {
-      method: "DELETE"
-    }, DeleteEducationResponseSchema);
->>>>>>> f08235f6
+    return this.request(
+      `/profile/educations/${encodeURIComponent(id)}`,
+      {
+        method: "DELETE",
+      },
+      DeleteEducationResponseSchema
+    );
   }
 
   async updateExperience(
@@ -825,9 +795,11 @@
     );
   }
 
-  async uploadProfilePicture(file: File): Promise<ProfilePictureUploadResponse> {
+  async uploadProfilePicture(
+    file: File
+  ): Promise<ProfilePictureUploadResponse> {
     const formData = new FormData();
-    formData.append('profile_picture', file);
+    formData.append("profile_picture", file);
 
     // Special request for file upload - we don't set Content-Type header
     // as the browser will set it with the boundary parameter
@@ -837,8 +809,8 @@
 
     try {
       const response = await fetch(url, {
-        method: 'POST',
-        credentials: 'include',
+        method: "POST",
+        credentials: "include",
         headers: {
           Authorization: `Bearer ${token}`,
         },
@@ -888,15 +860,17 @@
 
   async deleteProfilePicture(): Promise<ProfilePictureDeleteResponse> {
     return this.request(
-      '/profile/picture',
-      {
-        method: 'DELETE',
+      "/profile/picture",
+      {
+        method: "DELETE",
       },
       ProfilePictureDeleteResponseSchema
     );
   }
 
-  async updateProfile(updates: UpdateProfileRequest): Promise<UpdateProfileResponse> {
+  async updateProfile(
+    updates: UpdateProfileRequest
+  ): Promise<UpdateProfileResponse> {
     const parsed = UpdateProfileRequestSchema.safeParse(updates);
     if (!parsed.success) {
       const fieldErrors: Record<string, string[]> = {};
@@ -910,17 +884,17 @@
         }
       }
       throw new ProfileApiError(
-        'VALIDATION_ERROR',
+        "VALIDATION_ERROR",
         0,
-        'Invalid profile update data',
+        "Invalid profile update data",
         { fieldErrors, formErrors }
       );
     }
 
     return this.request(
-      '/profile',
-      {
-        method: 'PATCH',
+      "/profile",
+      {
+        method: "PATCH",
         body: JSON.stringify(parsed.data),
       },
       UpdateProfileResponseSchema
