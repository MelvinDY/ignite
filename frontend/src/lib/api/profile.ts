import { z } from "zod";
import { authStateManager } from "../../hooks/useAuth";

// Prefer configured base URL; fall back to same-origin proxy
const API_BASE_URL = import.meta.env.VITE_API_BASE_URL || "/api";

// Error Response Schema
const ErrorResponseSchema = z.object({
  success: z.literal(false).optional(),
  code: z.string(),
  message: z.string().optional(),
  details: z.any().optional(),
});

// Profile Me Response Schema (matches backend ProfileObject and OpenAPI spec)
const ProfileMeResponseSchema = z.object({
  id: z.string(),
  fullName: z.string(),
  handle: z.string().nullable(),
  photoUrl: z.string().nullable(),
  isIndonesian: z.boolean(),
  program: z.string().nullable(),
  major: z.string().nullable(),
  level: z.enum(["foundation", "diploma", "undergrad", "postgrad", "phd"]),
  yearStart: z.number(),
  yearGrad: z.number().nullable(),
  zid: z.string(),
  headline: z.string().nullable(),
  domicileCity: z.string().nullable(),
  domicileCountry: z.string().nullable(),
  bio: z.string().nullable(),
  socialLinks: z.any(),
  createdAt: z.string(),
  updatedAt: z.string(),
});

// Handle Check Response Schema
const HandleCheckResponseSchema = z.object({
  available: z.boolean(),
});

// Update Handle Request Schema
const UpdateHandleRequestSchema = z.object({
  handle: z
    .string()
    .min(3)
    .max(30)
    .regex(/^[a-z0-9._-]+$/),
});

const UpdateHandleResponseSchema = z.object({
  success: z.literal(true),
  handle: z.string(),
});

<<<<<<< HEAD
const SkillsResponseSchema = z.array(
  z.object({
    id: z.number(),
    name: z.string(),
  })
);

const UpdateSkillsResponseSchema = z.object({
  success: z.literal(true),
  id: z.number().int(),
  name: z.string(),
});
=======
const EducationSchema = z.object ({
  id: z.string(),
  school: z.string(),
  program: z.string().nullable(),
  major: z.string().nullable(),
  startMonth: z.number().int().min(1).max(12),
  startYear: z.number().int(),
  endMonth: z.number().int().min(1).max(12).nullable(),
  endYear: z.number().int().nullable(),
});

const ProfileEducationResponseSchema = z.array(EducationSchema);

const AddEducationRequestSchema = z.object({
  school: z.string().min(1).max(30),
  program: z.string().min(1).transform(v => v.trim()),
  major: z.string().min(1).transform(v => v.trim()),
  startMonth: z.number().int().min(1).max(12),
  startYear: z.number().int().min(1900).max(2100),
  endMonth: z.number().int().min(1).max(12).nullable(),
  endYear: z.number().int().min(1900).max(2100).nullable(),
}).superRefine((v, ctx) => {
  // both endMonth/endYear must be present or both null
  const bothOrNeither =
    (v.endMonth == null && v.endYear == null) ||
    (v.endMonth != null && v.endYear != null);
  if (!bothOrNeither) {
    ctx.addIssue({
      code: "custom",                         // <- use string literal
      message: "If either endMonth or endYear is provided, both must be present",
      path: ["endMonth"],
    });
  }

  // if provided, end must be >= start
  if (v.endMonth != null && v.endYear != null) {
    const start = v.startYear * 12 + (v.startMonth - 1);
    const end   = v.endYear  * 12 + (v.endMonth  - 1);
    if (end < start) {
      ctx.addIssue({
        code: "custom",
        message: "End date must be same as or after start date",
        path: ["endYear"],
      });
    }
  }
});

const AddEducationResponseSchema = z.object({
  success: z.literal(true),
  id: z.string(),
})

>>>>>>> bf8a8131

// Types
export type ProfileMe = z.infer<typeof ProfileMeResponseSchema>;
export type HandleCheckResponse = z.infer<typeof HandleCheckResponseSchema>;
export type UpdateHandleRequest = z.infer<typeof UpdateHandleRequestSchema>;
export type UpdateHandleResponse = z.infer<typeof UpdateHandleResponseSchema>;
<<<<<<< HEAD
export type ProfileSkills = z.infer<typeof SkillsResponseSchema>;
export type UpdateSkillsResponse = z.infer<typeof UpdateSkillsResponseSchema>;
=======
export type Education = z.infer<typeof EducationSchema>;
export type ProfileEducationResponse = z.infer<typeof ProfileEducationResponseSchema>;
export type AddEducationRequest = z.infer<typeof AddEducationRequestSchema>;
export type AddEducationResponse = z.infer<typeof AddEducationResponseSchema>;
>>>>>>> bf8a8131

// Error types
export type ProfileError = {
  success: false;
  code:
    | "HANDLE_TAKEN"
    | "HANDLE_INVALID"
    | "PROFILE_NOT_FOUND"
    | "NOT_AUTHENTICATED"
    | "UNAUTHORIZED"
    | "VALIDATION_ERROR"
    | "NETWORK_ERROR"
    | "UNKNOWN_ERROR";
  message: string;
  details?: any;
};

export class ProfileApiError extends Error {
  public readonly code: ProfileError["code"];
  public readonly status: number;
  public readonly details?: any;

  constructor(
    code: ProfileError["code"],
    status: number,
    message: string,
    details?: any
  ) {
    super(message);
    this.name = "ProfileApiError";
    this.code = code;
    this.status = status;
    this.details = details;
  }
}

class ProfileApi {
  private getAuthHeaders(): HeadersInit {
    // Get access token from auth state manager
    const authState = authStateManager.getState();
    const token = authState.accessToken || "";
    return {
      Authorization: `Bearer ${token}`,
    };
  }

  private async request<T>(
    endpoint: string,
    options: RequestInit = {},
    responseSchema?: z.ZodSchema<T>
  ): Promise<T> {
    const url = `${API_BASE_URL}${endpoint}`;

    const config: RequestInit = {
      credentials: "include",
      headers: {
        "Content-Type": "application/json",
        ...this.getAuthHeaders(),
        ...options.headers,
      },
      ...options,
    };

    try {
      const response = await fetch(url, config);

      let data: unknown;
      try {
        data = await response.json();
      } catch {
        throw new ProfileApiError(
          "NETWORK_ERROR",
          response.status,
          "Invalid JSON response"
        );
      }

      if (!response.ok) {
        const errorResult = ErrorResponseSchema.safeParse(data);
        if (errorResult.success) {
          throw new ProfileApiError(
            errorResult.data.code as ProfileError["code"],
            response.status,
            errorResult.data.message || `Error: ${errorResult.data.code}`,
            errorResult.data.details
          );
        }
        throw new ProfileApiError(
          "UNKNOWN_ERROR",
          response.status,
          "Unknown error occurred"
        );
      }

      if (responseSchema) {
        const result = responseSchema.safeParse(data);
        if (!result.success) {
          console.error("Response validation failed:", result.error);
          throw new ProfileApiError(
            "UNKNOWN_ERROR",
            200,
            "Invalid response format"
          );
        }
        return result.data;
      }

      return data as T;
    } catch (error) {
      if (error instanceof ProfileApiError) {
        throw error;
      }

      // Network or other errors
      throw new ProfileApiError(
        "NETWORK_ERROR",
        0,
        "Unable to connect to server"
      );
    }
  }

  async getMyProfile(): Promise<ProfileMe> {
    return this.request(
      "/profile/me",
      {
        method: "GET",
      },
      ProfileMeResponseSchema
    );
  }

  async checkHandleAvailability(handle: string): Promise<boolean> {
    const response = await this.request(
      `/handles/check?handle=${encodeURIComponent(handle)}`,
      {
        method: "GET",
      },
      HandleCheckResponseSchema
    );
    return response.available;
  }

  async updateHandle(handle: string): Promise<UpdateHandleResponse> {
    return this.request(
      "/profile/handle",
      {
        method: "PATCH",
        body: JSON.stringify({ handle }),
      },
      UpdateHandleResponseSchema
    );
  }

<<<<<<< HEAD
  async getSkills(): Promise<ProfileSkills> {
    return this.request(
      "/profile/skills",
      {
        method: "GET",
      },
      SkillsResponseSchema
    );
  }

  async addSkills(skill: string): Promise<UpdateSkillsResponse> {
    return this.request(
      "/profile/skills",
      {
        method: "POST",
        body: JSON.stringify({ skill: skill }),
      },
      UpdateSkillsResponseSchema
    );
  }

  async deleteSkill(skillId: number): Promise<{ success: true }> {
    return this.request(
      `/profile/skills/${skillId}`,
      {
        method: "DELETE",
      },
      z.object({ success: z.literal(true) })
    );
  }
=======
  async getProfileEducations(): Promise<ProfileEducationResponse> {
    return this.request('/profile/educations', {
      method: 'GET',
    }, ProfileEducationResponseSchema);
  }

  async addEducations(input: AddEducationRequest): Promise<AddEducationResponse> {
    const parsed = AddEducationRequestSchema.safeParse(input);
    if (!parsed.success) {
      const fieldErrors: Record<string, string[]> = {};
      const formErrors: string[] = [];
      for (const issue of parsed.error.issues) {
        const key = issue.path[0]?.toString();
        if (key) {
          (fieldErrors[key] ??= []).push(issue.message);
        } else {
          formErrors.push(issue.message);
        }
      }
      throw new ProfileApiError(
        'VALIDATION_ERROR',
        0,
        'Invalid education payload',
        { fieldErrors, formErrors }
      );
    }

    return this.request('/profile/educations', {
      method: 'POST',
      body: JSON.stringify(parsed.data),
    }, AddEducationResponseSchema);
  }

>>>>>>> bf8a8131
}

export const profileApi = new ProfileApi();<|MERGE_RESOLUTION|>--- conflicted
+++ resolved
@@ -53,7 +53,6 @@
   handle: z.string(),
 });
 
-<<<<<<< HEAD
 const SkillsResponseSchema = z.array(
   z.object({
     id: z.number(),
@@ -66,7 +65,7 @@
   id: z.number().int(),
   name: z.string(),
 });
-=======
+
 const EducationSchema = z.object ({
   id: z.string(),
   school: z.string(),
@@ -120,22 +119,17 @@
   id: z.string(),
 })
 
->>>>>>> bf8a8131
-
 // Types
 export type ProfileMe = z.infer<typeof ProfileMeResponseSchema>;
 export type HandleCheckResponse = z.infer<typeof HandleCheckResponseSchema>;
 export type UpdateHandleRequest = z.infer<typeof UpdateHandleRequestSchema>;
 export type UpdateHandleResponse = z.infer<typeof UpdateHandleResponseSchema>;
-<<<<<<< HEAD
 export type ProfileSkills = z.infer<typeof SkillsResponseSchema>;
 export type UpdateSkillsResponse = z.infer<typeof UpdateSkillsResponseSchema>;
-=======
 export type Education = z.infer<typeof EducationSchema>;
 export type ProfileEducationResponse = z.infer<typeof ProfileEducationResponseSchema>;
 export type AddEducationRequest = z.infer<typeof AddEducationRequestSchema>;
 export type AddEducationResponse = z.infer<typeof AddEducationResponseSchema>;
->>>>>>> bf8a8131
 
 // Error types
 export type ProfileError = {
@@ -290,7 +284,6 @@
     );
   }
 
-<<<<<<< HEAD
   async getSkills(): Promise<ProfileSkills> {
     return this.request(
       "/profile/skills",
@@ -321,7 +314,7 @@
       z.object({ success: z.literal(true) })
     );
   }
-=======
+
   async getProfileEducations(): Promise<ProfileEducationResponse> {
     return this.request('/profile/educations', {
       method: 'GET',
@@ -354,8 +347,6 @@
       body: JSON.stringify(parsed.data),
     }, AddEducationResponseSchema);
   }
-
->>>>>>> bf8a8131
 }
 
 export const profileApi = new ProfileApi();