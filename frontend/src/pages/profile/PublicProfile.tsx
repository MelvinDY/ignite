--- conflicted
+++ resolved
@@ -1,20 +1,14 @@
-<<<<<<< HEAD
 import { useState, useEffect } from "react";
-import { useParams, Link } from "react-router-dom";
+import { useParams, useNavigate } from "react-router-dom";
 import {
   profileApi,
   type PublicProfile,
   ProfileApiError,
 } from "../../lib/api/profile";
-=======
-import { useState, useEffect } from 'react';
-import { useParams, useNavigate } from 'react-router-dom';
-import { profileApi, type PublicProfile, ProfileApiError } from '../../lib/api/profile';
-import { ProfileLayout } from '../../components/ProfileLayout';
-import { ProfileCard } from '../../components/ProfileCard';
-import { EventsSidebar } from '../../components/EventsSidebar';
-import { useAuth } from '../../hooks/useAuth';
->>>>>>> 5631c9c9
+import { ProfileLayout } from "../../components/ProfileLayout";
+import { ProfileCard } from "../../components/ProfileCard";
+import { EventsSidebar } from "../../components/EventsSidebar";
+import { useAuth } from "../../hooks/useAuth";
 
 function PublicProfileHeader({ profile }: { profile: PublicProfile }) {
   const getInitials = (name: string) =>
@@ -162,22 +156,16 @@
           }
         }
       } catch (err) {
-        console.error('Error fetching profile:', err);
+        console.error("Error fetching profile:", err);
         if (err instanceof ProfileApiError) {
-<<<<<<< HEAD
-          if (err.code === "PROFILE_NOT_FOUND") setError("Profile not found");
-          else setError("Failed to load profile");
-        } else setError("Failed to connect to server");
-=======
-          if (err.code === 'PROFILE_NOT_FOUND') {
-            setError('Profile not found');
+          if (err.code === "PROFILE_NOT_FOUND") {
+            setError("Profile not found");
           } else {
-            setError('Unable to load profile');
+            setError("Unable to load profile");
           }
         } else {
-          setError('Unable to load profile');
+          setError("Unable to load profile");
         }
->>>>>>> 5631c9c9
       } finally {
         setLoading(false);
       }
@@ -188,11 +176,6 @@
 
   if (loading) {
     return (
-<<<<<<< HEAD
-      <div className="min-h-screen bg-gray-50">
-        <div className="bg-gradient-to-r from-[var(--dark-red)] to-[#8B1538] h-32 md:h-40 lg:h-48 animate-pulse"></div>
-      </div>
-=======
       <ProfileLayout>
         <div className="w-full max-w-7xl mx-auto px-4 sm:px-6 lg:px-8 py-6">
           <div className="bg-white rounded-xl shadow-sm overflow-hidden animate-pulse">
@@ -210,60 +193,42 @@
           </div>
         </div>
       </ProfileLayout>
->>>>>>> 5631c9c9
     );
   }
 
   if (error) {
     return (
-<<<<<<< HEAD
-      <div className="min-h-screen bg-gray-50 flex items-center justify-center">
-        <div className="max-w-md w-full bg-white rounded-lg shadow-sm border border-gray-200 p-6 text-center">
-          <div className="text-red-500 mb-4">
-            <svg
-              className="w-12 h-12 mx-auto"
-              fill="none"
-              stroke="currentColor"
-              viewBox="0 0 24 24"
-            >
-              <path
-                strokeLinecap="round"
-                strokeLinejoin="round"
-                strokeWidth={2}
-                d="M12 9v2m0 4h.01m-6.938 4h13.856c1.54 0 2.502-1.667 1.732-2.5L13.732 4c-.77-.833-1.732-.833-2.5 0L4.268 16.5c-.77.833.192 2.5 1.732 2.5z"
-              />
-            </svg>
-          </div>
-          <h2 className="text-xl font-bold text-gray-900 mb-2">
-            Error Loading Profile
-          </h2>
-          <p className="text-gray-600 mb-4">{error}</p>
-          <Link to="/">
-            <button className="px-4 py-2 bg-[var(--dark-red)] text-white rounded-md hover:bg-[var(--dark-red)]/90 transition-colors">
-              Go Back Home
-            </button>
-          </Link>
-=======
       <ProfileLayout>
         <div className="flex items-center justify-center py-20">
           <div className="max-w-md w-full bg-white rounded-lg shadow-sm border border-gray-200 p-6 text-center">
             <div className="text-red-500 mb-4">
-              <svg className="w-12 h-12 mx-auto" fill="none" stroke="currentColor" viewBox="0 0 24 24">
-                <path strokeLinecap="round" strokeLinejoin="round" strokeWidth={2} d="M12 9v2m0 4h.01m-6.938 4h13.856c1.54 0 2.502-1.667 1.732-2.5L13.732 4c-.77-.833-1.732-.833-2.5 0L4.268 16.5c-.77.833.192 2.5 1.732 2.5z" />
+              <svg
+                className="w-12 h-12 mx-auto"
+                fill="none"
+                stroke="currentColor"
+                viewBox="0 0 24 24"
+              >
+                <path
+                  strokeLinecap="round"
+                  strokeLinejoin="round"
+                  strokeWidth={2}
+                  d="M12 9v2m0 4h.01m-6.938 4h13.856c1.54 0 2.502-1.667 1.732-2.5L13.732 4c-.77-.833-1.732-.833-2.5 0L4.268 16.5c-.77.833.192 2.5 1.732 2.5z"
+                />
               </svg>
             </div>
             <h2 className="text-xl font-bold text-gray-900 mb-2">
-              {error === 'Profile not found' ? 'Profile Not Found' : 'Error Loading Profile'}
+              {error === "Profile not found"
+                ? "Profile Not Found"
+                : "Error Loading Profile"}
             </h2>
             <p className="text-gray-600 mb-4">{error}</p>
             <button
-              onClick={() => navigate('/')}
+              onClick={() => navigate("/")}
               className="px-4 py-2 bg-[#3E000C] text-white rounded-md hover:bg-[#3E000C]/90 transition-colors"
             >
               Go Home
             </button>
           </div>
->>>>>>> 5631c9c9
         </div>
       </ProfileLayout>
     );
@@ -290,15 +255,6 @@
   };
 
   return (
-<<<<<<< HEAD
-    <div className="min-h-screen bg-gray-50">
-      <div className="bg-gradient-to-r from-[var(--dark-red)] to-[#8B1538] h-32 md:h-40 lg:h-48"></div>
-      <div className="w-full max-w-none px-0 sm:px-4 md:px-6 lg:px-8 xl:px-12 -mt-16 md:-mt-20 lg:-mt-24">
-        <div className="max-w-7xl mx-auto">
-          <div className="grid grid-cols-1 xl:grid-cols-4 lg:grid-cols-3 gap-4 md:gap-6 lg:gap-8">
-            <div className="xl:col-span-3 lg:col-span-2 space-y-4 md:space-y-6">
-              <PublicProfileHeader profile={profile} />
-=======
     <ProfileLayout>
       <div className="w-full max-w-7xl mx-auto px-4 sm:px-6 lg:px-8 py-6">
         <div className="grid grid-cols-1 xl:grid-cols-4 lg:grid-cols-3 gap-6">
@@ -308,18 +264,28 @@
 
             {/* Placeholder sections for Experience, Education, Skills */}
             <div className="bg-white rounded-lg shadow-sm p-6">
-              <h2 className="text-xl font-bold text-gray-900 mb-4">Experience</h2>
-              <p className="text-gray-500 text-center py-8">No experience information available</p>
+              <h2 className="text-xl font-bold text-gray-900 mb-4">
+                Experience
+              </h2>
+              <p className="text-gray-500 text-center py-8">
+                No experience information available
+              </p>
             </div>
 
             <div className="bg-white rounded-lg shadow-sm p-6">
-              <h2 className="text-xl font-bold text-gray-900 mb-4">Education</h2>
-              <p className="text-gray-500 text-center py-8">No education information available</p>
+              <h2 className="text-xl font-bold text-gray-900 mb-4">
+                Education
+              </h2>
+              <p className="text-gray-500 text-center py-8">
+                No education information available
+              </p>
             </div>
 
             <div className="bg-white rounded-lg shadow-sm p-6">
               <h2 className="text-xl font-bold text-gray-900 mb-4">Skills</h2>
-              <p className="text-gray-500 text-center py-8">No skills information available</p>
+              <p className="text-gray-500 text-center py-8">
+                No skills information available
+              </p>
             </div>
           </div>
 
@@ -327,7 +293,6 @@
           <div className="xl:col-span-1 lg:col-span-1">
             <div className="sticky top-24">
               <EventsSidebar />
->>>>>>> 5631c9c9
             </div>
           </div>
         </div>
