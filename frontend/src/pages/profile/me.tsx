import { useState, useEffect, useCallback } from 'react';
import { useNavigate } from 'react-router-dom';
import { profileApi, type ProfileMe, type Education, ProfileApiError } from '../../lib/api/profile';
import { ProfileLayout } from '../../components/ProfileLayout';
import { ProfileCard } from '../../components/ProfileCard';
import { ProfileExperience } from '../../components/ProfileExperience';
import { ProfileSkills } from '../../components/ProfileSkills';
import { EventsSidebar } from '../../components/EventsSidebar';
import { ProfileEducation } from '../../components/ProfileEducation';

export function MyProfilePage() {
  const navigate = useNavigate();
  const [profile, setProfile] = useState<ProfileMe | null>(null);
  const [loading, setLoading] = useState(true);
  const [error, setError] = useState<string | null>(null);
  const [educations, setEducations] = useState<Education[]>([]);

  const refetchEducations = useCallback(async () => {
    try {
      const data = await profileApi.getProfileEducations();
      setEducations(data);
    } catch (err) {
      // swallow refetch errors silently for now
    }
  }, []);

  useEffect(() => {
    const fetchProfile = async () => {
      try {
        setLoading(true);
        setError(null);
        const profileData = await profileApi.getMyProfile();
        
        // If user doesn't have a handle, redirect to handle setup
        if (profileData.handle === null) {
          navigate('/profile/handle-setup');
          return;
        }

        // Fetch the education and other things in the future
        const [educationData] = await Promise.all([
          profileApi.getProfileEducations(),
          // Add more calls here
        ])
        
        setProfile(profileData);
        setEducations(educationData);
      } catch (err) {
        if (err instanceof ProfileApiError && err.code === 'NOT_AUTHENTICATED') {
          navigate('/auth/login');
        } else {
          setError('Failed to load profile. Please try again later.');
        }
      } finally {
        setLoading(false);
      }
    };

    fetchProfile();
  }, [navigate]);

  if (loading) {
    return (
      <div className="min-h-screen bg-gray-50">
        {/* Header skeleton */}
        <div className="bg-gradient-to-r from-[#3E000C] to-[#8B1538] h-32 md:h-40 lg:h-48 animate-pulse"></div>
        
        <div className="w-full max-w-none px-0 sm:px-4 md:px-6 lg:px-8 xl:px-12 -mt-16 md:-mt-20 lg:-mt-24">
          <div className="max-w-7xl mx-auto">
            <div className="grid grid-cols-1 xl:grid-cols-4 lg:grid-cols-3 gap-4 md:gap-6 lg:gap-8">
              {/* Main content skeleton */}
              <div className="xl:col-span-3 lg:col-span-2 space-y-4 md:space-y-6">
                {/* Profile header skeleton */}
                <div className="bg-white rounded-lg shadow-sm p-4 md:p-6 animate-pulse mx-4 sm:mx-0">
                  <div className="flex flex-col sm:flex-row items-start space-y-4 sm:space-y-0 sm:space-x-4 lg:space-x-6">
                    <div className="w-24 h-24 sm:w-32 sm:h-32 lg:w-40 lg:h-40 bg-gray-200 rounded-full flex-shrink-0"></div>
                    <div className="flex-1 w-full">
                      <div className="h-6 lg:h-8 bg-gray-200 rounded w-2/3 mb-2"></div>
                      <div className="h-4 lg:h-5 bg-gray-200 rounded w-1/3 mb-4"></div>
                      <div className="grid grid-cols-1 sm:grid-cols-2 gap-4">
                        <div className="h-4 bg-gray-200 rounded"></div>
                        <div className="h-4 bg-gray-200 rounded"></div>
                      </div>
                    </div>
                  </div>
                </div>
                
                {/* Content skeletons */}
                <div className="bg-white rounded-lg shadow-sm p-4 md:p-6 animate-pulse mx-4 sm:mx-0">
                  <div className="h-6 bg-gray-200 rounded w-1/4 mb-4"></div>
                  <div className="space-y-3">
                    <div className="h-4 bg-gray-200 rounded"></div>
                    <div className="h-4 bg-gray-200 rounded w-3/4"></div>
                  </div>
                </div>
              </div>
              
              {/* Sidebar skeleton */}
              <div className="xl:col-span-1 lg:col-span-1 space-y-4 md:space-y-6">
                <div className="bg-white rounded-lg shadow-sm p-4 md:p-6 animate-pulse mx-4 sm:mx-0">
                  <div className="h-6 bg-gray-200 rounded w-1/2 mb-4"></div>
                  <div className="h-20 bg-gray-200 rounded"></div>
                </div>
              </div>
            </div>
          </div>
        </div>
      </div>
    );
  }

  if (error) {
    return (
      <div className="min-h-screen bg-gray-50 flex items-center justify-center">
        <div className="max-w-md w-full bg-white rounded-lg shadow-sm border border-gray-200 p-6 text-center">
          <div className="text-red-500 mb-4">
            <svg className="w-12 h-12 mx-auto" fill="none" stroke="currentColor" viewBox="0 0 24 24">
              <path strokeLinecap="round" strokeLinejoin="round" strokeWidth={2} d="M12 9v2m0 4h.01m-6.938 4h13.856c1.54 0 2.502-1.667 1.732-2.5L13.732 4c-.77-.833-1.732-.833-2.5 0L4.268 16.5c-.77.833.192 2.5 1.732 2.5z" />
            </svg>
          </div>
          <h2 className="text-xl font-bold text-gray-900 mb-2">Error Loading Profile</h2>
          <p className="text-gray-600 mb-4">{error}</p>
          <button
            onClick={() => navigate('/')}
            className="px-4 py-2 bg-[#3E000C] text-white rounded-md hover:bg-[#3E000C]/90 transition-colors"
          >
            Go Back Home
          </button>
        </div>
      </div>
    );
  }

  if (!profile) {
    return null;
  }

  // Convert ProfileMe to compatible format for components
  const profileForCard = {
    id: profile.id,
    handle: profile.handle,
    photoUrl: profile.photoUrl,
    fullName: profile.fullName,
    bio: profile.bio,
    yearStart: profile.yearStart,
    yearGrad: profile.yearGrad,
    level: profile.level,
    program: profile.program,
    major: profile.major,
    isIndonesian: profile.isIndonesian,
    headline: profile.headline,
    domicileCity: profile.domicileCity,
    domicileCountry: profile.domicileCountry,
  };

  const profileForDisplay = {
    id: profile.id,
    handle: profile.handle!,
    photo_url: profile.photoUrl,
    full_name: profile.fullName,
    bio: profile.bio,
    year_intake: profile.yearStart,
    level: profile.level,
    program: profile.program || '',
    major: profile.major || '',
    is_indonesian: profile.isIndonesian,
    experience: [],
    skills: []
  };

  return (
<<<<<<< HEAD
    <div className="min-h-screen bg-gray-50">
      {/* Page Header */}
      <div className="bg-gradient-to-r from-[#3E000C] to-[#8B1538] h-32 md:h-40 lg:h-48"></div>
      
      <div className="w-full max-w-none px-0 sm:px-4 md:px-6 lg:px-8 xl:px-12 -mt-16 md:-mt-20 lg:-mt-24">
        <div className="max-w-7xl mx-auto">
          <div className="grid grid-cols-1 xl:grid-cols-4 lg:grid-cols-3 gap-4 md:gap-6 lg:gap-8">
            {/* Main Content */}
            <div className="xl:col-span-3 lg:col-span-2 space-y-4 md:space-y-6">
              <ProfileHeader profile={profileForDisplay} />
              <ProfileExperience experience={profileForDisplay.experience} />
              <ProfileEducation
                educations={educations}
                onEducationAdded={(e) => {
                  setEducations((prev) => [e, ...prev]);
                  refetchEducations();
                }}
                
                onEducationUpdated={(e) => {
                  setEducations((prev) => prev.map((it) => (it.id === e.id ? e : it)));
                  refetchEducations();
                }}

                onEducationDeleted={(id) =>
                  setEducations((prev) => prev.filter((x) => x.id !== id))  // CHANGED: was setEds → setEducations
                }
              />
              <ProfileSkills />
            </div>
            
            {/* Sidebar */}
            <div className="xl:col-span-1 lg:col-span-1">
              <div className="sticky top-6">
                <EventsSidebar />
              </div>
=======
    <ProfileLayout>
      <div className="w-full max-w-7xl mx-auto px-4 sm:px-6 lg:px-8 py-6">
        <div className="grid grid-cols-1 xl:grid-cols-4 lg:grid-cols-3 gap-6">
          {/* Main Content */}
          <div className="xl:col-span-3 lg:col-span-2 space-y-6">
            <ProfileCard profile={profileForCard} isOwnProfile={true} />
            <ProfileExperience experience={profileForDisplay.experience} />
            <ProfileEducation
              educations={educations}
              onEducationAdded={(e) => {
                setEducations((prev) => [e, ...prev]);
                refetchEducations();
              }}
            />
            <ProfileSkills />
          </div>

          {/* Sidebar */}
          <div className="xl:col-span-1 lg:col-span-1">
            <div className="sticky top-24">
              <EventsSidebar />
>>>>>>> 5631c9c9
            </div>
          </div>
        </div>
      </div>
    </ProfileLayout>
  );
}<|MERGE_RESOLUTION|>--- conflicted
+++ resolved
@@ -169,43 +169,6 @@
   };
 
   return (
-<<<<<<< HEAD
-    <div className="min-h-screen bg-gray-50">
-      {/* Page Header */}
-      <div className="bg-gradient-to-r from-[#3E000C] to-[#8B1538] h-32 md:h-40 lg:h-48"></div>
-      
-      <div className="w-full max-w-none px-0 sm:px-4 md:px-6 lg:px-8 xl:px-12 -mt-16 md:-mt-20 lg:-mt-24">
-        <div className="max-w-7xl mx-auto">
-          <div className="grid grid-cols-1 xl:grid-cols-4 lg:grid-cols-3 gap-4 md:gap-6 lg:gap-8">
-            {/* Main Content */}
-            <div className="xl:col-span-3 lg:col-span-2 space-y-4 md:space-y-6">
-              <ProfileHeader profile={profileForDisplay} />
-              <ProfileExperience experience={profileForDisplay.experience} />
-              <ProfileEducation
-                educations={educations}
-                onEducationAdded={(e) => {
-                  setEducations((prev) => [e, ...prev]);
-                  refetchEducations();
-                }}
-                
-                onEducationUpdated={(e) => {
-                  setEducations((prev) => prev.map((it) => (it.id === e.id ? e : it)));
-                  refetchEducations();
-                }}
-
-                onEducationDeleted={(id) =>
-                  setEducations((prev) => prev.filter((x) => x.id !== id))  // CHANGED: was setEds → setEducations
-                }
-              />
-              <ProfileSkills />
-            </div>
-            
-            {/* Sidebar */}
-            <div className="xl:col-span-1 lg:col-span-1">
-              <div className="sticky top-6">
-                <EventsSidebar />
-              </div>
-=======
     <ProfileLayout>
       <div className="w-full max-w-7xl mx-auto px-4 sm:px-6 lg:px-8 py-6">
         <div className="grid grid-cols-1 xl:grid-cols-4 lg:grid-cols-3 gap-6">
@@ -219,6 +182,15 @@
                 setEducations((prev) => [e, ...prev]);
                 refetchEducations();
               }}
+
+              onEducationUpdated={(e) => {
+                setEducations((prev) => prev.map((it) => (it.id === e.id ? e : it)));
+                refetchEducations();
+              }}
+
+              onEducationDeleted={(id) =>
+                setEducations((prev) => prev.filter((x) => x.id !== id))
+              }
             />
             <ProfileSkills />
           </div>
@@ -227,7 +199,6 @@
           <div className="xl:col-span-1 lg:col-span-1">
             <div className="sticky top-24">
               <EventsSidebar />
->>>>>>> 5631c9c9
             </div>
           </div>
         </div>
