<<<<<<< HEAD
import { useState, useEffect, useCallback } from "react";
import { useNavigate } from "react-router-dom";
import {
  profileApi,
  type ProfileMe,
  type Education,
  ProfileApiError,
} from "../../lib/api/profile";
import { ProfileHeader } from "../../components/ProfileHeader";
import { ProfileExperience } from "../../components/ProfileExperience";
import { ProfileSkills } from "../../components/ProfileSkills";
import { EventsSidebar } from "../../components/EventsSidebar";
import { ProfileEducation } from "../../components/ProfileEducation";
=======
import { useState, useEffect, useCallback } from 'react';
import { useNavigate } from 'react-router-dom';
import { profileApi, type ProfileMe, type Education, ProfileApiError } from '../../lib/api/profile';
import { ProfileLayout } from '../../components/ProfileLayout';
import { ProfileCard } from '../../components/ProfileCard';
import { ProfileExperience } from '../../components/ProfileExperience';
import { ProfileSkills } from '../../components/ProfileSkills';
import { EventsSidebar } from '../../components/EventsSidebar';
import { ProfileEducation } from '../../components/ProfileEducation';
>>>>>>> 5631c9c9

export function MyProfilePage() {
  const navigate = useNavigate();
  const [profile, setProfile] = useState<ProfileMe | null>(null);
  const [loading, setLoading] = useState(true);
  const [error, setError] = useState<string | null>(null);
  const [educations, setEducations] = useState<Education[]>([]);

  const refetchEducations = useCallback(async () => {
    try {
      const data = await profileApi.getProfileEducations();
      setEducations(data);
    } catch (err) {
      // swallow refetch errors silently for now
    }
  }, []);

  useEffect(() => {
    const fetchProfile = async () => {
      try {
        setLoading(true);
        setError(null);
        const profileData = await profileApi.getMyProfile();

        // If user doesn't have a handle, redirect to handle setup
        if (profileData.handle === null) {
          navigate("/profile/handle-setup");
          return;
        }

        // Fetch the education and other things in the future
        const [educationData] = await Promise.all([
          profileApi.getProfileEducations(),
          // Add more calls here
        ]);

        setProfile(profileData);
        setEducations(educationData);
      } catch (err) {
        if (
          err instanceof ProfileApiError &&
          err.code === "NOT_AUTHENTICATED"
        ) {
          navigate("/auth/login");
        } else {
          setError("Failed to load profile. Please try again later.");
        }
      } finally {
        setLoading(false);
      }
    };

    fetchProfile();
  }, [navigate]);

  if (loading) {
    return (
      <div className="min-h-screen bg-gray-50">
        {/* Header skeleton */}
        <div className="bg-gradient-to-r from-[var(--dark-red)] to-[#8B1538] h-32 md:h-40 lg:h-48 animate-pulse"></div>

        <div className="w-full max-w-none px-0 sm:px-4 md:px-6 lg:px-8 xl:px-12 -mt-16 md:-mt-20 lg:-mt-24">
          <div className="max-w-7xl mx-auto">
            <div className="grid grid-cols-1 xl:grid-cols-4 lg:grid-cols-3 gap-4 md:gap-6 lg:gap-8">
              {/* Main content skeleton */}
              <div className="xl:col-span-3 lg:col-span-2 space-y-4 md:space-y-6">
                {/* Profile header skeleton */}
                <div className="bg-white rounded-lg shadow-sm p-4 md:p-6 animate-pulse mx-4 sm:mx-0">
                  <div className="flex flex-col sm:flex-row items-start space-y-4 sm:space-y-0 sm:space-x-4 lg:space-x-6">
                    <div className="w-24 h-24 sm:w-32 sm:h-32 lg:w-40 lg:h-40 bg-gray-200 rounded-full flex-shrink-0"></div>
                    <div className="flex-1 w-full">
                      <div className="h-6 lg:h-8 bg-gray-200 rounded w-2/3 mb-2"></div>
                      <div className="h-4 lg:h-5 bg-gray-200 rounded w-1/3 mb-4"></div>
                      <div className="grid grid-cols-1 sm:grid-cols-2 gap-4">
                        <div className="h-4 bg-gray-200 rounded"></div>
                        <div className="h-4 bg-gray-200 rounded"></div>
                      </div>
                    </div>
                  </div>
                </div>

                {/* Content skeletons */}
                <div className="bg-white rounded-lg shadow-sm p-4 md:p-6 animate-pulse mx-4 sm:mx-0">
                  <div className="h-6 bg-gray-200 rounded w-1/4 mb-4"></div>
                  <div className="space-y-3">
                    <div className="h-4 bg-gray-200 rounded"></div>
                    <div className="h-4 bg-gray-200 rounded w-3/4"></div>
                  </div>
                </div>
              </div>

              {/* Sidebar skeleton */}
              <div className="xl:col-span-1 lg:col-span-1 space-y-4 md:space-y-6">
                <div className="bg-white rounded-lg shadow-sm p-4 md:p-6 animate-pulse mx-4 sm:mx-0">
                  <div className="h-6 bg-gray-200 rounded w-1/2 mb-4"></div>
                  <div className="h-20 bg-gray-200 rounded"></div>
                </div>
              </div>
            </div>
          </div>
        </div>
      </div>
    );
  }

  if (error) {
    return (
      <div className="min-h-screen bg-gray-50 flex items-center justify-center">
        <div className="max-w-md w-full bg-white rounded-lg shadow-sm border border-gray-200 p-6 text-center">
          <div className="text-red-500 mb-4">
            <svg
              className="w-12 h-12 mx-auto"
              fill="none"
              stroke="currentColor"
              viewBox="0 0 24 24"
            >
              <path
                strokeLinecap="round"
                strokeLinejoin="round"
                strokeWidth={2}
                d="M12 9v2m0 4h.01m-6.938 4h13.856c1.54 0 2.502-1.667 1.732-2.5L13.732 4c-.77-.833-1.732-.833-2.5 0L4.268 16.5c-.77.833.192 2.5 1.732 2.5z"
              />
            </svg>
          </div>
          <h2 className="text-xl font-bold text-gray-900 mb-2">
            Error Loading Profile
          </h2>
          <p className="text-gray-600 mb-4">{error}</p>
          <button
            onClick={() => navigate("/")}
            className="px-4 py-2 bg-[var(--dark-red)] text-white rounded-md hover:bg-[var(--dark-red)]/90 transition-colors"
          >
            Go Back Home
          </button>
        </div>
      </div>
    );
  }

  if (!profile) {
    return null;
  }

  // Convert ProfileMe to compatible format for components
  const profileForCard = {
    id: profile.id,
    handle: profile.handle,
    photoUrl: profile.photoUrl,
    fullName: profile.fullName,
    bio: profile.bio,
    yearStart: profile.yearStart,
    yearGrad: profile.yearGrad,
    level: profile.level,
    program: profile.program,
    major: profile.major,
    isIndonesian: profile.isIndonesian,
    headline: profile.headline,
    domicileCity: profile.domicileCity,
    domicileCountry: profile.domicileCountry,
  };

  const profileForDisplay = {
    id: profile.id,
    handle: profile.handle!,
    photo_url: profile.photoUrl,
    full_name: profile.fullName,
    bio: profile.bio,
    year_intake: profile.yearStart,
    level: profile.level,
    program: profile.program || "",
    major: profile.major || "",
    is_indonesian: profile.isIndonesian,
<<<<<<< HEAD
    experience: [], // TODO: Add when experience API is implemented
    skills: [], // TODO: Add when skills API is implemented
  };

  return (
    <div className="min-h-screen bg-gray-50">
      {/* Page Header */}
      <div className="bg-gradient-to-r from-[var(--dark-red)] to-[#8B1538] h-32 md:h-40 lg:h-48"></div>

      <div className="w-full max-w-none px-0 sm:px-4 md:px-6 lg:px-8 xl:px-12 -mt-16 md:-mt-20 lg:-mt-24">
        <div className="max-w-7xl mx-auto">
          <div className="grid grid-cols-1 xl:grid-cols-4 lg:grid-cols-3 gap-4 md:gap-6 lg:gap-8">
            {/* Main Content */}
            <div className="xl:col-span-3 lg:col-span-2 space-y-4 md:space-y-6">
              <ProfileHeader profile={profileForDisplay} />
              <ProfileExperience experience={profileForDisplay.experience} />
              <ProfileEducation
                educations={educations}
                onEducationAdded={(e) => {
                  setEducations((prev) => [e, ...prev]);
                  refetchEducations();
                }}
              />
              <ProfileSkills />
            </div>

            {/* Sidebar */}
            <div className="xl:col-span-1 lg:col-span-1">
              <div className="sticky top-6">
                <EventsSidebar />
              </div>
=======
    experience: [],
    skills: []
  };

  return (
    <ProfileLayout>
      <div className="w-full max-w-7xl mx-auto px-4 sm:px-6 lg:px-8 py-6">
        <div className="grid grid-cols-1 xl:grid-cols-4 lg:grid-cols-3 gap-6">
          {/* Main Content */}
          <div className="xl:col-span-3 lg:col-span-2 space-y-6">
            <ProfileCard profile={profileForCard} isOwnProfile={true} />
            <ProfileExperience experience={profileForDisplay.experience} />
            <ProfileEducation
              educations={educations}
              onEducationAdded={(e) => {
                setEducations((prev) => [e, ...prev]);
                refetchEducations();
              }}
            />
            <ProfileSkills />
          </div>

          {/* Sidebar */}
          <div className="xl:col-span-1 lg:col-span-1">
            <div className="sticky top-24">
              <EventsSidebar />
>>>>>>> 5631c9c9
            </div>
          </div>
        </div>
      </div>
    </ProfileLayout>
  );
}<|MERGE_RESOLUTION|>--- conflicted
+++ resolved
@@ -1,4 +1,3 @@
-<<<<<<< HEAD
 import { useState, useEffect, useCallback } from "react";
 import { useNavigate } from "react-router-dom";
 import {
@@ -7,22 +6,12 @@
   type Education,
   ProfileApiError,
 } from "../../lib/api/profile";
-import { ProfileHeader } from "../../components/ProfileHeader";
+import { ProfileLayout } from "../../components/ProfileLayout";
+import { ProfileCard } from "../../components/ProfileCard";
 import { ProfileExperience } from "../../components/ProfileExperience";
 import { ProfileSkills } from "../../components/ProfileSkills";
 import { EventsSidebar } from "../../components/EventsSidebar";
 import { ProfileEducation } from "../../components/ProfileEducation";
-=======
-import { useState, useEffect, useCallback } from 'react';
-import { useNavigate } from 'react-router-dom';
-import { profileApi, type ProfileMe, type Education, ProfileApiError } from '../../lib/api/profile';
-import { ProfileLayout } from '../../components/ProfileLayout';
-import { ProfileCard } from '../../components/ProfileCard';
-import { ProfileExperience } from '../../components/ProfileExperience';
-import { ProfileSkills } from '../../components/ProfileSkills';
-import { EventsSidebar } from '../../components/EventsSidebar';
-import { ProfileEducation } from '../../components/ProfileEducation';
->>>>>>> 5631c9c9
 
 export function MyProfilePage() {
   const navigate = useNavigate();
@@ -195,41 +184,8 @@
     program: profile.program || "",
     major: profile.major || "",
     is_indonesian: profile.isIndonesian,
-<<<<<<< HEAD
-    experience: [], // TODO: Add when experience API is implemented
-    skills: [], // TODO: Add when skills API is implemented
-  };
-
-  return (
-    <div className="min-h-screen bg-gray-50">
-      {/* Page Header */}
-      <div className="bg-gradient-to-r from-[var(--dark-red)] to-[#8B1538] h-32 md:h-40 lg:h-48"></div>
-
-      <div className="w-full max-w-none px-0 sm:px-4 md:px-6 lg:px-8 xl:px-12 -mt-16 md:-mt-20 lg:-mt-24">
-        <div className="max-w-7xl mx-auto">
-          <div className="grid grid-cols-1 xl:grid-cols-4 lg:grid-cols-3 gap-4 md:gap-6 lg:gap-8">
-            {/* Main Content */}
-            <div className="xl:col-span-3 lg:col-span-2 space-y-4 md:space-y-6">
-              <ProfileHeader profile={profileForDisplay} />
-              <ProfileExperience experience={profileForDisplay.experience} />
-              <ProfileEducation
-                educations={educations}
-                onEducationAdded={(e) => {
-                  setEducations((prev) => [e, ...prev]);
-                  refetchEducations();
-                }}
-              />
-              <ProfileSkills />
-            </div>
-
-            {/* Sidebar */}
-            <div className="xl:col-span-1 lg:col-span-1">
-              <div className="sticky top-6">
-                <EventsSidebar />
-              </div>
-=======
     experience: [],
-    skills: []
+    skills: [],
   };
 
   return (
@@ -254,7 +210,6 @@
           <div className="xl:col-span-1 lg:col-span-1">
             <div className="sticky top-24">
               <EventsSidebar />
->>>>>>> 5631c9c9
             </div>
           </div>
         </div>
